name: fast tests

on:
  pull_request:
  workflow_dispatch:
  push:
    branches:
      - master
      - '8.*.x'

concurrency:
  group: ${{ github.workflow }}-${{ github.ref }}
  cancel-in-progress: true

jobs:
  test:
    runs-on: ${{ matrix.os }}
    timeout-minutes: 20
    strategy:
      fail-fast: false # don't stop on first failure
      matrix:
        os: ['ubuntu-latest']
<<<<<<< HEAD
        python-version: ['3.7', '3.8', '3.9', '3.10', '3.11']
        #include:
        #  - os: 'macos-latest'
        #    python-version: '3.7'
=======
        python-version: ['3.7', '3.8', '3.9', '3.10', '3.11', '3']
        include:
          - os: 'macos-latest'
            python-version: '3.7'
>>>>>>> 41c38eb7
    env:
      PYTEST_ADDOPTS: --cov --cov-append -n 5 --color=yes
    steps:
      - name: Checkout
        uses: actions/checkout@v4

      - name: Configure Python
        uses: actions/setup-python@v4
        with:
          python-version: ${{ matrix.python-version }}

      - name: Apt-Get Install
        if: startsWith(matrix.os, 'ubuntu')
        run: |
          sudo apt-get update
          sudo apt-get install -y sqlite3

      - name: Install
        run: |
          pip install -e ."[all]"

      - name: Configure git  # Needed by the odd test
        uses: cylc/release-actions/configure-git@v1

      - name: Unit Tests
        timeout-minutes: 5
        run: |
          pytest cylc/flow tests/unit

      - name: Integration Tests
        timeout-minutes: 6
        run: |
          pytest tests/integration

      - name: Upload failed tests artifact
        if: failure()
        uses: actions/upload-artifact@v3
        with:
          name: cylc-run (${{ matrix.os }} py-${{ matrix.python-version }})
          path: ~/cylc-run/

      - name: Coverage report
        run: |
          coverage xml
          coverage report

      - name: Upload coverage artifact
        uses: actions/upload-artifact@v3
        with:
          name: coverage_${{ matrix.os }}_py-${{ matrix.python-version }}
          path: coverage.xml
          retention-days: 7

  lint:
    runs-on: 'ubuntu-latest'
    timeout-minutes: 10
    steps:
      - name: Apt-Get Install
        run: |
          sudo apt-get update
          sudo apt-get install -y shellcheck

      - name: Checkout
        uses: actions/checkout@v4

      # note: exclude python 3.10+ from mypy checks as these produce false
      # positives in installed libraries for python 3.7
      - name: Configure Python
        uses: actions/setup-python@v4
        with:
          python-version: 3.9

      - name: Install
        run: |
          pip install -e ."[tests]"

      - name: Flake8
        run: flake8

      - name: Bandit
        run: |
          bandit -r --ini .bandit cylc/flow

      - name: Shellchecker
        run: etc/bin/shellchecker

      - name: MyPy
        run: mypy

      - name: Towncrier
        run: towncrier build --draft

      - name: Linkcheck
        run: pytest -m linkcheck --dist=load --color=yes -n 10 tests/unit/test_links.py

  codecov:
    needs: test
    runs-on: ubuntu-latest
    timeout-minutes: 2
    steps:
      - name: Checkout
        uses: actions/checkout@v4

      - name: Download coverage artifacts
        uses: actions/download-artifact@v3

      - name: Codecov upload
        uses: codecov/codecov-action@v3
        with:
          name: ${{ github.workflow }}
          flags: fast-tests
          fail_ci_if_error: true
          verbose: true
          # Token not required for public repos, but avoids upload failure due
          # to rate-limiting (but not for PRs opened from forks)
          token: ${{ secrets.CODECOV_TOKEN }}<|MERGE_RESOLUTION|>--- conflicted
+++ resolved
@@ -20,17 +20,10 @@
       fail-fast: false # don't stop on first failure
       matrix:
         os: ['ubuntu-latest']
-<<<<<<< HEAD
-        python-version: ['3.7', '3.8', '3.9', '3.10', '3.11']
+        python-version: ['3.7', '3.8', '3.9', '3.10', '3.11', '3']
         #include:
         #  - os: 'macos-latest'
         #    python-version: '3.7'
-=======
-        python-version: ['3.7', '3.8', '3.9', '3.10', '3.11', '3']
-        include:
-          - os: 'macos-latest'
-            python-version: '3.7'
->>>>>>> 41c38eb7
     env:
       PYTEST_ADDOPTS: --cov --cov-append -n 5 --color=yes
     steps:

--- conflicted
+++ resolved
@@ -22,12 +22,8 @@
         os: ['ubuntu-latest']
         python-version: ['3.7', '3.8', '3.10', '3.11', '3']
         include:
-<<<<<<< HEAD
+          # mac os test
           - os: 'macos-11'
-            python-version: '3.7'
-=======
-          # mac os test
-          - os: 'macos-latest'
             python-version: '3.7'  # oldest supported version
 
           # non-utc timezone test
@@ -35,7 +31,6 @@
             python-version: '3.9'  # not the oldest, not the most recent version
             time-zone: 'XXX-09:35'
 
->>>>>>> 031fc056
     env:
       # Use non-UTC time zone
       TZ: ${{ matrix.time-zone }}

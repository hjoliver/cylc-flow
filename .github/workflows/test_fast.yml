name: fast tests

on:
  pull_request:
  workflow_dispatch:
  push:
    branches:
      - master
      - '8.*.x'

concurrency:
  group: ${{ github.workflow }}-${{ github.ref }}
  cancel-in-progress: true

jobs:
  test:
    runs-on: ${{ matrix.os }}
    timeout-minutes: 20
    strategy:
      fail-fast: false # don't stop on first failure
      matrix:
        os: ['ubuntu-latest']
<<<<<<< HEAD
        python-version: ['3.7', '3.8', '3.10', '3.11']
=======
        python-version: ['3.7', '3.8', '3.10', '3.11', '3']
>>>>>>> df350cd5
        include:
          # mac os test
          - os: 'macos-11'
            python-version: '3.7'  # oldest supported version
<<<<<<< HEAD
=======

>>>>>>> df350cd5
          # non-utc timezone test
          - os: 'ubuntu-latest'
            python-version: '3.9'  # not the oldest, not the most recent version
            time-zone: 'XXX-09:35'
<<<<<<< HEAD
    env:
=======

    env:
      # Use non-UTC time zone
>>>>>>> df350cd5
      TZ: ${{ matrix.time-zone }}
      PYTEST_ADDOPTS: --cov --cov-append -n 5 --color=yes

    steps:
      - name: Checkout
        uses: actions/checkout@v4

      - name: Configure Python
        uses: actions/setup-python@v5
        with:
          python-version: ${{ matrix.python-version }}

      - name: Apt-Get Install
        if: startsWith(matrix.os, 'ubuntu')
        run: |
          sudo apt-get update
          sudo apt-get install -y sqlite3

      - name: Install
        run: |
          pip install -e ."[all]"

      - name: Configure git  # Needed by the odd test
        uses: cylc/release-actions/configure-git@v1

      - name: Unit Tests
        timeout-minutes: 5
        run: |
          pytest cylc/flow tests/unit

      - name: Integration Tests
        timeout-minutes: 6
        run: |
          pytest tests/integration

      - name: Upload failed tests artifact
        if: failure()
        uses: actions/upload-artifact@v4
        with:
          name: cylc-run (${{ matrix.os }} py-${{ matrix.python-version }})
          path: ~/cylc-run/

      - name: Coverage report
        run: |
          coverage xml
          coverage report

      - name: Upload coverage artifact
        uses: actions/upload-artifact@v4
        with:
          name: coverage_${{ matrix.os }}_py-${{ matrix.python-version }}
          path: coverage.xml
          retention-days: 7

  lint:
    runs-on: 'ubuntu-latest'
    timeout-minutes: 10
    steps:
      - name: Apt-Get Install
        run: |
          sudo apt-get update
          sudo apt-get install -y shellcheck

      - name: Checkout
        uses: actions/checkout@v4

      # note: exclude python 3.10+ from mypy checks as these produce false
      # positives in installed libraries for python 3.7
      - name: Configure Python
        uses: actions/setup-python@v5
        with:
          python-version: 3.9

      - name: Install
        run: |
          pip install -e ."[tests]"

      - name: Flake8
        run: flake8

      - name: Bandit
        run: |
          bandit -r --ini .bandit cylc/flow

      - name: Shellchecker
        run: etc/bin/shellchecker

      - name: MyPy
        run: mypy

      - name: Towncrier
        run: towncrier build --draft

      - name: Linkcheck
        run: pytest -m linkcheck --dist=load --color=yes -n 10 tests/unit/test_links.py

  codecov:
    needs: test
    runs-on: ubuntu-latest
    timeout-minutes: 2
    steps:
      - name: Checkout
        uses: actions/checkout@v4

      - name: Download coverage artifacts
        uses: actions/download-artifact@v4

      - name: Codecov upload
        uses: codecov/codecov-action@v3
        with:
          name: ${{ github.workflow }}
          flags: fast-tests
          fail_ci_if_error: true
          verbose: true
          # Token not required for public repos, but avoids upload failure due
          # to rate-limiting (but not for PRs opened from forks)
          token: ${{ secrets.CODECOV_TOKEN }}<|MERGE_RESOLUTION|>--- conflicted
+++ resolved
@@ -20,30 +20,18 @@
       fail-fast: false # don't stop on first failure
       matrix:
         os: ['ubuntu-latest']
-<<<<<<< HEAD
-        python-version: ['3.7', '3.8', '3.10', '3.11']
-=======
         python-version: ['3.7', '3.8', '3.10', '3.11', '3']
->>>>>>> df350cd5
         include:
           # mac os test
           - os: 'macos-11'
             python-version: '3.7'  # oldest supported version
-<<<<<<< HEAD
-=======
 
->>>>>>> df350cd5
           # non-utc timezone test
           - os: 'ubuntu-latest'
             python-version: '3.9'  # not the oldest, not the most recent version
             time-zone: 'XXX-09:35'
-<<<<<<< HEAD
-    env:
-=======
 
     env:
-      # Use non-UTC time zone
->>>>>>> df350cd5
       TZ: ${{ matrix.time-zone }}
       PYTEST_ADDOPTS: --cov --cov-append -n 5 --color=yes
 

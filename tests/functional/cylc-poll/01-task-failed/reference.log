2014/03/03 16:07:55 INFO - Initial point: 1
2014/03/03 16:07:55 INFO - Final point: 1
<<<<<<< HEAD
2014/03/03 16:07:55 INFO - [1/a] -triggered off []
2014/03/03 16:07:58 INFO - [1/b] -triggered off ['1/a']
2014/03/03 16:07:58 INFO - [1/handled] -triggered off ['1/a']
=======
2014/03/03 16:07:55 DEBUG - a.1 -triggered off []
2014/03/03 16:07:58 DEBUG - b.1 -triggered off ['a.1']
2014/03/03 16:07:58 DEBUG - handled.1 -triggered off ['a.1']
>>>>>>> 0b5543f8
<|MERGE_RESOLUTION|>--- conflicted
+++ resolved
@@ -1,11 +1,5 @@
-2014/03/03 16:07:55 INFO - Initial point: 1
-2014/03/03 16:07:55 INFO - Final point: 1
-<<<<<<< HEAD
-2014/03/03 16:07:55 INFO - [1/a] -triggered off []
-2014/03/03 16:07:58 INFO - [1/b] -triggered off ['1/a']
-2014/03/03 16:07:58 INFO - [1/handled] -triggered off ['1/a']
-=======
-2014/03/03 16:07:55 DEBUG - a.1 -triggered off []
-2014/03/03 16:07:58 DEBUG - b.1 -triggered off ['a.1']
-2014/03/03 16:07:58 DEBUG - handled.1 -triggered off ['a.1']
->>>>>>> 0b5543f8
+Initial point: 1
+Final point: 1
+1/a -triggered off []
+1/b -triggered off ['1/a']
+1/handled -triggered off ['1/a']
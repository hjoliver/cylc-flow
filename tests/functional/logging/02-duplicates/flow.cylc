[scheduler]
    [[events]]
        abort on stall timeout = True
        stall timeout = PT0S
        abort on inactivity timeout = True
        inactivity timeout = PT3M
[scheduling]
    cycling mode = integer
    initial cycle point = 1
    [[graph]]
        R1/1 = """
            foo:fail? => bar
            foo? & bar => restart
        """
        R1/2 = """
            restart[-P1] => foo?
            foo:fail? => bar
            foo? & bar => pub
        """
[runtime]
    [[foo]]
        script = false
    [[bar]]
        script = """
<<<<<<< HEAD
cylc set-outputs "${CYLC_WORKFLOW_ID}" "foo.${CYLC_TASK_CYCLE_POINT}"
=======
cylc set-outputs --flow=1 "${CYLC_WORKFLOW_NAME}" "foo.${CYLC_TASK_CYCLE_POINT}"
>>>>>>> 9f1dce51
"""
    [[restart]]
        script = """
cylc stop "${CYLC_WORKFLOW_ID}"
"""
    [[pub]]
        script = """
# Extract timestamp lines from logs
for file in $(find "${CYLC_WORKFLOW_RUN_DIR}/log/workflow/" -name '*.*'); do
    grep '.*-.*-.*' "${file}" | sort -u || true
done | sort | uniq -d > 'log-duplication'
"""<|MERGE_RESOLUTION|>--- conflicted
+++ resolved
@@ -22,20 +22,16 @@
         script = false
     [[bar]]
         script = """
-<<<<<<< HEAD
-cylc set-outputs "${CYLC_WORKFLOW_ID}" "foo.${CYLC_TASK_CYCLE_POINT}"
-=======
-cylc set-outputs --flow=1 "${CYLC_WORKFLOW_NAME}" "foo.${CYLC_TASK_CYCLE_POINT}"
->>>>>>> 9f1dce51
-"""
+cylc set-outputs --flow=1 "${CYLC_WORKFLOW_ID}" "foo.${CYLC_TASK_CYCLE_POINT}"
+        """
     [[restart]]
         script = """
-cylc stop "${CYLC_WORKFLOW_ID}"
-"""
+            cylc stop "${CYLC_WORKFLOW_ID}"
+        """
     [[pub]]
         script = """
 # Extract timestamp lines from logs
 for file in $(find "${CYLC_WORKFLOW_RUN_DIR}/log/workflow/" -name '*.*'); do
     grep '.*-.*-.*' "${file}" | sort -u || true
 done | sort | uniq -d > 'log-duplication'
-"""+        """
[meta]
    title = Test task retry - hold - release

[scheduling]
    [[graph]]
            R1 = """
t-retry-able:submit => t-hold-release
t-retry-able => t-analyse
"""

[runtime]
    [[t-retry-able]]
        # Note under bash 4.2 failed bare arithmetic tests such as
        # "(( VAR >= 3 ))" do not cause an abort under 'set -e'.
        script = test "${CYLC_TASK_TRY_NUMBER}" -ge 3
        [[[job]]]
            execution retry delays = PT15S, 2*PT1S
    [[t-hold-release]]
        script = """
<<<<<<< HEAD
            cylc__job__poll_grep_workflow_log -F \
                '[t-retry-able.1] -job(01) failed, retrying in PT15S'
            cylc hold "${CYLC_WORKFLOW_ID}" 't-retry-able.1'
            cylc__job__poll_grep_workflow_log -F \
                '[t-retry-able.1] -running => waiting'
            cylc release "${CYLC_WORKFLOW_ID}" 't-retry-able.1'
            cylc__job__poll_grep_workflow_log -F \
                '[t-retry-able.1] -waiting => waiting (queued)'
=======
            cylc__job__poll_grep_workflow_log -E \
                't-retry-able\.1 running job:01.* \(received\)failed'

            cylc__job__poll_grep_workflow_log -E \
                't-retry-able\.1 running job:01.* => waiting'

            cylc__job__poll_grep_workflow_log -E \
                't-retry-able\.1 waiting job:01.* retrying in PT15S'

            cylc hold "${CYLC_WORKFLOW_NAME}" 't-retry-able.1'

            cylc__job__poll_grep_workflow_log -E \
                't-retry-able\.1 waiting job:01.* => waiting\(held\)'
 
            cylc release "${CYLC_WORKFLOW_NAME}" 't-retry-able.1'

            cylc__job__poll_grep_workflow_log -E \
                't-retry-able\.1 waiting\(held\) job:01.* => waiting'
 
            cylc__job__poll_grep_workflow_log -E \
                't-retry-able\.1 waiting job:01.* => waiting\(queued\)'
>>>>>>> 9f1dce51
        """
    [[t-analyse]]
        script = """
test "$(readlink "$(dirname "$0")/../../t-retry-able/NN")" = '03'
"""<|MERGE_RESOLUTION|>--- conflicted
+++ resolved
@@ -17,16 +17,6 @@
             execution retry delays = PT15S, 2*PT1S
     [[t-hold-release]]
         script = """
-<<<<<<< HEAD
-            cylc__job__poll_grep_workflow_log -F \
-                '[t-retry-able.1] -job(01) failed, retrying in PT15S'
-            cylc hold "${CYLC_WORKFLOW_ID}" 't-retry-able.1'
-            cylc__job__poll_grep_workflow_log -F \
-                '[t-retry-able.1] -running => waiting'
-            cylc release "${CYLC_WORKFLOW_ID}" 't-retry-able.1'
-            cylc__job__poll_grep_workflow_log -F \
-                '[t-retry-able.1] -waiting => waiting (queued)'
-=======
             cylc__job__poll_grep_workflow_log -E \
                 't-retry-able\.1 running job:01.* \(received\)failed'
 
@@ -36,19 +26,18 @@
             cylc__job__poll_grep_workflow_log -E \
                 't-retry-able\.1 waiting job:01.* retrying in PT15S'
 
-            cylc hold "${CYLC_WORKFLOW_NAME}" 't-retry-able.1'
+            cylc hold "${CYLC_WORKFLOW_ID}" 't-retry-able.1'
 
             cylc__job__poll_grep_workflow_log -E \
                 't-retry-able\.1 waiting job:01.* => waiting\(held\)'
  
-            cylc release "${CYLC_WORKFLOW_NAME}" 't-retry-able.1'
+            cylc release "${CYLC_WORKFLOW_ID}" 't-retry-able.1'
 
             cylc__job__poll_grep_workflow_log -E \
                 't-retry-able\.1 waiting\(held\) job:01.* => waiting'
  
             cylc__job__poll_grep_workflow_log -E \
                 't-retry-able\.1 waiting job:01.* => waiting\(queued\)'
->>>>>>> 9f1dce51
         """
     [[t-analyse]]
         script = """

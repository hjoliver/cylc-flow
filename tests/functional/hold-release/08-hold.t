--- conflicted
+++ resolved
@@ -33,20 +33,6 @@
     [[holdrelease]]
         script = """
 cylc__job__wait_cylc_message_started
-<<<<<<< HEAD
-cylc__job__poll_grep_workflow_log -F 'spawned foo.1'
-cylc__job__poll_grep_workflow_log -F 'spawned bar.1'
-cylc__job__poll_grep_workflow_log -F 'spawned cheese.1'
-cylc__job__poll_grep_workflow_log -F 'spawned jam.1'
-cylc__job__poll_grep_workflow_log -F 'spawned cat1.1'
-cylc__job__poll_grep_workflow_log -F 'spawned cat2.1'
-cylc__job__poll_grep_workflow_log -F 'spawned dog1.1'
-cylc__job__poll_grep_workflow_log -F 'spawned dog2.1'
-cylc hold ${CYLC_WORKFLOW_ID} '*FF.1'  # inexact fam
-cylc hold ${CYLC_WORKFLOW_ID} 'TOAST.1'  # exact fam
-cylc hold ${CYLC_WORKFLOW_ID} 'cat*.1'  # inexact tasks
-cylc hold ${CYLC_WORKFLOW_ID} 'dog1.1'  # exact tasks
-=======
 cylc__job__poll_grep_workflow_log -E 'foo\.1 .* spawned'
 cylc__job__poll_grep_workflow_log -E 'bar\.1 .* spawned'
 cylc__job__poll_grep_workflow_log -E 'cheese\.1 .* spawned'
@@ -55,11 +41,10 @@
 cylc__job__poll_grep_workflow_log -E 'cat2\.1 .* spawned'
 cylc__job__poll_grep_workflow_log -E 'dog1\.1 .* spawned'
 cylc__job__poll_grep_workflow_log -E 'dog2\.1 .* spawned'
-cylc hold ${CYLC_WORKFLOW_NAME} '*FF.1'  # inexact fam
-cylc hold ${CYLC_WORKFLOW_NAME} 'TOAST.1'  # exact fam
-cylc hold ${CYLC_WORKFLOW_NAME} 'cat*.1'  # inexact tasks
-cylc hold ${CYLC_WORKFLOW_NAME} 'dog1.1'  # exact tasks
->>>>>>> 9f1dce51
+cylc hold ${CYLC_WORKFLOW_ID} '*FF.1'  # inexact fam
+cylc hold ${CYLC_WORKFLOW_ID} 'TOAST.1'  # exact fam
+cylc hold ${CYLC_WORKFLOW_ID} 'cat*.1'  # inexact tasks
+cylc hold ${CYLC_WORKFLOW_ID} 'dog1.1'  # exact tasks
 """
     [[STUFF]]
     [[TOAST]]

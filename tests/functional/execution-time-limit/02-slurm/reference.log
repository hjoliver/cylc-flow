2015-12-17T16:00:01+13 INFO - Initial point: 1
2015-12-17T16:00:01+13 INFO - Final point: 1
<<<<<<< HEAD
2015-12-17T16:00:01+13 INFO - [1/foo] -triggered off []
2015-12-17T16:00:01+13 INFO - [1/foo] -triggered off []
=======
2015-12-17T16:00:01+13 DEBUG - foo.1 -triggered off []
2015-12-17T16:00:01+13 DEBUG - foo.1 -triggered off []
>>>>>>> 0b5543f8
<|MERGE_RESOLUTION|>--- conflicted
+++ resolved
@@ -1,9 +1,4 @@
-2015-12-17T16:00:01+13 INFO - Initial point: 1
-2015-12-17T16:00:01+13 INFO - Final point: 1
-<<<<<<< HEAD
-2015-12-17T16:00:01+13 INFO - [1/foo] -triggered off []
-2015-12-17T16:00:01+13 INFO - [1/foo] -triggered off []
-=======
-2015-12-17T16:00:01+13 DEBUG - foo.1 -triggered off []
-2015-12-17T16:00:01+13 DEBUG - foo.1 -triggered off []
->>>>>>> 0b5543f8
+Initial point: 1
+Final point: 1
+1/foo -triggered off []
+1/foo -triggered off []
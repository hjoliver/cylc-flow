#!/usr/bin/env bash
# THIS FILE IS PART OF THE CYLC SUITE ENGINE.
# Copyright (C) NIWA & British Crown (Met Office) & Contributors.
#
# This program is free software: you can redistribute it and/or modify
# it under the terms of the GNU General Public License as published by
# the Free Software Foundation, either version 3 of the License, or
# (at your option) any later version.
#
# This program is distributed in the hope that it will be useful,
# but WITHOUT ANY WARRANTY; without even the implied warranty of
# MERCHANTABILITY or FITNESS FOR A PARTICULAR PURPOSE.  See the
# GNU General Public License for more details.
#
# You should have received a copy of the GNU General Public License
# along with this program.  If not, see <http://www.gnu.org/licenses/>.
#-------------------------------------------------------------------------------
# Test "cylc cat-log" for viewing PBS runtime STDOUT/STDERR by a custom command
export CYLC_TEST_IS_GENERIC=false
. "$(dirname "$0")/test_header"

RC_PREF='[test battery][batch systems][pbs]'
CYLC_TEST_HOST="$( \
    cylc get-global-config -i "${RC_PREF}host" 2>'/dev/null')"
if [[ -z "${CYLC_TEST_HOST}" ]]; then
    skip_all '"[test battery][batch systems][pbs]host": not defined'
fi
ERR_VIEWER="$(cylc get-global-config -i "${RC_PREF}err viewer" 2>'/dev/null')"
OUT_VIEWER="$(cylc get-global-config -i "${RC_PREF}out viewer" 2>'/dev/null')"
if [[ -z "${ERR_VIEWER}" || -z "${OUT_VIEWER}" ]]; then
    skip_all '"[test battery][pbs]* viewer": not defined'
fi
CYLC_TEST_DIRECTIVES="$( \
    cylc get-global-config -i "${RC_PREF}[directives]" 2>'/dev/null')"
export CYLC_TEST_HOST CYLC_TEST_DIRECTIVES
set_test_number 2

<<<<<<< HEAD
create_test_global_config "" "
[hosts]
=======
create_test_globalrc "" "
[platforms]
>>>>>>> e611eee6
    [[${CYLC_TEST_HOST}]]
        [[[batch systems]]]
            [[[[pbs]]]]
                err viewer = ${ERR_VIEWER}
                out viewer = ${OUT_VIEWER}"
reftest
purge_suite_platform "${CYLC_TEST_PLATFORM}" "${SUITE_NAME}"
exit<|MERGE_RESOLUTION|>--- conflicted
+++ resolved
@@ -35,13 +35,8 @@
 export CYLC_TEST_HOST CYLC_TEST_DIRECTIVES
 set_test_number 2
 
-<<<<<<< HEAD
 create_test_global_config "" "
-[hosts]
-=======
-create_test_globalrc "" "
 [platforms]
->>>>>>> e611eee6
     [[${CYLC_TEST_HOST}]]
         [[[batch systems]]]
             [[[[pbs]]]]

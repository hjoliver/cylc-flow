2014/05/15 22:12:12 INFO - Initial point: 20140107T0000Z
2014/05/15 22:12:12 INFO - Final point: 20140118T0000Z
<<<<<<< HEAD
2014/05/15 22:12:17 INFO - [20140110T0600Z/a] -triggered off []
2014/05/15 22:12:21 INFO - [20140113T0600Z/a] -triggered off []
2014/05/15 22:12:25 INFO - [20140116T0600Z/a] -triggered off []
=======
2014/05/15 22:12:17 DEBUG - a.20140110T0600Z -triggered off []
2014/05/15 22:12:21 DEBUG - a.20140113T0600Z -triggered off []
2014/05/15 22:12:25 DEBUG - a.20140116T0600Z -triggered off []
>>>>>>> 0b5543f8
<|MERGE_RESOLUTION|>--- conflicted
+++ resolved
@@ -1,11 +1,5 @@
-2014/05/15 22:12:12 INFO - Initial point: 20140107T0000Z
-2014/05/15 22:12:12 INFO - Final point: 20140118T0000Z
-<<<<<<< HEAD
-2014/05/15 22:12:17 INFO - [20140110T0600Z/a] -triggered off []
-2014/05/15 22:12:21 INFO - [20140113T0600Z/a] -triggered off []
-2014/05/15 22:12:25 INFO - [20140116T0600Z/a] -triggered off []
-=======
-2014/05/15 22:12:17 DEBUG - a.20140110T0600Z -triggered off []
-2014/05/15 22:12:21 DEBUG - a.20140113T0600Z -triggered off []
-2014/05/15 22:12:25 DEBUG - a.20140116T0600Z -triggered off []
->>>>>>> 0b5543f8
+Initial point: 20140107T0000Z
+Final point: 20140118T0000Z
+20140110T0600Z/a -triggered off []
+20140113T0600Z/a -triggered off []
+20140116T0600Z/a -triggered off []
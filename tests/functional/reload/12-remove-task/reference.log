2014-10-29T15:19:51Z INFO - Initial point: 1
2014-10-29T15:19:51Z INFO - Final point: 1
<<<<<<< HEAD
2014-10-29T15:19:51Z INFO - [1/reloader] -triggered off []
2014-10-29T15:20:05Z INFO - [1/inter] -triggered off ['1/reloader']
2014-10-29T15:20:05Z INFO - [1/foo] -triggered off ['1/inter']
=======
2014-10-29T15:19:51Z DEBUG - reloader.1 -triggered off []
2014-10-29T15:20:05Z DEBUG - inter.1 -triggered off ['reloader.1']
2014-10-29T15:20:05Z DEBUG - foo.1 -triggered off ['inter.1']
>>>>>>> 0b5543f8
<|MERGE_RESOLUTION|>--- conflicted
+++ resolved
@@ -1,11 +1,5 @@
-2014-10-29T15:19:51Z INFO - Initial point: 1
-2014-10-29T15:19:51Z INFO - Final point: 1
-<<<<<<< HEAD
-2014-10-29T15:19:51Z INFO - [1/reloader] -triggered off []
-2014-10-29T15:20:05Z INFO - [1/inter] -triggered off ['1/reloader']
-2014-10-29T15:20:05Z INFO - [1/foo] -triggered off ['1/inter']
-=======
-2014-10-29T15:19:51Z DEBUG - reloader.1 -triggered off []
-2014-10-29T15:20:05Z DEBUG - inter.1 -triggered off ['reloader.1']
-2014-10-29T15:20:05Z DEBUG - foo.1 -triggered off ['inter.1']
->>>>>>> 0b5543f8
+Initial point: 1
+Final point: 1
+1/reloader -triggered off []
+1/inter -triggered off ['1/reloader']
+1/foo -triggered off ['1/inter']
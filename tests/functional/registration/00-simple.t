#!/usr/bin/env bash
# THIS FILE IS PART OF THE CYLC SUITE ENGINE.
# Copyright (C) NIWA & British Crown (Met Office) & Contributors.
#
# This program is free software: you can redistribute it and/or modify
# it under the terms of the GNU General Public License as published by
# the Free Software Foundation, either version 3 of the License, or
# (at your option) any later version.
#
# This program is distributed in the hope that it will be useful,
# but WITHOUT ANY WARRANTY; without even the implied warranty of
# MERCHANTABILITY or FITNESS FOR A PARTICULAR PURPOSE.  See the
# GNU General Public License for more details.
#
# You should have received a copy of the GNU General Public License
# along with this program.  If not, see <http://www.gnu.org/licenses/>.

#------------------------------------------------------------------------------
# Test suite registration

export RND_SUITE_NAME
export RND_SUITE_SOURCE
export RND_SUITE_RUNDIR

function make_rnd_suite() {
    # Create a randomly-named suite source directory.
    # Define its run directory.
    RND_SUITE_NAME=x$(< /dev/urandom tr -dc _A-Z-a-z-0-9 | head -c6)
    RND_SUITE_SOURCE="$PWD/${RND_SUITE_NAME}"
    mkdir -p "${RND_SUITE_SOURCE}"
<<<<<<< HEAD
    touch "${RND_SUITE_SOURCE}/flow.cylc"
    RND_SUITE_RUNDIR="${CYLC_RUN_DIR}/${RND_SUITE_NAME}"
=======
    touch "${RND_SUITE_SOURCE}/suite.rc"
    RND_SUITE_RUNDIR="${RUN_DIR}/${RND_SUITE_NAME}"
>>>>>>> e611eee6
}

function purge_rnd_suite() {
    # Remove the suite source created by make_rnd_suite().
    # And remove its run-directory too.
    RND_SUITE_SOURCE=${1:-$RND_SUITE_SOURCE}
    RND_SUITE_RUNDIR=${2:-$RND_SUITE_RUNDIR}
    rm -rf "${RND_SUITE_SOURCE}"
    rm -rf "${RND_SUITE_RUNDIR}"
}

. "$(dirname "$0")/test_header"
set_test_number 37

# Use $SUITE_NAME and $SUITE_RUN_DIR defined by test_header

#------------------------------
# Test fail no suite source dir
TEST_NAME="${TEST_NAME_BASE}-nodir"
make_rnd_suite
rm -rf "${RND_SUITE_SOURCE}"
run_fail "${TEST_NAME}" cylc register "${RND_SUITE_NAME}" "${RND_SUITE_SOURCE}"
contains_ok "${TEST_NAME}.stderr" <<__ERR__
SuiteServiceFileError: no flow.cylc or suite.rc in ${RND_SUITE_SOURCE}
__ERR__
purge_rnd_suite

#---------------------------
# Test fail no flow.cylc file
TEST_NAME="${TEST_NAME_BASE}-nodir"
make_rnd_suite
rm -f "${RND_SUITE_SOURCE}/flow.cylc"
run_fail "${TEST_NAME}" cylc register "${RND_SUITE_NAME}" "${RND_SUITE_SOURCE}"
contains_ok "${TEST_NAME}.stderr" <<__ERR__
SuiteServiceFileError: no flow.cylc or suite.rc in ${RND_SUITE_SOURCE}
__ERR__
purge_rnd_suite

#-------------------------------------------------------
# Test default name: "cylc reg" (suite in $PWD, no args)
TEST_NAME="${TEST_NAME_BASE}-pwd1"
make_rnd_suite
pushd "${RND_SUITE_SOURCE}" || exit 1
run_ok "${TEST_NAME}" cylc register
contains_ok "${TEST_NAME}.stdout" <<__OUT__
REGISTERED $RND_SUITE_NAME -> ${RND_SUITE_SOURCE}
__OUT__
popd || exit 1
purge_rnd_suite

#--------------------------------------------------
# Test default path: "cylc reg REG" (suite in $PWD)
TEST_NAME="${TEST_NAME_BASE}-pwd2"
make_rnd_suite
pushd "${RND_SUITE_SOURCE}" || exit 1
run_ok "${TEST_NAME}" cylc register "${RND_SUITE_NAME}"
contains_ok "${TEST_NAME}.stdout" <<__OUT__
REGISTERED ${RND_SUITE_NAME} -> ${RND_SUITE_SOURCE}
__OUT__
popd || exit 1
purge_rnd_suite

#-------------------------
# Test "cylc reg REG PATH"
TEST_NAME="${TEST_NAME_BASE}-normal"
make_rnd_suite
run_ok "${TEST_NAME}" cylc register "${RND_SUITE_NAME}" "${RND_SUITE_SOURCE}"
contains_ok "${TEST_NAME}.stdout" <<__OUT__
REGISTERED ${RND_SUITE_NAME} -> ${RND_SUITE_SOURCE}
__OUT__
purge_rnd_suite

#--------------------------------------------------------------------
# Test register existing run directory: "cylc reg REG ~/cylc-run/REG"
TEST_NAME="${TEST_NAME_BASE}-reg-run-dir"
make_rnd_suite
mkdir -p "${RND_SUITE_RUNDIR}"
cp "${RND_SUITE_SOURCE}/flow.cylc" "${RND_SUITE_RUNDIR}"
run_ok "${TEST_NAME}" cylc register "${RND_SUITE_NAME}" "${RND_SUITE_RUNDIR}"
contains_ok "${TEST_NAME}.stdout" <<__OUT__
REGISTERED ${RND_SUITE_NAME} -> ${RND_SUITE_RUNDIR}
__OUT__
SOURCE="$(readlink "${RND_SUITE_RUNDIR}/.service/source")"
run_ok "${TEST_NAME}-source" test '..' = "${SOURCE}"
# Run it twice
run_ok "${TEST_NAME}-2" cylc register "${RND_SUITE_NAME}" "${RND_SUITE_RUNDIR}"
contains_ok "${TEST_NAME}-2.stdout" <<__OUT__
REGISTERED ${RND_SUITE_NAME} -> ${RND_SUITE_RUNDIR}
__OUT__
SOURCE="$(readlink "${RND_SUITE_RUNDIR}/.service/source")"
run_ok "${TEST_NAME}-source" test '..' = "${SOURCE}"
purge_rnd_suite

#----------------------------------------------------------------
# Test fail "cylc reg REG PATH" where REG already points to PATH2
TEST_NAME="${TEST_NAME_BASE}-dup1"
make_rnd_suite
run_ok "${TEST_NAME}" cylc register "${RND_SUITE_NAME}" "${RND_SUITE_SOURCE}"
RND_SUITE_NAME1="${RND_SUITE_NAME}"
RND_SUITE_SOURCE1="${RND_SUITE_SOURCE}"
RND_SUITE_RUNDIR1="${RND_SUITE_RUNDIR}"
make_rnd_suite
TEST_NAME="${TEST_NAME_BASE}-dup2"
run_fail "${TEST_NAME}" cylc register "${RND_SUITE_NAME1}" "${RND_SUITE_SOURCE}"
contains_ok "${TEST_NAME}.stderr" <<__ERR__
SuiteServiceFileError: the name '${RND_SUITE_NAME1}' already points to ${RND_SUITE_SOURCE1}.
Use --redirect to re-use an existing name and run directory.
__ERR__
# Now force it
TEST_NAME="${TEST_NAME_BASE}-dup3"
run_ok "${TEST_NAME}" cylc register --redirect "${RND_SUITE_NAME1}" "${RND_SUITE_SOURCE}"
sed -i 's/^\t//; s/^.* WARNING - /WARNING - /' "${TEST_NAME}.stderr"
contains_ok "${TEST_NAME}.stderr" <<__ERR__
WARNING - the name '${RND_SUITE_NAME1}' points to ${RND_SUITE_SOURCE1}.
It will now be redirected to ${RND_SUITE_SOURCE}.
Files in the existing ${RND_SUITE_NAME1} run directory will be overwritten.
__ERR__
contains_ok "${TEST_NAME}.stdout" <<__OUT__
REGISTERED ${RND_SUITE_NAME1} -> ${RND_SUITE_SOURCE}
__OUT__

TEST_NAME="${TEST_NAME_BASE}-get-dir"
run_ok "${TEST_NAME}" cylc get-directory "${RND_SUITE_NAME1}"
contains_ok "${TEST_NAME}.stdout" <<__ERR__
${RND_SUITE_SOURCE}
__ERR__

purge_rnd_suite
purge_rnd_suite "${RND_SUITE_SOURCE1}" "${RND_SUITE_RUNDIR1}"

#-----------------------
# Test alternate run dir
# 1. Normal case.
TEST_NAME="${TEST_NAME_BASE}-alt-run-dir"
make_rnd_suite
ALT_RUN_DIR="${PWD}/alt"
run_ok "${TEST_NAME}" \
    cylc register --run-dir="${ALT_RUN_DIR}" "${RND_SUITE_NAME}" "${RND_SUITE_SOURCE}"
contains_ok "${TEST_NAME}.stdout" <<__OUT__
REGISTERED ${RND_SUITE_NAME} -> ${RND_SUITE_SOURCE}
__OUT__
run_ok "${TEST_NAME}-check-link" test -L "${RND_SUITE_RUNDIR}"
run_ok "${TEST_NAME}-rm-link" rm "${RND_SUITE_RUNDIR}"
run_ok "${TEST_NAME}-rm-alt-run-dir" rm -r "${ALT_RUN_DIR}"
purge_rnd_suite

# 2. If reg already exists (as a directory).
TEST_NAME="${TEST_NAME_BASE}-alt-exists1"
make_rnd_suite
ALT_RUN_DIR="${PWD}/alt"
mkdir -p "${RND_SUITE_RUNDIR}"
run_fail "${TEST_NAME}" \
   cylc register --run-dir="${ALT_RUN_DIR}" "${RND_SUITE_NAME}" "${RND_SUITE_SOURCE}"
contains_ok "${TEST_NAME}.stderr" <<__OUT__
SuiteServiceFileError: Run directory '${RND_SUITE_RUNDIR}' already exists.
__OUT__
purge_rnd_suite

# 3. If reg already exists (as a valid symlink).
TEST_NAME="${TEST_NAME_BASE}-alt-exists2"
make_rnd_suite
ALT_RUN_DIR="${PWD}/alt"
TDIR=$(mktemp -d)
mkdir -p "$(dirname "${RND_SUITE_RUNDIR}")"
ln -s "${TDIR}" "${RND_SUITE_RUNDIR}"
run_fail "${TEST_NAME}" \
    cylc register --run-dir="${ALT_RUN_DIR}" "${RND_SUITE_NAME}" "${RND_SUITE_SOURCE}"
contains_ok "${TEST_NAME}.stderr" <<__OUT__
SuiteServiceFileError: Symlink '${RND_SUITE_RUNDIR}' already points to ${TDIR}.
__OUT__
purge_rnd_suite
rm -rf "${TDIR}"

#-----------------------------------------------------------------------------
# Now use a real suite

init_suite "${TEST_NAME_BASE}" <<'__FLOW_CONFIG__'
[meta]
    title = the quick brown fox
[scheduling]
    [[graph]]
        R1 = a => b => c
[runtime]
    [[a,b,c]]
        script = true
__FLOW_CONFIG__

run_ok "${TEST_NAME_BASE}-val" cylc validate "${SUITE_NAME}"

run_ok "${TEST_NAME_BASE}-print" cylc print
contains_ok "${TEST_NAME_BASE}-print.stdout" <<__OUT__
${SUITE_NAME} | the quick brown fox | ${TEST_DIR}/${SUITE_NAME}
__OUT__

# Filter out errors from 'bad' suites in the 'cylc-run' directory
NONSPECIFIC_ERR2='\[Errno 2\] No such file or directory:'
SPECIFIC_ERR2="$NONSPECIFIC_ERR2 '$HOME/cylc-run/${SUITE_NAME}/flow.cylc'"
ERR2_COUNT="$(grep -c "$SPECIFIC_ERR2" "${TEST_NAME_BASE}-print.stderr")"
if ((ERR2_COUNT == 0)); then
    grep -v -s "$NONSPECIFIC_ERR2" "${TEST_NAME_BASE}-print.stderr" > "${TEST_NAME_BASE}-print-filtered.stderr"
    cmp_ok "${TEST_NAME_BASE}-print-filtered.stderr" <'/dev/null'
else
    fail "${TEST_NAME_BASE}-print.stderr"
fi

purge_suite "${SUITE_NAME}"
exit<|MERGE_RESOLUTION|>--- conflicted
+++ resolved
@@ -28,13 +28,8 @@
     RND_SUITE_NAME=x$(< /dev/urandom tr -dc _A-Z-a-z-0-9 | head -c6)
     RND_SUITE_SOURCE="$PWD/${RND_SUITE_NAME}"
     mkdir -p "${RND_SUITE_SOURCE}"
-<<<<<<< HEAD
     touch "${RND_SUITE_SOURCE}/flow.cylc"
-    RND_SUITE_RUNDIR="${CYLC_RUN_DIR}/${RND_SUITE_NAME}"
-=======
-    touch "${RND_SUITE_SOURCE}/suite.rc"
     RND_SUITE_RUNDIR="${RUN_DIR}/${RND_SUITE_NAME}"
->>>>>>> e611eee6
 }
 
 function purge_rnd_suite() {

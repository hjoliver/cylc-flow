2015-06-19T14:47:30+01 INFO - Initial point: 1
2015-06-19T14:47:30+01 INFO - Final point: 1
<<<<<<< HEAD
2015-06-19T14:47:30+01 INFO - [1/t1] -triggered off []
2015-06-19T14:47:30+01 INFO - [1/t1] -triggered off []
2015-06-19T14:47:30+01 INFO - [1/t1] -triggered off []
=======
2015-06-19T14:47:30+01 DEBUG - t1.1 -triggered off []
2015-06-19T14:47:30+01 DEBUG - t1.1 -triggered off []
2015-06-19T14:47:30+01 DEBUG - t1.1 -triggered off []
>>>>>>> 0b5543f8
<|MERGE_RESOLUTION|>--- conflicted
+++ resolved
@@ -1,11 +1,5 @@
-2015-06-19T14:47:30+01 INFO - Initial point: 1
-2015-06-19T14:47:30+01 INFO - Final point: 1
-<<<<<<< HEAD
-2015-06-19T14:47:30+01 INFO - [1/t1] -triggered off []
-2015-06-19T14:47:30+01 INFO - [1/t1] -triggered off []
-2015-06-19T14:47:30+01 INFO - [1/t1] -triggered off []
-=======
-2015-06-19T14:47:30+01 DEBUG - t1.1 -triggered off []
-2015-06-19T14:47:30+01 DEBUG - t1.1 -triggered off []
-2015-06-19T14:47:30+01 DEBUG - t1.1 -triggered off []
->>>>>>> 0b5543f8
+Initial point: 1
+Final point: 1
+1/t1 -triggered off []
+1/t1 -triggered off []
+1/t1 -triggered off []
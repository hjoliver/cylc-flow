2015-03-12T12:06:30Z INFO - Initial point: 20100101T0300Z
2015-03-12T12:06:30Z INFO - Final point: None
<<<<<<< HEAD
2015-03-12T12:06:30Z INFO - [20100101T0400Z/foo] -triggered off []
=======
2015-03-12T12:06:30Z DEBUG - foo.20100101T0400Z -triggered off []
>>>>>>> 0b5543f8
<|MERGE_RESOLUTION|>--- conflicted
+++ resolved
@@ -1,7 +1,3 @@
-2015-03-12T12:06:30Z INFO - Initial point: 20100101T0300Z
-2015-03-12T12:06:30Z INFO - Final point: None
-<<<<<<< HEAD
-2015-03-12T12:06:30Z INFO - [20100101T0400Z/foo] -triggered off []
-=======
-2015-03-12T12:06:30Z DEBUG - foo.20100101T0400Z -triggered off []
->>>>>>> 0b5543f8
+Initial point: 20100101T0300Z
+Final point: None
+20100101T0400Z/foo -triggered off []
--- conflicted
+++ resolved
@@ -1,9 +1,4 @@
 Initial point: 2020
 Final point: 2021
-<<<<<<< HEAD
-[2020/t1] -triggered off ['2019/t1']
-[2021/t1] -triggered off ['2020/t1']
-=======
-t1.2020 -triggered off ['t1.2019']
-t1.2021 -triggered off ['t1.2020']
->>>>>>> 0b5543f8
+2020/t1 -triggered off ['2019/t1']
+2021/t1 -triggered off ['2020/t1']
--- conflicted
+++ resolved
@@ -1,17 +1,8 @@
-2015-08-24T15:20:15Z INFO - Initial point: 1
-2015-08-24T15:20:15Z INFO - Final point: 1
-<<<<<<< HEAD
-2015-08-24T15:20:16Z INFO - [1/remote-1] -triggered off []
-2015-08-24T15:20:16Z INFO - [1/local-1] -triggered off ['1/remote-1', '1/remote-2']
-2015-08-24T15:20:16Z INFO - [1/local-2] -triggered off ['1/remote-1', '1/remote-2']
-2015-08-24T15:20:16Z INFO - [1/remote-2] -triggered off []
-2015-08-24T15:20:16Z INFO - [1/local-3] -triggered off ['1/remote-1', '1/remote-2']
-2015-08-24T15:20:19Z INFO - [1/killer] -triggered off ['1/local-1', '1/local-2', '1/local-3', '1/remote-1', '1/remote-2']
-=======
-2015-08-24T15:20:16Z DEBUG - remote-1.1 -triggered off []
-2015-08-24T15:20:16Z DEBUG - local-1.1 -triggered off ['remote-1.1', 'remote-2.1']
-2015-08-24T15:20:16Z DEBUG - local-2.1 -triggered off ['remote-1.1', 'remote-2.1']
-2015-08-24T15:20:16Z DEBUG - remote-2.1 -triggered off []
-2015-08-24T15:20:16Z DEBUG - local-3.1 -triggered off ['remote-1.1', 'remote-2.1']
-2015-08-24T15:20:19Z DEBUG - killer.1 -triggered off ['local-1.1', 'local-2.1', 'local-3.1', 'remote-1.1', 'remote-2.1']
->>>>>>> 0b5543f8
+Initial point: 1
+Final point: 1
+1/remote-1 -triggered off []
+1/local-1 -triggered off ['1/remote-1', '1/remote-2']
+1/local-2 -triggered off ['1/remote-1', '1/remote-2']
+1/remote-2 -triggered off []
+1/local-3 -triggered off ['1/remote-1', '1/remote-2']
+1/killer -triggered off ['1/local-1', '1/local-2', '1/local-3', '1/remote-1', '1/remote-2']
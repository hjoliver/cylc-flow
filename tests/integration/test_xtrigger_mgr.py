--- conflicted
+++ resolved
@@ -130,7 +130,6 @@
         # loop doesn't run in this test.
 
 
-<<<<<<< HEAD
 async def test_xtriggers_restart(flow, start, scheduler, db_select):
     """It should write satisfied xtriggers to the DB and load on restart.
 
@@ -139,11 +138,6 @@
     See also test_set_xtriggers_restart for task dependence on xtriggers.
 
     """
-=======
-async def test_xtriggers_restart(flow, start, scheduler, db_select, capsys):
-    """It should write xtrigger results to the DB and load them on restart."""
-    # define a workflow which uses a custom xtrigger
->>>>>>> 32f99511
     id_ = flow({
         'scheduling': {
             'xtriggers': {
@@ -188,6 +182,7 @@
         # run all xtriggers
         for task in schd.pool.get_tasks():
             schd.xtrigger_mgr.call_xtriggers_async(task)
+
         # satisfied x100 should have been loaded from the DB
         # so only one xtrigger should be scheduled to run now
         assert len(schd.proc_pool.queuings) + len(schd.proc_pool.runnings) == 1
@@ -215,25 +210,6 @@
             if p.label == "x100"
         ]
         assert xtrig.id == "xrandom(100)"
-        assert xtrig.satisfied
-
-        # the xtrigger should be recorded as satisfied in the datastore task
-        # instance, after the restart
-        await schd.update_data_structure()
-        [xtrig] = [
-            p
-            for t in cast(
-                'Iterable[PbTaskProxy]',
-                schd.data_store_mgr.data[
-                    schd.data_store_mgr.workflow_id
-                ][
-                    TASK_PROXIES
-                ].values()
-            )
-            for p in t.xtriggers.values()
-        ]
-        assert xtrig.id == "mytrig()"
-        assert xtrig.label == "mytrig"
         assert xtrig.satisfied
 
     # check the DB to ensure no additional entries have been created

# THIS FILE IS PART OF THE CYLC WORKFLOW ENGINE.
# Copyright (C) NIWA & British Crown (Met Office) & Contributors.
#
# This program is free software: you can redistribute it and/or modify
# it under the terms of the GNU General Public License as published by
# the Free Software Foundation, either version 3 of the License, or
# (at your option) any later version.
#
# This program is distributed in the hope that it will be useful,
# but WITHOUT ANY WARRANTY; without even the implied warranty of
# MERCHANTABILITY or FITNESS FOR A PARTICULAR PURPOSE.  See the
# GNU General Public License for more details.
#
# You should have received a copy of the GNU General Public License
# along with this program.  If not, see <http://www.gnu.org/licenses/>.
"""Tests for the behaviour of xtrigger manager."""

import asyncio
from pathlib import Path
from textwrap import dedent
from typing import cast, Iterable

from cylc.flow import commands
from cylc.flow.data_messages_pb2 import PbTaskProxy
from cylc.flow.data_store_mgr import FAMILY_PROXIES, TASK_PROXIES
from cylc.flow.pathutil import get_workflow_run_dir
from cylc.flow.scheduler import Scheduler
from cylc.flow.subprocctx import SubFuncContext


async def test_2_xtriggers(flow, start, scheduler, monkeypatch):
    """Test that if an itask has 4 wall_clock triggers with different
    offsets that xtrigger manager gets all of them.

    https://github.com/cylc/cylc-flow/issues/5783

    n.b. Clock 3 exists to check the memoization path is followed,
    and causing this test to give greater coverage.
    Clock 4 & 5 test higher precision offsets than the CPF.
    """
    task_point = 1588636800                # 2020-05-05
    ten_years_ahead = 1904169600           # 2030-05-05
    PT2H35M31S_ahead = 1588646131          # 2020-05-05 02:35:31
    PT2H35M31S_behind = 1588627469         # 2020-05-04 21:24:29
    monkeypatch.setattr(
        'cylc.flow.xtriggers.wall_clock.time',
        lambda: ten_years_ahead - 1
    )
    id_ = flow({
        'scheduler': {
            'cycle point format': 'CCYY-MM-DD',
        },
        'scheduling': {
            'initial cycle point': '2020-05-05',
            'xtriggers': {
                'clock_1': 'wall_clock()',
                'clock_2': 'wall_clock(offset=P10Y)',
                'clock_3': 'wall_clock(offset=P10Y)',
                'clock_4': 'wall_clock(offset=PT2H35M31S)',
                'clock_5': 'wall_clock(offset=-PT2H35M31S)',
            },
            'graph': {
                'R1': (
                    '@clock_1 & @clock_2 & @clock_3 & @clock_4 & @clock_5'
                    ' => foo'
                )
            }
        }
    })
    schd = scheduler(id_)
    async with start(schd):
        foo_proxy = schd.pool.get_tasks()[0]
        clock_1_ctx = schd.xtrigger_mgr.get_xtrig_ctx(foo_proxy, 'clock_1')
        clock_2_ctx = schd.xtrigger_mgr.get_xtrig_ctx(foo_proxy, 'clock_2')
        clock_3_ctx = schd.xtrigger_mgr.get_xtrig_ctx(foo_proxy, 'clock_2')
        clock_4_ctx = schd.xtrigger_mgr.get_xtrig_ctx(foo_proxy, 'clock_4')
        clock_5_ctx = schd.xtrigger_mgr.get_xtrig_ctx(foo_proxy, 'clock_5')

        assert clock_1_ctx.func_kwargs['trigger_time'] == task_point
        assert clock_2_ctx.func_kwargs['trigger_time'] == ten_years_ahead
        assert clock_3_ctx.func_kwargs['trigger_time'] == ten_years_ahead
        assert clock_4_ctx.func_kwargs['trigger_time'] == PT2H35M31S_ahead
        assert clock_5_ctx.func_kwargs['trigger_time'] == PT2H35M31S_behind

        schd.xtrigger_mgr.call_xtriggers_async(foo_proxy)
        assert foo_proxy.state.xtriggers == {
            'clock_1': True,
            'clock_2': False,
            'clock_3': False,
            'clock_4': True,
            'clock_5': True,
        }


async def test_1_xtrigger_2_tasks(flow, start, scheduler, mocker):
    """
    If multiple tasks depend on the same satisfied xtrigger, the DB mgr method
    put_xtriggers should only be called once - when the xtrigger gets satisfied

    See [GitHub #5908](https://github.com/cylc/cylc-flow/pull/5908)

    """
    id_ = flow({
        'scheduling': {
            'initial cycle point': '2020',
            'graph': {
                'R1': '@wall_clock => foo & bar'
            }
        }
    })

    schd = scheduler(id_)
    spy = mocker.spy(schd.workflow_db_mgr, 'put_xtriggers')

    async with start(schd):

        # Call the clock trigger via its dependent tasks, to get it satisfied.
        for task in schd.pool.get_tasks():
            # (For clock triggers this is synchronous)
            schd.xtrigger_mgr.call_xtriggers_async(task)

        # It should now be satisfied.
        assert task.state.xtriggers == {'wall_clock': True}

        # Check one put_xtriggers call only, not two.
        assert spy.call_count == 1

        # Note on master prior to GH #5908 the call is made from the
        # scheduler main loop when the two tasks become satisified,
        # resulting in two calls to put_xtriggers. This test fails
        # on master, but with call count 0 (not 2) because the main
        # loop doesn't run in this test.


async def test_xtriggers_restart(flow, start, scheduler, db_select):
    """It should write satisfied xtriggers to the DB and load on restart.

    This checks persistence of xtrigger function results across restarts.

    See also test_set_xtriggers_restart for task dependence on xtriggers.

    """
    id_ = flow({
        'scheduling': {
            'xtriggers': {
                'x100': 'xrandom(100)',  # always succeeds
                'x0': 'xrandom(0)'  # never succeeds
            },
            'graph': {
                'R1': '''
                    @x100 => foo
                    @x0 = > bar
                '''
            },
        }
    })
    # start the workflow & run the xtrigger
    schd = scheduler(id_)
    async with start(schd):
        # run all xtriggers
        for task in schd.pool.get_tasks():
            schd.xtrigger_mgr.call_xtriggers_async(task)
        # two xtriggers should have been scheduled to run
        # and x100 should succeed
        assert len(schd.proc_pool.queuings) + len(schd.proc_pool.runnings) == 2
        # wait for it to return
        for _ in range(50):
            await asyncio.sleep(0.1)
            schd.proc_pool.process()
            if len(schd.proc_pool.runnings) == 0:
                break
        else:
            raise Exception('Process pool did not clear')

    # the satisfied x100 should be written to the DB
    db_xtriggers = db_select(schd, True, 'xtriggers')
    assert len(db_xtriggers) == 1
    assert db_xtriggers[0][0] == 'xrandom(100)'
    assert db_xtriggers[0][1].startswith('{"COLOR":')  # (xrandom result dict)

    # restart the workflow, the xtrigger should *not* run again
    schd = scheduler(id_)
    async with start(schd):
        # run all xtriggers
        for task in schd.pool.get_tasks():
            schd.xtrigger_mgr.call_xtriggers_async(task)

        # satisfied x100 should have been loaded from the DB
        # so only one xtrigger should be scheduled to run now
        assert len(schd.proc_pool.queuings) + len(schd.proc_pool.runnings) == 1

        # x0 should not be satisfied
        bar = schd.pool._get_task_by_id('1/bar')
        assert not bar.state.xtriggers["x0"]

        # x100 should now be satisfied in the task pool and the datastore
        foo = schd.pool._get_task_by_id('1/foo')
        assert foo.state.xtriggers["x100"]

        await schd.update_data_structure()
        [xtrig] = [
            p
            for t in cast(
                'Iterable[PbTaskProxy]',
                schd.data_store_mgr.data[
                    schd.data_store_mgr.workflow_id
                ][
                    TASK_PROXIES
                ].values()
            )
            for p in t.xtriggers.values()
            if p.label == "x100"
        ]
        assert xtrig.id == "xrandom(100)"
        assert xtrig.satisfied

    # check the DB to ensure no additional entries have been created
    assert db_select(schd, True, 'xtriggers') == db_xtriggers


async def test_set_xtrig_prereq_restart(flow, start, scheduler, db_select):
    """Satisfied xtrigger prerequisites should persist across restart.

    (Task prerequisites can be artificially satisfied by "cylc set").

    See also test_xtriggers_restart, for persistence of xtrigger results.

    """
    id_ = flow({
        'scheduling': {
            'xtriggers': {
                'x0': 'xrandom(0)'  # never succeeds naturally
            },
            'graph': {
                'R1': '''
                    @x0 = > foo & bar
                '''
            },
        }
    })
    schd = scheduler(id_)
    async with start(schd):
        # artificially set dependence of foo on x0
        schd.pool.set_prereqs_and_outputs(
            ['1/foo'], [], ['xtrigger/x0:succeeded'], ['all']
        )

    # the satisfied x0 prerequisite should be written to the DB
    [db_pre] = db_select(schd, True, 'task_prerequisites')
    assert db_pre == ('1', 'foo', '[1]', 'x0', 'xtrigger', 'succeeded', '1')

    # restart the workflow
    schd = scheduler(id_)
    async with start(schd):
        # run all xtriggers
        for task in schd.pool.get_tasks():
            schd.xtrigger_mgr.call_xtriggers_async(task)

        # foo's dependence on x0 should be satisfied from the DB
        # but bar still depends on it so the scheduler should still call it.
        assert len(schd.proc_pool.queuings) + len(schd.proc_pool.runnings) == 1

        # "@x0 => bar" should not be satisfied
        bar = schd.pool._get_task_by_id('1/bar')
        assert not bar.state.xtriggers["x0"]

        # but "x0 => foo" should be, in the task pool and the datastore
        foo = schd.pool._get_task_by_id('1/foo')
        assert foo.state.xtriggers["x0"]

        await schd.update_data_structure()
        xtrigs = [
            (t.id, p)
            for t in cast(
                'Iterable[PbTaskProxy]',
                schd.data_store_mgr.data[
                    schd.data_store_mgr.workflow_id
                ][
                    TASK_PROXIES
                ].values()
            )
            for p in t.xtriggers.values()
        ]
        assert len(xtrigs) == 2
        for (id, xtrig) in xtrigs:
            if id.endswith('foo'):
                assert xtrig.id == "xrandom(0)"
                assert xtrig.satisfied
            elif id.endswith('bar'):
                assert xtrig.id == "xrandom(0)"
                assert not xtrig.satisfied
            else:
                assert False


async def test_error_in_xtrigger(flow, start, scheduler):
    """Failure in an xtrigger is handled nicely.
    """
    id_ = flow({
        'scheduling': {
            'xtriggers': {
                'mytrig': 'mytrig()'
            },
            'graph': {
                'R1': '@mytrig => foo'
            },
        }
    })

    # add a custom xtrigger to the workflow
    run_dir = Path(get_workflow_run_dir(id_))
    xtrig_dir = run_dir / 'lib/python'
    xtrig_dir.mkdir(parents=True)
    (xtrig_dir / 'mytrig.py').write_text(dedent('''
        def mytrig(*args, **kwargs):
            raise Exception('This Xtrigger is broken')
    '''))

    schd = scheduler(id_)
    async with start(schd) as log:
        foo = schd.pool.get_tasks()[0]
        schd.xtrigger_mgr.call_xtriggers_async(foo)
        for _ in range(50):
            await asyncio.sleep(0.1)
            schd.proc_pool.process()
            if len(schd.proc_pool.runnings) == 0:
                break
        else:
            raise Exception('Process pool did not clear')

        error = log.messages[-1].split('\n')
        assert error[-2] == 'Exception: This Xtrigger is broken'
        assert error[0] == 'ERROR in xtrigger mytrig()'


async def test_1_seq_clock_trigger_2_tasks(flow, start, scheduler):
    """Test that all tasks dependent on a sequential clock trigger continue to
    spawn after the first cycle.

    See https://github.com/cylc/cylc-flow/issues/6204
    """
    id_ = flow({
        'scheduler': {
            'cycle point format': 'CCYY',
        },
        'scheduling': {
            'initial cycle point': '1990',
            'graph': {
                'P1Y': '@wall_clock => foo & bar',
            },
        },
    })
    schd: Scheduler = scheduler(id_)

    async with start(schd):
        start_task_pool = schd.pool.get_task_ids()
        assert start_task_pool == {'1990/foo', '1990/bar'}

        for _ in range(3):
            await schd._main_loop()

        assert schd.pool.get_task_ids() == start_task_pool.union(
            f'{year}/{name}'
            for year in range(1991, 1994)
            for name in ('foo', 'bar')
        )


async def test_set_xtrig_prereq_reload(flow, start, scheduler, db_select):
    """Satisfied xtrigger prerequisites should persist across reload.

    (Task prerequisites can be artificially satisfied by "cylc set").

    """
    id_ = flow({
        'scheduling': {
            'xtriggers': {
                'x0': 'xrandom(0)'  # never succeeds naturally
            },
            'graph': {
                'R1': '''
                    @x0 = > foo & bar
                '''
            },
        }
    })
    schd = scheduler(id_)
    async with start(schd):
        # artificially set dependence of foo on x0
        schd.pool.set_prereqs_and_outputs(
            ['1/foo'], [], ['xtrigger/x0:succeeded'], ['all']
        )

        # reload the workflow
        await commands.run_cmd(commands.reload_workflow(schd))

        # run all xtriggers
        for task in schd.pool.get_tasks():
            schd.xtrigger_mgr.call_xtriggers_async(task)

        # foo's dependence on x0 should remain satisfied, but bar still depends
        # on it so the function should still be called by the scheduler.
        assert len(schd.proc_pool.queuings) + len(schd.proc_pool.runnings) == 1

        # "@x0 => bar" should not be satisfied
        bar = schd.pool._get_task_by_id('1/bar')
        assert not bar.state.xtriggers["x0"]

        # but "x0 => foo" should be, in the task pool and the datastore
        foo = schd.pool._get_task_by_id('1/foo')
        assert foo.state.xtriggers["x0"]

        await schd.update_data_structure()
        xtrigs = [
            (t.id, p)
            for t in cast(
                'Iterable[PbTaskProxy]',
                schd.data_store_mgr.data[
                    schd.data_store_mgr.workflow_id
                ][
                    TASK_PROXIES
                ].values()
            )
            for p in t.xtriggers.values()
        ]
        assert len(xtrigs) == 2
        for (id, xtrig) in xtrigs:
            if id.endswith('foo'):
                assert xtrig.id == "xrandom(0)"
                assert xtrig.satisfied
            elif id.endswith('bar'):
                assert xtrig.id == "xrandom(0)"
                assert not xtrig.satisfied
            else:
                assert False


async def test_force_satisfy(flow, start, scheduler, log_filter):
    """It should satisfy valid xtriggers and ignore invalid ones."""
    id_ = flow({
        'scheduling': {
            'xtriggers': {
                'x': 'xrandom(0)'
            },
            'graph': {
                'R1': '@x => foo'
            },
        }
    })
    schd = scheduler(id_)
    async with start(schd):
        foo = schd.pool.get_tasks()[0]

        # check x not satisfied yet
        assert not foo.state.xtriggers['x']  # not satisified

        # force satisfy it
        xtrigs = {
            "x": True,  # it should satisfy this one
            "y": True  # it should just ignore this one
        }
        schd.xtrigger_mgr.force_satisfy(foo, xtrigs)

        assert foo.state.xtriggers['x']  # satisified
        assert log_filter(
            contains=('prerequisite force-satisfied: x = xrandom(0)'))

        # force satisfy it again
        schd.xtrigger_mgr.force_satisfy(foo, xtrigs)
        assert foo.state.xtriggers['x']  # satisified
        assert log_filter(
            contains=('prerequisite already satisfied: x = xrandom(0)'))

        # force unsatisfy it
        schd.xtrigger_mgr.force_satisfy(foo, {"x": False})
        assert not foo.state.xtriggers['x']  # not satisified
        assert log_filter(
            contains=('prerequisite force-unsatisfied: x = xrandom(0)'))

        # force unsatisfy it again
        schd.xtrigger_mgr.force_satisfy(foo, {"x": False})
        assert not foo.state.xtriggers['x']  # not satisified
<<<<<<< HEAD
        assert log_filter(
            contains=('prerequisite already unsatisfied: x = xrandom(0)'))
=======
        assert log_filter(contains=(
            'xtrigger prerequisite already unsatisfied: x = xrandom(0)'
        ))


async def test_data_store(flow, start, scheduler):
    """It should update the data store with xtrigger state."""
    id_ = flow({
        'scheduling': {
            'initial cycle point': 'previous(T00)',
            'xtriggers': {
                'clock1': 'wall_clock()',
                'clock2': 'wall_clock(offset="P1Y")',
            },
            'graph': {
                'R1': '''
                    @clock1 => foo
                    @clock2 => foo
                '''
            }
        }
    })
    schd: Scheduler = scheduler(id_)
    async with start(schd):
        await schd.update_data_structure()
        itask = schd.pool.get_tasks()[0]

        # extract xtrigger entry from the data store
        xtriggers = schd.data_store_mgr.data[
            schd.tokens.id
        ][TASK_PROXIES][itask.tokens.id].xtriggers
        clock1, clock2 = sorted(x for x in xtriggers if 'wall_clock' in x)

        # it should not be satisfied (yet)
        assert xtriggers[clock1].label == 'clock1'
        assert xtriggers[clock1].satisfied is False

        # execute the xtrigger
        schd.xtrigger_mgr.call_xtriggers_async(itask)

        # an update delta should be produced
        # NOTE: both xtriggers should be present in the update
        # (see https://github.com/cylc/cylc-flow/issues/6307)
        task_delta = schd.data_store_mgr.updated[TASK_PROXIES][itask.tokens.id]
        assert task_delta.xtriggers[clock1].satisfied is True
        assert task_delta.xtriggers[clock2].satisfied is False

        # the xtrigger should be satisfied in the data store
        await schd.update_data_structure()
        assert xtriggers[clock1].label == 'clock1'
        assert xtriggers[clock1].satisfied is True


def satisfy_xtrigger_functions(schd, stdout='[true, {}]', ret_code=0):
    """Satisfy and dequeue any xtrigger subprocesses."""
    for item in list(schd.proc_pool.queuings):
        ctx, _, callback, *_ = item
        if isinstance(schd.proc_pool.queuings[0][0], SubFuncContext):
            # dequeue from the proc pool
            schd.proc_pool.queuings.remove(item)

            # mock the xtrigger output
            ctx.ret_code = ret_code
            ctx.out = stdout

            # run the callback
            callback(ctx)


async def test_xtrigger_modifiers(flow, scheduler, start):
    """It should update xtrigger derived task modifiers."""
    id_ = flow({
        'scheduling': {
            'initial cycle point': 'previous(T00)',
            'xtriggers': {
                'echo': 'echo("whatever", succeed=True)',
            },
            'graph': {
                'R1': '''
                    @wall_clock => foo
                    @echo => foo
                '''
            },
        },
        'runtime': {
            'foo': {
                'execution retry delays': 'PT0S',
            },
        },
    })
    schd = scheduler(id_)
    async with start(schd):
        # configure the task to retry
        itask = schd.pool.get_tasks()[0]
        schd.task_events_mgr._retry_task(itask, 0)
        await schd.update_data_structure()

        # the task proxy object in the data store
        ds_tproxy = schd.data_store_mgr.data[schd.tokens.id][TASK_PROXIES][
            itask.tokens.id
        ]

        # the "root" family proxy object in the data store
        ds_fproxy = schd.data_store_mgr.data[schd.tokens.id][FAMILY_PROXIES][
            itask.tokens.duplicate(task='root').id
        ]

        # the task modifiers should be initialised on task creation
        assert len(itask.state.xtriggers) == 3
        assert ds_tproxy.is_retry is True
        assert ds_tproxy.is_wallclock is True
        assert ds_tproxy.is_xtriggered is True

        # the modifiers should bubble up the family tree
        assert ds_fproxy.is_retry is True
        assert ds_fproxy.is_wallclock is True
        assert ds_fproxy.is_xtriggered is True

        # run the xtriggers
        schd.xtrigger_mgr.call_xtriggers_async(itask)  # run xtrigs
        satisfy_xtrigger_functions(schd)  # mock results
        schd.xtrigger_mgr.call_xtriggers_async(itask)  # process callbacks

        await schd.update_data_structure()

        # the task modifiers should have been updated
        assert ds_tproxy.is_retry is False
        assert ds_tproxy.is_wallclock is False
        assert ds_tproxy.is_xtriggered is False

        # the modifiers should bubble up the family tree
        assert ds_fproxy.is_retry is False
        assert ds_fproxy.is_wallclock is False
        assert ds_fproxy.is_xtriggered is False
>>>>>>> 4ed84b17
<|MERGE_RESOLUTION|>--- conflicted
+++ resolved
@@ -480,13 +480,9 @@
         # force unsatisfy it again
         schd.xtrigger_mgr.force_satisfy(foo, {"x": False})
         assert not foo.state.xtriggers['x']  # not satisified
-<<<<<<< HEAD
         assert log_filter(
-            contains=('prerequisite already unsatisfied: x = xrandom(0)'))
-=======
-        assert log_filter(contains=(
-            'xtrigger prerequisite already unsatisfied: x = xrandom(0)'
-        ))
+            contains=('prerequisite already unsatisfied: x = xrandom(0)')
+        )
 
 
 async def test_data_store(flow, start, scheduler):
@@ -617,5 +613,4 @@
         # the modifiers should bubble up the family tree
         assert ds_fproxy.is_retry is False
         assert ds_fproxy.is_wallclock is False
-        assert ds_fproxy.is_xtriggered is False
->>>>>>> 4ed84b17
+        assert ds_fproxy.is_xtriggered is False
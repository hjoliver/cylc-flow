--- conflicted
+++ resolved
@@ -176,15 +176,9 @@
                 'scheduling': {
                     'graph': {'R1': 'zed & dog & cat & ant'},
                 },
-<<<<<<< HEAD
-            }
-        ),
-        paused_start=False
-=======
             },
         ),
         paused_start=False,
->>>>>>> 9ed20144
     )
     async with start(schd):
         await schd.update_data_structure()
@@ -224,21 +218,14 @@
         pytest.param(
             True,
             [1, 2],
-<<<<<<< HEAD
-            'state: waiting (held,queued,runahead)',
-=======
             'state: waiting (held,queued,runahead,run mode={})',
->>>>>>> 9ed20144
             'flows: [1,2]',
         )
     ]
 )
 async def test_task_instance_state_flows(
     flow, scheduler, start, capsys,
-<<<<<<< HEAD
-=======
     workflow_run_mode, run_mode_info,
->>>>>>> 9ed20144
     attributes_bool, flow_nums, expected_state, expected_flows
 ):
     """It should print task instance state, attributes, and flows."""
@@ -256,11 +243,6 @@
                 'scheduling': {
                     'graph': {'R1': 'a'},
                 },
-<<<<<<< HEAD
-            }
-        ),
-        paused_start=True
-=======
                 'runtime': {
                     'a': {'run mode': 'skip'}
                 }
@@ -268,7 +250,6 @@
         ),
         paused_start=True,
         run_mode=workflow_run_mode,
->>>>>>> 9ed20144
     )
     async with start(schd):
 

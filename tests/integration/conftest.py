# THIS FILE IS PART OF THE CYLC WORKFLOW ENGINE.
# Copyright (C) NIWA & British Crown (Met Office) & Contributors.
#
# This program is free software: you can redistribute it and/or modify
# it under the terms of the GNU General Public License as published by
# the Free Software Foundation, either version 3 of the License, or
# (at your option) any later version.
#
# This program is distributed in the hope that it will be useful,
# but WITHOUT ANY WARRANTY; without even the implied warranty of
# MERCHANTABILITY or FITNESS FOR A PARTICULAR PURPOSE.  See the
# GNU General Public License for more details.
#
# You should have received a copy of the GNU General Public License
# along with this program.  If not, see <http://www.gnu.org/licenses/>.
"""Default fixtures for functional tests."""

import asyncio
from functools import partial
from pathlib import Path
import re
from shutil import rmtree
from time import time
from typing import (
    TYPE_CHECKING,
    List,
    Set,
    Tuple,
    Union,
)

import pytest

from cylc.flow.config import WorkflowConfig
from cylc.flow.id import Tokens
from cylc.flow.network.client import WorkflowRuntimeClient
from cylc.flow.option_parsers import Options
from cylc.flow.pathutil import get_cylc_run_dir
from cylc.flow.run_modes import RunMode
from cylc.flow.rundb import CylcWorkflowDAO
from cylc.flow.scripts.install import (
    get_option_parser as install_gop,
    install as cylc_install,
)
from cylc.flow.scripts.show import (
    ShowOptions,
    prereqs_and_outputs_query,
)
from cylc.flow.scripts.validate import ValidateOptions
from cylc.flow.task_state import (
    TASK_STATUS_SUBMITTED,
    TASK_STATUS_SUCCEEDED,
)
from cylc.flow.util import serialise_set
from cylc.flow.wallclock import get_current_time_string
from cylc.flow.workflow_files import infer_latest_run_from_id
from cylc.flow.workflow_status import StopMode

from .utils import _rm_if_empty
from .utils.flow_tools import (
    _make_flow,
    _make_scheduler,
    _make_src_flow,
    _run_flow,
    _start_flow,
)


if TYPE_CHECKING:
    from cylc.flow.scheduler import Scheduler
    from cylc.flow.task_proxy import TaskProxy


InstallOpts = Options(install_gop())


@pytest.hookimpl(tryfirst=True, hookwrapper=True)
def pytest_runtest_makereport(item, call):
    """Expose the result of tests to their fixtures.

    This will add a variable to the "node" object which differs depending on
    the scope of the test.

    scope=function
        `_function_outcome` will be set to the result of the test function.
    scope=module
        `_module_outcome will be set to a list of all test results in
        the module.

    https://github.com/pytest-dev/pytest/issues/230#issuecomment-402580536

    """
    outcome = yield
    rep = outcome.get_result()

    # scope==function
    item._function_outcome = rep

    # scope==module
    _module_outcomes = getattr(item.module, '_module_outcomes', {})
    _module_outcomes[(item.nodeid, rep.when)] = rep
    item.module._module_outcomes = _module_outcomes


def _pytest_passed(request: pytest.FixtureRequest) -> bool:
    """Returns True if the test(s) a fixture was used in passed."""
    if hasattr(request.node, '_function_outcome'):
        return request.node._function_outcome.outcome in {'passed', 'skipped'}
    return all((
        report.outcome in {'passed', 'skipped'}
        for report in request.node.obj._module_outcomes.values()
    ))


@pytest.fixture(scope='session')
def run_dir():
    """The cylc run directory for this host."""
    path = Path(get_cylc_run_dir())
    path.mkdir(exist_ok=True)
    yield path


@pytest.fixture(scope='session')
def ses_test_dir(request, run_dir):
    """The root run dir for test flows in this test session."""
    timestamp = get_current_time_string(use_basic_format=True)
    uuid = f'cit-{timestamp}'
    path = Path(run_dir, uuid)
    path.mkdir(exist_ok=True)
    yield path
    _rm_if_empty(path)


@pytest.fixture(scope='module')
def mod_test_dir(request, ses_test_dir):
    """The root run dir for test flows in this test module."""
    path = Path(
        ses_test_dir,
        # Shorten path by dropping `integration.` prefix:
        re.sub(r'^integration\.', '', request.module.__name__)
    )
    path.mkdir(exist_ok=True)
    yield path
    if _pytest_passed(request):
        # test passed -> remove all files
        rmtree(path, ignore_errors=False)
    else:
        # test failed -> remove the test dir if empty
        _rm_if_empty(path)


@pytest.fixture
def test_dir(request, mod_test_dir):
    """The root run dir for test flows in this test function."""
    path = Path(mod_test_dir, request.function.__name__)
    path.mkdir(parents=True, exist_ok=True)
    yield path
    if _pytest_passed(request):
        # test passed -> remove all files
        rmtree(path, ignore_errors=False)
    else:
        # test failed -> remove the test dir if empty
        _rm_if_empty(path)


@pytest.fixture(scope='module')
def mod_flow(run_dir, mod_test_dir):
    """A function for creating module-level flows."""
    yield partial(_make_flow, run_dir, mod_test_dir)


@pytest.fixture
def flow(run_dir, test_dir):
    """A function for creating function-level flows."""
    yield partial(_make_flow, run_dir, test_dir)


@pytest.fixture(scope='module')
def mod_scheduler():
    """Return a Scheduler object for a flow.

    Usage: see scheduler() below
    """
    with _make_scheduler() as _scheduler:
        yield _scheduler


@pytest.fixture
def scheduler():
    """Return a Scheduler object for a flow.

    Args:
        id_ (str): Workflow name.
        **opts (Any): Options to be passed to the Scheduler.
    """
    with _make_scheduler() as _scheduler:
        yield _scheduler


@pytest.fixture(scope='module')
def mod_start():
    """Start a scheduler but don't set it running (module scope)."""
    return partial(_start_flow, None)


@pytest.fixture
def start(caplog: pytest.LogCaptureFixture):
    """Start a scheduler but don't set it running."""
    return partial(_start_flow, caplog)


@pytest.fixture(scope='module')
def mod_run():
    """Start a scheduler and set it running (module scope)."""
    return partial(_run_flow, None)


@pytest.fixture
def run(caplog: pytest.LogCaptureFixture):
    """Start a scheduler and set it running."""
    return partial(_run_flow, caplog)


@pytest.fixture
def one_conf():
    return {
        'scheduler': {
            'allow implicit tasks': True
        },
        'scheduling': {
            'graph': {
                'R1': 'one'
            }
        }
    }


@pytest.fixture(scope='module')
def mod_one_conf():
    return {
        'scheduler': {
            'allow implicit tasks': True
        },
        'scheduling': {
            'graph': {
                'R1': 'one'
            }
        }
    }


@pytest.fixture
def one(one_conf, flow, scheduler):
    """Return a Scheduler for the simple "R1 = one" graph."""
    id_ = flow(one_conf)
    schd = scheduler(id_)
    return schd


@pytest.fixture(scope='module')
def mod_one(mod_one_conf, mod_flow, mod_scheduler):
    id_ = mod_flow(mod_one_conf)
    schd = mod_scheduler(id_)
    return schd


@pytest.fixture(scope='module')
def event_loop():
    """This fixture defines the event loop used for each test.

    The default scoping for this fixture is "function" which means that all
    async fixtures must have "function" scoping.

    Defining `event_loop` as a module scoped fixture opens the door to
    module scoped fixtures but means all tests in a module will run in the same
    event loop. This is fine, it's actually an efficiency win but also
    something to be aware of.

    See: https://github.com/pytest-dev/pytest-asyncio/issues/171

    """
    loop = asyncio.get_event_loop_policy().new_event_loop()
    yield loop
    # gracefully exit async generators
    loop.run_until_complete(loop.shutdown_asyncgens())
    # cancel any tasks still running in this event loop
    for task in asyncio.all_tasks(loop):
        task.cancel()
    loop.close()


@pytest.fixture
def db_select():
    """Select columns from workflow database.

    Args:
        schd: The Scheduler object for the workflow.
        process_db_queue: Whether to process the scheduler's db queue before
            querying.
        table: The name of the database table to query.
        *columns (optional): The columns to select from the table. To select
            all columns, omit or use '*'.
        **where (optional): Kwargs specifying <column>='<value>' for use in
            WHERE clauses. If more than one specified, they will be chained
            together using an AND operator.
    """

    def _check_columns(table: str, *columns: str) -> None:
        all_columns = [x[0] for x in CylcWorkflowDAO.TABLES_ATTRS[table]]
        for col in columns:
            if col not in all_columns:
                raise ValueError(f"Column '{col}' not in table '{table}'")

    def _inner(
        schd: 'Scheduler',
        process_db_queue: bool,
        table: str,
        *columns: str,
        **where: str
    ) -> List[Tuple[str, ...]]:

        if process_db_queue:
            schd.process_workflow_db_queue()

        if table not in CylcWorkflowDAO.TABLES_ATTRS:
            raise ValueError(f"Table '{table}' not in database")
        if not columns:
            columns = ('*',)
        elif columns != ('*',):
            _check_columns(table, *columns)

        stmt = f'SELECT {",".join(columns)} FROM {table}'
        stmt_args = []
        if where:
            _check_columns(table, *where.keys())
            where_stmt = ' AND '.join([
                f'{col}=?' for col in where.keys()
            ])
            stmt += f' WHERE {where_stmt}'
            stmt_args = list(where.values())

        with schd.workflow_db_mgr.get_pri_dao() as pri_dao:
            return list(pri_dao.connect().execute(stmt, stmt_args))

    return _inner


@pytest.fixture
def gql_query():
    """Execute a GraphQL query given a workflow runtime client."""
    async def _gql_query(
        client: 'WorkflowRuntimeClient', query_str: str
    ) -> object:
        ret = await client.async_request(
            'graphql', {
                'request_string': 'query { ' + query_str + ' }'
            }
        )
        return ret
    return _gql_query


@pytest.fixture
def validate(run_dir):
    """Provides a function for validating workflow configurations.

    Attempts to load the configuration, will raise exceptions if there are
    errors.

    Args:
        id_ - The flow to validate
        kwargs - Arguments to pass to ValidateOptions
    """
    def _validate(id_: Union[str, Path], **kwargs) -> WorkflowConfig:
        id_ = str(id_)
        return WorkflowConfig(
            id_,
            str(Path(run_dir, id_, 'flow.cylc')),
            ValidateOptions(**kwargs)
        )

    return _validate


@pytest.fixture(scope='module')
def mod_validate(run_dir):
    """Provides a function for validating workflow configurations.

    Attempts to load the configuration, will raise exceptions if there are
    errors.

    Args:
        id_ - The flow to validate
        kwargs - Arguments to pass to ValidateOptions
    """
    def _validate(id_: Union[str, Path], **kwargs) -> WorkflowConfig:
        id_ = str(id_)
        return WorkflowConfig(
            id_,
            str(Path(run_dir, id_, 'flow.cylc')),
            ValidateOptions(**kwargs)
        )

    return _validate


@pytest.fixture
def capture_submission():
    """Suppress job submission and capture submitted tasks.

    Provides a function to run on a Scheduler *whilst started*, use like so:

    async with start(schd):
        submitted_tasks = capture_submission(schd)

    or:

    async with run(schd):
        submitted_tasks = capture_submission(schd)

    """

    def _disable_submission(schd: 'Scheduler') -> 'Set[TaskProxy]':
        submitted_tasks: 'Set[TaskProxy]' = set()

<<<<<<< HEAD
        def _submit_task_jobs(itasks):
=======
        def _submit_task_jobs(itasks, *args, **kwargs):
>>>>>>> 0e738b4c
            nonlocal submitted_tasks
            for itask in itasks:
                itask.state_reset(TASK_STATUS_SUBMITTED)
            submitted_tasks.update(itasks)
            return itasks

        schd.submit_task_jobs = _submit_task_jobs  # type: ignore
        return submitted_tasks

    return _disable_submission


@pytest.fixture
def capture_polling():
    """Suppress job polling and capture polled tasks.

    Provides a function to run on a started Scheduler.

    async with start(schd):
        polled_tasks = capture_polling(schd)

    or:

    async with run(schd):
        polled_tasks = capture_polling(schd)

    """
    def _disable_polling(schd: 'Scheduler') -> 'Set[TaskProxy]':
        polled_tasks: 'Set[TaskProxy]' = set()

        def run_job_cmd(
            _1, itasks, _3, _4=None
        ):
            nonlocal polled_tasks
            polled_tasks.update(itasks)
            return itasks

        schd.task_job_mgr._run_job_cmd = run_job_cmd  # type: ignore
        return polled_tasks

    return _disable_polling


@pytest.fixture(scope='module')
def mod_workflow_source(mod_flow, tmp_path_factory):
    """Create a workflow source directory.

    Args:
        cfg: Can be passed a config dictionary.

    Yields:
        Path to source directory.
    """
    def _inner(cfg):
        src_dir = _make_src_flow(tmp_path_factory.getbasetemp(), cfg)
        return src_dir
    yield _inner


@pytest.fixture
def workflow_source(mod_flow, tmp_path):
    """Create a workflow source directory.

    Args:
        cfg: Can be passed a config dictionary.

    Yields:
        Path to source directory.
    """
    def _inner(cfg):
        src_dir = _make_src_flow(tmp_path, cfg)
        return src_dir
    yield _inner


@pytest.fixture
def install(test_dir, run_dir):
    """Install a workflow from source

    Args:
        (Actually args for _inner, but what the fixture appears to take to
        the user)
        source: Directory containing the source.
        **kwargs: Options for cylc install.

    Returns:
        Workflow id, including run directory.
    """
    async def _inner(source, **kwargs):
        opts = InstallOpts(**kwargs)
        # Note we append the source.name to the string rather than creating
        # a subfolder because the extra layer of directories would exceed
        # Cylc install's default limit.
        opts.workflow_name = (
            f'{str(test_dir.relative_to(run_dir))}.{source.name}')
        workflow_id, _ = await cylc_install(opts, str(source))
        workflow_id = infer_latest_run_from_id(workflow_id)
        return workflow_id
    yield _inner


@pytest.fixture
def reflog():
    """Integration test version of the --reflog CLI option.

    This returns a set which captures task triggers.

    Note, you'll need to call this on the scheduler *after* you have started
    it.

    N.B. Trigger order is not stable; using a set ensures that tests check
    trigger logic rather than binding to specific trigger order which could
    change in the future, breaking the test.

    Args:
        schd:
            The scheduler to capture triggering information for.
        flow_nums:
            If True, the flow numbers of the task being triggered will be added
            to the end of each entry.

    Returns:
        tuple

        (task, triggers):
            If flow_nums == False
        (task, flow_nums, triggers):
            If flow_nums == True

        task:
            The [relative] task ID e.g. "1/a".
        flow_nums:
            The serialised flow nums e.g. ["1"].
        triggers:
            Sorted tuple of the trigger IDs, e.g. ("1/a", "2/b").

    """

    def _reflog(schd: 'Scheduler', flow_nums: bool = False) -> Set[tuple]:
        submit_task_jobs = schd.submit_task_jobs
        triggers = set()

        def _submit_task_jobs(*args, **kwargs):
            nonlocal submit_task_jobs, triggers, flow_nums
            itasks = submit_task_jobs(*args, **kwargs)
            for itask in itasks:
                deps = tuple(sorted(itask.state.get_resolved_dependencies()))
                if flow_nums:
                    triggers.add(
                        (itask.identity, serialise_set(itask.flow_nums), deps or None)
                    )
                else:
                    triggers.add((itask.identity, deps or None))
            return itasks

        schd.submit_task_jobs = _submit_task_jobs

        return triggers

    return _reflog


async def _complete(
    schd: 'Scheduler',
    *wait_tokens: Union[Tokens, str],
    stop_mode=StopMode.AUTO,
    timeout: int = 60,
) -> None:
    """Wait for the workflow, or tasks within it to complete.

    Args:
        schd:
            The scheduler to await.
        wait_tokens:
            If specified, this will wait for the tasks represented by these
            tokens to be marked as completed by the task pool. Can use
            relative task ids as strings (e.g. '1/a') rather than tokens for
            convenience.
        stop_mode:
            If tokens_list is not provided, this will wait for the scheduler
            to be shutdown with the specified mode (default = AUTO, i.e.
            workflow completed normally).
        timeout:
            Max time to wait for the condition to be met.

            Note, if you need to increase this, you might want to rethink your
            test.

            Note, use this timeout rather than wrapping the complete call with
            async_timeout (handles shutdown logic more cleanly).

    """
    if schd.is_paused:
        raise Exception("Cannot wait for completion of a paused scheduler")

    start_time = time()

    tokens_list: List[Tokens] = []
    for tokens in wait_tokens:
        if isinstance(tokens, str):
            tokens = Tokens(tokens, relative=True)
        tokens_list.append(tokens.task)

    # capture task completion
    remove_if_complete = schd.pool.remove_if_complete

    def _remove_if_complete(itask, output=None):
        nonlocal tokens_list
        ret = remove_if_complete(itask)
        if ret and itask.tokens.task in tokens_list:
            tokens_list.remove(itask.tokens.task)
        return ret

    # capture workflow shutdown request
    set_stop = schd._set_stop
    stop_requested = False

    def _set_stop(mode=None):
        nonlocal stop_requested, stop_mode
        if mode == stop_mode:
            stop_requested = True
            return set_stop(mode)
        else:
            set_stop(mode)
            raise Exception(f'Workflow bailed with stop mode = {mode}')

    # determine the completion condition
    def done():
        if wait_tokens:
            if not tokens_list:
                return True
            if not schd.contact_data:
                raise AssertionError(
                    "Scheduler shut down before tasks completed: " +
                    ", ".join(map(str, tokens_list))
                )
            return False
        # otherwise wait for the scheduler to shut down
        return stop_requested or not schd.contact_data

    with pytest.MonkeyPatch.context() as mp:
        mp.setattr(schd.pool, 'remove_if_complete', _remove_if_complete)
        mp.setattr(schd, '_set_stop', _set_stop)

        # wait for the condition to be met
        while not done():
            # allow the main loop to advance
            await asyncio.sleep(0)
            if (time() - start_time) > timeout:
                msg = "Timeout waiting for "
                if wait_tokens:
                    msg += ", ".join(map(str, tokens_list))
                else:
                    msg += "workflow to shut down"
                raise Exception(msg)


@pytest.fixture
def complete():
    return _complete


@pytest.fixture(scope='module')
def mod_complete():
    return _complete


@pytest.fixture
def reftest(run, reflog, complete):
    """Fixture that runs a simple reftest.

    Combines the `reflog` and `complete` fixtures.
    """
    async def _reftest(
        schd: 'Scheduler',
        flow_nums: bool = False,
    ) -> Set[tuple]:
        async with run(schd):
            triggers = reflog(schd, flow_nums)
            await complete(schd)

        return triggers

    return _reftest


@pytest.fixture
def cylc_show():
    """Fixture that runs `cylc show` on a scheduler, returning JSON object."""

    async def _cylc_show(schd: 'Scheduler', *task_ids: str) -> dict:
        pclient = WorkflowRuntimeClient(schd.workflow)
        await schd.update_data_structure()
        json_filter: dict = {}
        await prereqs_and_outputs_query(
            schd.id,
            [Tokens(id_, relative=True) for id_ in task_ids],
            pclient,
            ShowOptions(json=True),
            json_filter,
        )
        return json_filter

    return _cylc_show


@pytest.fixture
def capture_live_submissions(capcall, monkeypatch):
    """Capture live submission attempts.

    This prevents real jobs from being submitted to the system.

    If you call this fixture from a test, it will return a set of tasks that
    would have been submitted had this fixture not been used.
    """
    def fake_submit(self, itasks, *_):
        self.submit_nonlive_task_jobs(itasks, RunMode.SIMULATION)
        for itask in itasks:
            for status in (TASK_STATUS_SUBMITTED, TASK_STATUS_SUCCEEDED):
                self.task_events_mgr.process_message(
                    itask,
                    'INFO',
                    status,
                    '2000-01-01T00:00:00Z',
                    '(received)',
                )
        return itasks

    # suppress and capture live submissions
    submit_live_calls = capcall(
        'cylc.flow.task_job_mgr.TaskJobManager.submit_livelike_task_jobs',
        fake_submit)

    def get_submissions():
        nonlocal submit_live_calls
        return {
            itask.identity
            for ((_self, itasks, *_), _kwargs) in submit_live_calls
            for itask in itasks
        }

    return get_submissions<|MERGE_RESOLUTION|>--- conflicted
+++ resolved
@@ -423,11 +423,7 @@
     def _disable_submission(schd: 'Scheduler') -> 'Set[TaskProxy]':
         submitted_tasks: 'Set[TaskProxy]' = set()
 
-<<<<<<< HEAD
         def _submit_task_jobs(itasks):
-=======
-        def _submit_task_jobs(itasks, *args, **kwargs):
->>>>>>> 0e738b4c
             nonlocal submitted_tasks
             for itask in itasks:
                 itask.state_reset(TASK_STATUS_SUBMITTED)

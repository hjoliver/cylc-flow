# THIS FILE IS PART OF THE CYLC WORKFLOW ENGINE.
# Copyright (C) NIWA & British Crown (Met Office) & Contributors.
#
# This program is free software: you can redistribute it and/or modify
# it under the terms of the GNU General Public License as published by
# the Free Software Foundation, either version 3 of the License, or
# (at your option) any later version.
#
# This program is distributed in the hope that it will be useful,
# but WITHOUT ANY WARRANTY; without even the implied warranty of
# MERCHANTABILITY or FITNESS FOR A PARTICULAR PURPOSE.  See the
# GNU General Public License for more details.
#
# You should have received a copy of the GNU General Public License
# along with this program.  If not, see <http://www.gnu.org/licenses/>.

import asyncio
import sys

import pytest
from types import MethodType

from cylc.flow.scheduler import SchedulerError


if sys.version_info[:2] >= (3, 11):
    from asyncio import timeout as async_timeout
else:
    from async_timeout import timeout as async_timeout


EVENTS = (
    'startup',
    'shutdown',
    'abort',
    'workflow timeout',
    'stall',
    'stall timeout',
    'inactivity timeout',
    'restart timeout',
)


@pytest.fixture
async def test_scheduler(flow, scheduler, capcall):
    events = capcall(
        'cylc.flow.scheduler.Scheduler.run_event_handlers',
    )

    def get_events():
        return {e[0][1] for e in events}

    def _schd(config=None, **opts):
        id_ = flow({
            'scheduler': {
                'events': {
                    'mail events': ', '.join(EVENTS),
                    **(config or {}),
                },
            },
            'scheduling': {
                'graph': {
                    'R1': 'a'
                }
            },
            'runtime': {
                'a': {
                    'simulation': {
                        'default run length': 'PT0S',
                    }
                }
            },
        })
        schd = scheduler(id_, **opts)
        schd.get_events = get_events
        return schd

    return _schd


async def test_startup_and_shutdown(test_scheduler, run):
    """Test the startup and shutdown events.

<<<<<<< HEAD
    * "startup" should fire every time a scheduler is started.
    * "shutdown" should fire every time a scheduler does a controlled exit.
      (i.e. excluding aborts on unexpected internal errors).
=======
    * "statup" should fire every time a scheduler is started.
    * "shutdown" should fire every time a scheduler exits in a controlled
      fashion (i.e. excluding aborts on unexpected internal errors).
>>>>>>> 4b9442d4
    """
    schd = test_scheduler()
    async with run(schd):
        # NOTE: the "startup" event is only yielded with "run" not "start"
        pass
    assert schd.get_events() == {'startup', 'shutdown'}


async def test_workflow_timeout(test_scheduler, run):
    """Test the workflow timeout.

    This counts down from scheduler start.
    """
    schd = test_scheduler({'workflow timeout': 'PT0S'})
    async with async_timeout(4):
        async with run(schd):
            await asyncio.sleep(0.1)
    assert schd.get_events() == {'startup', 'workflow timeout', 'shutdown'}


async def test_inactivity_timeout(test_scheduler, start):
    """Test the inactivity timeout.

    This counts down from things like state changes.
    """
    schd = test_scheduler({
        'inactivity timeout': 'PT0S',
        'abort on inactivity timeout': 'True',
    })
    async with async_timeout(4):
        with pytest.raises(SchedulerError):
            async with start(schd):
                await asyncio.sleep(0)
                await schd._main_loop()
    assert schd.get_events() == {'inactivity timeout', 'shutdown'}


async def test_abort(test_scheduler, run):
    """Test abort.

    This should fire when uncaught internal exceptions are raised.

    Note, this is orthogonal to shutdown (i.e. a scheduler either shuts down or
    aborts, not both).

    Note, this is orthogonal to the "abort on <event>" configurations.
    """
    schd = test_scheduler()

    # get the main-loop to raise an exception
    def killer():
        raise Exception(':(')

    schd._main_loop = killer

    # start the scheduler and wait for it to hit the exception
    with pytest.raises(Exception):
        async with run(schd):
            for _ in range(10):
                # allow initialisation to complete
                await asyncio.sleep(0.1)

    # the abort event should be called
    # note, "abort" and "shutdown" are orthogonal
    assert schd.get_events() == {'startup', 'abort'}


async def test_stall(test_scheduler, start):
    """Test the stall event.

    This should fire when the scheduler enters the stalled state.
    """
    schd = test_scheduler()
    async with start(schd):
        # set the failed output
        schd.pool.spawn_on_output(
            schd.pool.get_tasks()[0],
            'failed'
        )

        # set the failed status
        schd.pool.get_tasks()[0].state_reset('failed')

        # check for workflow stall condition
        schd.is_paused = False
        schd.check_workflow_stalled()

    assert schd.get_events() == {'shutdown', 'stall'}


async def test_restart_timeout(test_scheduler, scheduler, run, complete):
    """Test restart timeout.

    This should fire when a completed workflow is restarted.
    """
    schd = test_scheduler({'restart timeout': 'PT0S'}, paused_start=False)

    # run to completion
    async with run(schd):
        await complete(schd)
    assert schd.get_events() == {'startup', 'shutdown'}

    # restart
    schd2 = scheduler(schd.workflow)
    schd2.get_events = schd.get_events
    async with run(schd2):
        await asyncio.sleep(0.1)
    assert schd2.get_events() == {'startup', 'restart timeout', 'shutdown'}


async def test_shutdown_handler_timeout_kill(
    test_scheduler, run, monkeypatch, mock_glbl_cfg, caplog
):
    """Test shutdown handlers get killed on the process pool timeout.

    Has to be done differently as the process pool is closed during shutdown.
    See GitHub #6639

    """
    def mock_run_event_handlers(self, event, reason=""):
        """To replace scheduler.run_event_handlers(...).

        Run workflow event handlers even in simulation mode.

        """
        self.workflow_event_handler.handle(self, event, str(reason))

    # Configure a long-running shutdown handler.
    schd = test_scheduler({'shutdown handlers': 'sleep 10; echo'})

    # Set a low process pool timeout value.
    mock_glbl_cfg(
        'cylc.flow.subprocpool.glbl_cfg',
        '''
        [scheduler]
            process pool timeout = PT1S
        '''
    )

    async with async_timeout(30):
        async with run(schd):
            # Replace a scheduler method, to call handlers in simulation mode.
            monkeypatch.setattr(
                schd,
                'run_event_handlers',
                MethodType(mock_run_event_handlers, schd),
            )
            await asyncio.sleep(0.1)

    assert (
        "[('workflow-event-handler-00', 'shutdown') err] killed on timeout (PT1S)"
        in caplog.text
    )<|MERGE_RESOLUTION|>--- conflicted
+++ resolved
@@ -81,15 +81,9 @@
 async def test_startup_and_shutdown(test_scheduler, run):
     """Test the startup and shutdown events.
 
-<<<<<<< HEAD
     * "startup" should fire every time a scheduler is started.
     * "shutdown" should fire every time a scheduler does a controlled exit.
       (i.e. excluding aborts on unexpected internal errors).
-=======
-    * "statup" should fire every time a scheduler is started.
-    * "shutdown" should fire every time a scheduler exits in a controlled
-      fashion (i.e. excluding aborts on unexpected internal errors).
->>>>>>> 4b9442d4
     """
     schd = test_scheduler()
     async with run(schd):

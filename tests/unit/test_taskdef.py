--- conflicted
+++ resolved
@@ -24,15 +24,10 @@
 
 from .test_config import tmp_flow_config   # noqa: F401
 
-<<<<<<< HEAD
 param = pytest.param
 
 
-def test_generate_graph_parents_1(tmp_flow_config):
-=======
-
 def test_generate_graph_parents_1(tmp_flow_config):   # noqa: F811
->>>>>>> 87b2c283
     """Test that parents are only generated from valid recurrences."""
     id_ = 'pan-galactic'
     flow_file = tmp_flow_config(

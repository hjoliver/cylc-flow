<<<<<<< HEAD
2017-12-21T11:22:59Z INFO - Initial point: 1
2017-12-21T11:22:59Z INFO - Final point: 1
2017-12-21T11:22:59Z INFO - [1/foo] -triggered off []
=======
Initial point: 1
Final point: 1
foo.1 -triggered off []
>>>>>>> 0b5543f8
<|MERGE_RESOLUTION|>--- conflicted
+++ resolved
@@ -1,9 +1,3 @@
-<<<<<<< HEAD
-2017-12-21T11:22:59Z INFO - Initial point: 1
-2017-12-21T11:22:59Z INFO - Final point: 1
-2017-12-21T11:22:59Z INFO - [1/foo] -triggered off []
-=======
 Initial point: 1
 Final point: 1
-foo.1 -triggered off []
->>>>>>> 0b5543f8
+1/foo -triggered off []
# THIS FILE IS PART OF THE CYLC WORKFLOW ENGINE.
# Copyright (C) NIWA & British Crown (Met Office) & Contributors.
#
# This program is free software: you can redistribute it and/or modify
# it under the terms of the GNU General Public License as published by
# the Free Software Foundation, either version 3 of the License, or
# (at your option) any later version.
#
# This program is distributed in the hope that it will be useful,
# but WITHOUT ANY WARRANTY; without even the implied warranty of
# MERCHANTABILITY or FITNESS FOR A PARTICULAR PURPOSE.  See the
# GNU General Public License for more details.
#
# You should have received a copy of the GNU General Public License
# along with this program.  If not, see <http://www.gnu.org/licenses/>.

"""Provide a class to represent a task proxy in a running workflow."""

from collections import Counter
from copy import copy
from fnmatch import fnmatchcase
from time import time
from typing import (
    Any, Callable, Dict, List, Set, Tuple, Optional, TYPE_CHECKING
)

from metomi.isodatetime.timezone import get_local_time_zone

from cylc.flow import LOG
from cylc.flow.platforms import get_platform
from cylc.flow.task_action_timer import TimerFlags
from cylc.flow.task_state import (
    TaskState,
    TASK_STATUS_WAITING,
    TASK_STATUS_EXPIRED
)
from cylc.flow.taskdef import generate_graph_children
from cylc.flow.wallclock import get_unix_time_from_time_string as str2time
from cylc.flow.cycling.iso8601 import (
    point_parse,
    interval_parse,
    ISO8601Interval
)

if TYPE_CHECKING:
    from cylc.flow.id import Tokens
    from cylc.flow.cycling import PointBase
    from cylc.flow.task_action_timer import TaskActionTimer
    from cylc.flow.taskdef import TaskDef


class TaskProxy:
    """Represent an instance of a cycling task in a running workflow.

    Attributes:
        .clock_trigger_times:
            Memoization of clock trigger times (Used for wall_clock xtrigger):
            {offset string: seconds from epoch}
        .expire_time:
            Time in seconds since epoch when this task is considered expired.
        .identity:
            Task ID in POINT/NAME syntax.
        .tokens:
            Task ID tokens.
        .is_late:
            Is the task late?
        .is_manual_submit:
            Is the latest job submission due to a manual trigger?
        .job_vacated:
            Is the latest job pre-empted (or vacated)?
        .jobs:
            A list of job ids associated with the task proxy.
        .local_job_file_path:
            Path on workflow host to the latest job script for the task.
        .late_time:
            Time in seconds since epoch, beyond which the task is considered
            late if it is never active.
        .non_unique_events (collections.Counter):
            Count non-unique events (e.g. critical, warning, custom).
        .point:
            Cycle point of the task.
        .point_as_seconds:
            Cycle point as seconds since epoch.
        .poll_timer:
            Schedule for polling submitted or running jobs.
        .reload_successor:
            The task proxy object that replaces the current instance on reload.
            This attribute provides a useful link to the latest replacement
            instance while the current object may still be referenced by a job
            manipulation command.
        .submit_num:
            Number of times the task has attempted job submission.
        .summary (dict):
            job_runner_name (str):
                Name of job runner where latest job is submitted.
            description (str):
                Same as the .tdef.rtconfig['meta']['description'] attribute.
            execution_time_limit (float):
                Execution time limit of latest job.
            finished_time (float):
                Latest job exit time.
            finished_time_string (str):
                Latest job exit time as string.
            platforms_used (dict):
                Jobs' platform by submit number.
            label (str):
                The .point attribute as string.
            name (str):
                Same as the .tdef.name attribute.
            started_time (float):
                Latest job execution start time.
            started_time_string (str):
                Latest job execution start time as string.
            submit_method_id (str):
                Latest ID of job in job runner.
            submit_num (int):
                Same as the .submit_num attribute.
            submitted_time (float):
                Latest job submission time.
            submitted_time_string (str):
                Latest job submission time as string.
            title (str):
                Same as the .tdef.rtconfig['meta']['title'] attribute.
        .state:
            Object representing the state of this task.
        .platform:
            Dict containing info for platform where latest job is submitted.
        .tdef:
            The definition object of this task.
        .timeout:
            Timeout value in seconds since epoch for latest job
            submission/execution.
        .try_timers:
            Retry schedules as cylc.flow.task_action_timer.TaskActionTimer
            objects.
        .graph_children (dict)
            graph children: {msg: [(name, point), ...]}
        .flow_nums:
            flows I belong to
         flow_wait:
            wait for flow merge before spawning children
        .waiting_on_job_prep:
            True whilst task is awaiting job prep, reset to False once the
            preparation has completed.
        .transient:
            This is a transient proxy used for internal purposes.

    Args:
        tdef: The definition object of this task.
        start_point: Start point to calculate the task's cycle point on
            start-up or the cycle point for subsequent tasks.
        flow_nums: Which flows this task belongs to.
        status: Task state string.
        is_held: True if the task is held, else False.
        submit_num: Number of times the task has attempted job submission.
        is_late: Is the task late?
        data_mode: Reduced store reference data.
    """

    # Memory optimization - constrain possible attributes to this list.
    __slots__ = [
        'clock_trigger_times',
        'expire_time',
        'identity',
        'is_late',
        'is_manual_submit',
        'job_vacated',
        'jobs',
        'late_time',
        'local_job_file_path',
        'non_unique_events',
        'point',
        'point_as_seconds',
        'poll_timer',
        'reload_successor',
        'submit_num',
        'tdef',
        'state',
        'summary',
        'flow_nums',
        'flow_wait',
        'graph_children',
        'platform',
        'timeout',
        'tokens',
        'try_timers',
        'waiting_on_job_prep',
        'transient'
    ]

    def __init__(
        self,
        scheduler_tokens: 'Tokens',
        tdef: 'TaskDef',
        start_point: 'PointBase',
        flow_nums: Optional[Set[int]] = None,
        status: str = TASK_STATUS_WAITING,
        is_held: bool = False,
        submit_num: int = 0,
        is_late: bool = False,
        is_manual_submit: bool = False,
        flow_wait: bool = False,
        data_mode: bool = False,
        transient: bool = False
    ) -> None:

        self.tdef = tdef
        if submit_num is None:
            submit_num = 0
        self.submit_num = submit_num
        self.jobs: List[dict] = []
        if flow_nums is None:
            self.flow_nums = set()
        else:
            # (don't share flow_nums ref with parent task)
            self.flow_nums = copy(flow_nums)
        self.flow_wait = flow_wait
        self.point = start_point
        self.tokens = scheduler_tokens.duplicate(
            cycle=str(self.point),
            task=self.tdef.name,
        )
        self.identity = self.tokens.relative_id
        self.reload_successor: Optional['TaskProxy'] = None
        self.point_as_seconds: Optional[int] = None

        self.is_manual_submit = is_manual_submit
        self.summary: Dict[str, Any] = {
            'submitted_time': None,
            'submitted_time_string': None,
            'started_time': None,
            'started_time_string': None,
            'finished_time': None,
            'finished_time_string': None,
            'platforms_used': {},
            'execution_time_limit': None,
            'job_runner_name': None,
            'submit_method_id': None,
            'flow_nums': set(),
            'flow_wait': self.flow_wait
        }

        self.local_job_file_path: Optional[str] = None

        if data_mode:
            self.platform = {}
        else:
            self.platform = get_platform()

        self.transient = transient

        self.job_vacated = False
        self.poll_timer: Optional['TaskActionTimer'] = None
        self.timeout: Optional[float] = None
        self.try_timers: Dict[str, 'TaskActionTimer'] = {}
        self.non_unique_events = Counter()  # type: ignore # TODO: figure out

<<<<<<< HEAD
        self.clock_trigger_time: Optional[float] = None
=======
        self.clock_trigger_times: Dict[str, int] = {}
        self.expire_time: Optional[float] = None
>>>>>>> 41c38eb7
        self.late_time: Optional[float] = None
        self.is_late = is_late
        self.waiting_on_job_prep = False

        self.state = TaskState(tdef, self.point, status, is_held)

<<<<<<< HEAD
        self.graph_children = generate_graph_children(tdef, self.point)
=======
        # Determine graph children of this task (for spawning).
        if data_mode:
            self.graph_children = {}
        else:
            self.graph_children = generate_graph_children(tdef, self.point)
>>>>>>> 41c38eb7

        self.expire_time: Optional[float] = None
        if self.tdef.expiration_offset is not None:
            self.expire_time = (
                self.get_point_as_seconds() +
                self.get_offset_as_seconds(
                    self.tdef.expiration_offset
                )
            )

    def flows_str(self) -> str:
        """Return string representation of my flow numbers."""
        return f"flows:{','.join(str(i) for i in self.flow_nums) or 'none'}"

    def __repr__(self) -> str:
        return f"<{self.__class__.__name__} '{self.tokens}'>"

    def __str__(self) -> str:
        """Stringify with tokens, state, submit_num, and flow_nums."""
        return (
            f"{self.identity} "
            f"{self.state} "
            f"job:{self.submit_num:02d} "
            f"{self.flows_str()}"
        )

    def copy_to_reload_successor(self, reload_successor, check_output):
        """Copy attributes to successor on reload of this task proxy."""
        self.reload_successor = reload_successor
        reload_successor.submit_num = self.submit_num
        reload_successor.flow_wait = self.flow_wait
        reload_successor.is_manual_submit = self.is_manual_submit
        reload_successor.summary = self.summary
        reload_successor.local_job_file_path = self.local_job_file_path
        reload_successor.try_timers = self.try_timers
        reload_successor.platform = self.platform
        reload_successor.job_vacated = self.job_vacated
        reload_successor.poll_timer = self.poll_timer
        reload_successor.timeout = self.timeout
        reload_successor.state.outputs = self.state.outputs
        reload_successor.state.is_held = self.state.is_held
        reload_successor.state.is_runahead = self.state.is_runahead
        reload_successor.state.is_updated = self.state.is_updated

        # Prerequisites: the graph might have changed before reload, so
        # we need to use the new prerequisites but update them with the
        # pre-reload state of prerequisites that still exist post-reload.

        # Get all prereq states, e.g. {('1', 'c', 'succeeded'): False, ...}
        pre_reload = {
            k: v
            for pre in self.state.prerequisites
            for (k, v) in pre.satisfied.items()
        }
        # Use them to update the new prerequisites.
        # - unchanged prerequisites will keep their pre-reload state.
        # - removed prerequisites will not be carried over
        # - added prerequisites will be recorded as unsatisfied
        #   NOTE: even if the corresponding output was completed pre-reload!
        for pre in reload_successor.state.prerequisites:
            for k in pre.satisfied.keys():
                try:
                    pre.satisfied[k] = pre_reload[k]
                except KeyError:
                    # Look through task outputs to see if is has been
                    # satisfied
                    pre.satisfied[k] = check_output(
                        *k,
                        self.flow_nums,
                    )

        reload_successor.state.xtriggers.update({
            # copy across any special "_cylc" xtriggers which were added
            # dynamically at runtime (i.e. execution retry xtriggers)
            key: value
            for key, value in self.state.xtriggers.items()
            if key.startswith('_cylc')
        })
        reload_successor.jobs = self.jobs

    @staticmethod
    def get_offset_as_seconds(offset):
        """Return an ISO interval as seconds."""
        iso_offset = interval_parse(str(offset))
        return int(iso_offset.get_seconds())

    def get_late_time(self):
        """Compute and store late time as seconds since epoch."""
        if self.late_time is None:
            if self.tdef.rtconfig['events']['late offset']:
                self.late_time = (
                    self.get_point_as_seconds() +
                    self.tdef.rtconfig['events']['late offset'])
            else:
                # Not used, but allow skip of the above "is None" test
                self.late_time = 0
        return self.late_time

    def get_point_as_seconds(self):
        """Compute and store my cycle point as seconds since epoch."""
        if self.point_as_seconds is None:
            iso_timepoint = point_parse(str(self.point))
            self.point_as_seconds = int(iso_timepoint.seconds_since_unix_epoch)
            if iso_timepoint.time_zone.unknown:
                utc_offset_hours, utc_offset_minutes = (
                    get_local_time_zone())
                utc_offset_in_seconds = (
                    3600 * utc_offset_hours + 60 * utc_offset_minutes)
                self.point_as_seconds += utc_offset_in_seconds
        return self.point_as_seconds

    def get_clock_trigger_time(
        self,
        point: 'PointBase', offset_str: Optional[str] = None
    ) -> int:
        """Compute, cache and return trigger time relative to cycle point.

        Args:
            point: Task's cycle point.
            offset_str: ISO8601 interval string, e.g. "PT2M".
                Can be None for zero offset.
        Returns:
            Absolute trigger time in seconds since Unix epoch.

        """
        offset_str = offset_str if offset_str else 'P0Y'
        if offset_str not in self.clock_trigger_times:
            if offset_str == 'P0Y':
                trigger_time = point
            else:
                trigger_time = point + ISO8601Interval(offset_str)

            offset = int(
                point_parse(str(trigger_time)).seconds_since_unix_epoch)
            self.clock_trigger_times[offset_str] = offset
        return self.clock_trigger_times[offset_str]

    def get_try_num(self):
        """Return the number of automatic tries (try number)."""
        try:
            return self.try_timers[TimerFlags.EXECUTION_RETRY].num + 1
        except (AttributeError, KeyError):
            return 0

    def next_point(self):
        """Return the next cycle point."""
        return self.tdef.next_point(self.point)

    def is_ready_to_run(self) -> Tuple[bool, ...]:
        """Is this task ready to run?

        Takes account of all dependence: on other tasks, xtriggers, and
        old-style ext-triggers. Or, manual triggering.

        """
        if self.is_manual_submit:
            # Manually triggered, ignore unsatisfied prerequisites.
            return (True,)
        if self.state.is_held:
            # A held task is not ready to run.
            return (False,)
        if self.state.status in self.try_timers:
            # A try timer is still active.
            return (self.try_timers[self.state.status].is_delay_done(),)
        return (
            self.state(TASK_STATUS_WAITING),
            self.is_waiting_prereqs_done()
        )

    def set_summary_time(self, event_key, time_str=None):
        """Set an event time in self.summary

        Set values of both event_key + "_time" and event_key + "_time_string".
        """
        if time_str is None:
            self.summary[event_key + '_time'] = None
        else:
            self.summary[event_key + '_time'] = float(str2time(time_str))
        self.summary[event_key + '_time_string'] = time_str

    def is_task_prereqs_not_done(self):
        """Are some task prerequisites not satisfied?"""
        return (not all(pre.is_satisfied()
                for pre in self.state.prerequisites))

    def is_waiting_prereqs_done(self):
        """Are ALL prerequisites satisfied?"""
        return (
            all(pre.is_satisfied() for pre in self.state.prerequisites)
            and self.state.external_triggers_all_satisfied()
            and self.state.xtriggers_all_satisfied()
        )

    def reset_try_timers(self):
        # unset any retry delay timers
        for timer in self.try_timers.values():
            timer.timeout = None

    def status_match(self, status: Optional[str]) -> bool:
        """Return whether a string matches the task's status.

        None/an empty string is treated as a match.
        """
        return (not status) or self.state.status == status

    def name_match(
        self,
        value: str,
        match_func: Callable[[Any, Any], bool] = fnmatchcase
    ) -> bool:
        """Return whether a string/pattern matches the task's name or any of
        its parent family names."""
        return match_func(self.tdef.name, value) or any(
            match_func(ns, value) for ns in self.tdef.namespace_hierarchy
        )

    def merge_flows(self, flow_nums: Set) -> None:
        """Merge another set of flow_nums with mine."""
        self.flow_nums.update(flow_nums)
        LOG.info(
            f"[{self}] merged in flow(s) "
            f"{','.join(str(f) for f in flow_nums)}"
        )

    def state_reset(
        self, status=None, is_held=None, is_queued=None, is_runahead=None,
        silent=False
    ) -> bool:
        """Set new state and log the change. Return whether it changed."""
        before = str(self)
        if self.state.reset(status, is_held, is_queued, is_runahead):
            if not silent and not self.transient:
                LOG.info(f"[{before}] => {self.state}")
            return True
        return False

    def satisfy_me(self, prereqs) -> bool:
        """Attempt to satisfy the given prerequisites.

        return True if all are valid, else False.
        """
        bad = self.state.satisfy_me(prereqs)
        for err in bad:
            LOG.warning(f"{self.identity} has no prerequisites {err}")
        return len(bad) == 0

    def clock_expire(self) -> bool:
        """Return True if clock expire time is up, else False."""
        if (
            self.expire_time is None  # expiry not configured
            or self.state(TASK_STATUS_EXPIRED)  # already expired
            or time() < self.expire_time  # not time yet
        ):
            return False
        return True<|MERGE_RESOLUTION|>--- conflicted
+++ resolved
@@ -255,29 +255,21 @@
         self.try_timers: Dict[str, 'TaskActionTimer'] = {}
         self.non_unique_events = Counter()  # type: ignore # TODO: figure out
 
-<<<<<<< HEAD
-        self.clock_trigger_time: Optional[float] = None
-=======
         self.clock_trigger_times: Dict[str, int] = {}
         self.expire_time: Optional[float] = None
->>>>>>> 41c38eb7
+
         self.late_time: Optional[float] = None
         self.is_late = is_late
         self.waiting_on_job_prep = False
 
         self.state = TaskState(tdef, self.point, status, is_held)
 
-<<<<<<< HEAD
-        self.graph_children = generate_graph_children(tdef, self.point)
-=======
         # Determine graph children of this task (for spawning).
         if data_mode:
             self.graph_children = {}
         else:
             self.graph_children = generate_graph_children(tdef, self.point)
->>>>>>> 41c38eb7
-
-        self.expire_time: Optional[float] = None
+
         if self.tdef.expiration_offset is not None:
             self.expire_time = (
                 self.get_point_as_seconds() +

--- conflicted
+++ resolved
@@ -1296,8 +1296,4 @@
 
 # NOTE: use += so that this works with __import__
 # (docstring needed for `cylc help all` output)
-<<<<<<< HEAD
-__doc__ += get_reference_rst(parse_checks(['728', 'style'], reference=True))
-=======
-__doc__ += get_reference('all', 'rst')
->>>>>>> 1dace6e3
+__doc__ += get_reference('all', 'rst')
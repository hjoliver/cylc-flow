#!/usr/bin/env python3
# THIS FILE IS PART OF THE CYLC WORKFLOW ENGINE.
# Copyright (C) NIWA & British Crown (Met Office) & Contributors.
#
# This program is free software: you can redistribute it and/or modify
# it under the terms of the GNU General Public License as published by
# the Free Software Foundation, either version 3 of the License, or
# (at your option) any later version.
#
# This program is distributed in the hope that it will be useful,
# but WITHOUT ANY WARRANTY; without even the implied warranty of
# MERCHANTABILITY or FITNESS FOR A PARTICULAR PURPOSE.  See the
# GNU General Public License for more details.
#
# You should have received a copy of the GNU General Public License
# along with this program.  If not, see <http://www.gnu.org/licenses/>.

"""cylc tui [WORKFLOW]

View and control running workflows in the terminal.

(Tui = Terminal User Interface)

Tui allows you to monitor and interact with workflows in a manner similar
to the GUI.

Press "h" whilst running Tui to bring up the help screen, use the arrow
keys to navigate.

"""

from getpass import getuser
from textwrap import indent
from typing import TYPE_CHECKING, Optional

from cylc.flow.id import Tokens
from cylc.flow.id_cli import parse_id
from cylc.flow.option_parsers import (
    OPT_WORKFLOW_ID_ARG_DOC,
    CylcOptionParser as COP,
)
from cylc.flow.terminal import cli_function
from cylc.flow.tui import TUI
from cylc.flow.tui.util import suppress_logging
from cylc.flow.tui.app import (
    TuiApp,
)

if TYPE_CHECKING:
    from optparse import Values


__doc__ += indent(TUI, '           ')


def get_option_parser() -> COP:
    parser = COP(
        __doc__,
        argdoc=[OPT_WORKFLOW_ID_ARG_DOC],
        # auto_add=False,  NOTE: at present auto_add can not be turned off
        color=False
    )

    parser.add_option(
        '--comms-timeout',
        metavar='SEC',
        help=(
<<<<<<< HEAD
            # NOTE: Tui overrides the default client timeout
            "Set the timeout for communication with the running workflow."
            " The default is 3 seconds, uou may need to increase this in"
            "order for Tui to keep up with especially busy workflows."
=======
            "Set a timeout for network connections"
            " to the running workflow. The default is 5 seconds."
            " For task messaging connections see"
            " site/user config file documentation."
>>>>>>> 938b0d84
        ),
        action='store',
        default=5,
        dest='comms_timeout',
        type=int,
    )

    return parser


@cli_function(get_option_parser)
def main(_, options: 'Values', workflow_id: Optional[str] = None) -> None:
    # get workflow ID if specified
    if workflow_id:
        workflow_id, *_ = parse_id(
            workflow_id,
            constraint='workflows',
        )
        tokens = Tokens(workflow_id)
        workflow_id = tokens.duplicate(user=getuser()).id

    # start Tui
    with suppress_logging(), TuiApp().main(
        workflow_id,
        client_timeout=options.comms_timeout,
    ):
        # tui stops according to user input
        pass<|MERGE_RESOLUTION|>--- conflicted
+++ resolved
@@ -65,17 +65,10 @@
         '--comms-timeout',
         metavar='SEC',
         help=(
-<<<<<<< HEAD
             # NOTE: Tui overrides the default client timeout
             "Set the timeout for communication with the running workflow."
-            " The default is 3 seconds, uou may need to increase this in"
-            "order for Tui to keep up with especially busy workflows."
-=======
-            "Set a timeout for network connections"
-            " to the running workflow. The default is 5 seconds."
-            " For task messaging connections see"
-            " site/user config file documentation."
->>>>>>> 938b0d84
+            " The default is 5 seconds, you may need to increase this in"
+            " order for Tui to keep up with especially busy workflows."
         ),
         action='store',
         default=5,

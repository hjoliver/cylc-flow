--- conflicted
+++ resolved
@@ -63,7 +63,6 @@
 
 def extract_group_state(child_states, is_stopped=False):
     """Summarise child states as a group."""
-<<<<<<< HEAD
     ordered_states = [
         TASK_STATUS_SUBMIT_FAILED,
         TASK_STATUS_FAILED,
@@ -73,8 +72,7 @@
         TASK_STATUS_READY,
         TASK_STATUS_QUEUED,
         TASK_STATUS_WAITING,
-        TASK_STATUS_SUCCEEDED,
-        TASK_STATUS_RUNAHEAD
+        TASK_STATUS_SUCCEEDED
     ]
     if is_stopped:
         ordered_states = [
@@ -86,24 +84,8 @@
             TASK_STATUS_READY,
             TASK_STATUS_SUCCEEDED,
             TASK_STATUS_QUEUED,
-            TASK_STATUS_WAITING,
-            TASK_STATUS_RUNAHEAD
+            TASK_STATUS_WAITING
         ]
-=======
-    ordered_states = [TASK_STATUS_SUBMIT_FAILED, TASK_STATUS_FAILED,
-                      TASK_STATUS_EXPIRED, TASK_STATUS_SUBMIT_RETRYING,
-                      TASK_STATUS_RETRYING, TASK_STATUS_RUNNING,
-                      TASK_STATUS_SUBMITTED, TASK_STATUS_READY,
-                      TASK_STATUS_QUEUED, TASK_STATUS_WAITING,
-                      TASK_STATUS_SUCCEEDED]
-    if is_stopped:
-        ordered_states = [TASK_STATUS_SUBMIT_FAILED, TASK_STATUS_FAILED,
-                          TASK_STATUS_RUNNING, TASK_STATUS_SUBMITTED,
-                          TASK_STATUS_EXPIRED, TASK_STATUS_READY,
-                          TASK_STATUS_SUBMIT_RETRYING, TASK_STATUS_RETRYING,
-                          TASK_STATUS_SUCCEEDED, TASK_STATUS_QUEUED,
-                          TASK_STATUS_WAITING]
->>>>>>> 05ef34f6
     for state in ordered_states:
         if state in child_states:
             return state

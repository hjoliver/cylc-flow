# THIS FILE IS PART OF THE CYLC WORKFLOW ENGINE.
# Copyright (C) NIWA & British Crown (Met Office) & Contributors.
#
# This program is free software: you can redistribute it and/or modify
# it under the terms of the GNU General Public License as published by
# the Free Software Foundation, either version 3 of the License, or
# (at your option) any later version.
#
# This program is distributed in the hope that it will be useful,
# but WITHOUT ANY WARRANTY; without even the implied warranty of
# MERCHANTABILITY or FITNESS FOR A PARTICULAR PURPOSE.  See the
# GNU General Public License for more details.
#
# You should have received a copy of the GNU General Public License
# along with this program.  If not, see <http://www.gnu.org/licenses/>.

"""Wrangle task proxies to manage the workflow."""

from collections import Counter
from contextlib import suppress
import json
import logging
from textwrap import indent
from typing import (
    TYPE_CHECKING,
    Dict,
    Iterable,
    List,
    NamedTuple,
    Optional,
    Set,
    Tuple,
    Type,
    Union,
    cast,
)

from cylc.flow import LOG
from cylc.flow.cycling.loader import (
    get_point,
    standardise_point_string,
)
from cylc.flow.exceptions import (
<<<<<<< HEAD
    WorkflowConfigError, PointParsingError, PlatformLookupError)
from cylc.flow.cycling.nocycle import NocyclePoint, NOCYCLE_POINTS
from cylc.flow.id import Tokens, detokenise
=======
    PlatformLookupError,
    PointParsingError,
    WorkflowConfigError,
)
import cylc.flow.flags
from cylc.flow.flow_mgr import (
    FLOW_ALL,
    FLOW_NEW,
    FLOW_NONE,
    repr_flow_nums,
)
from cylc.flow.id import (
    Tokens,
    detokenise,
    quick_relative_id,
)
>>>>>>> 4f119960
from cylc.flow.id_cli import contains_fnmatch
from cylc.flow.id_match import filter_ids
from cylc.flow.platforms import get_platform
from cylc.flow.run_modes import RunMode
from cylc.flow.run_modes.skip import process_outputs as get_skip_mode_outputs
from cylc.flow.task_action_timer import (
    TaskActionTimer,
    TimerFlags,
)
from cylc.flow.task_events_mgr import (
    CustomTaskEventHandlerContext,
    EventKey,
    TaskEventMailContext,
    TaskJobLogsRetrieveContext,
)
from cylc.flow.task_id import TaskID
from cylc.flow.task_outputs import (
    TASK_OUTPUT_EXPIRED,
    TASK_OUTPUT_FAILED,
    TASK_OUTPUT_SUBMIT_FAILED,
    TASK_OUTPUT_SUCCEEDED,
)
from cylc.flow.task_proxy import TaskProxy
from cylc.flow.task_queues.independent import IndepQueueManager
from cylc.flow.task_state import (
    TASK_STATUS_EXPIRED,
    TASK_STATUS_FAILED,
    TASK_STATUS_PREPARING,
    TASK_STATUS_RUNNING,
    TASK_STATUS_SUBMITTED,
    TASK_STATUS_SUCCEEDED,
    TASK_STATUS_WAITING,
    TASK_STATUSES_ACTIVE,
    TASK_STATUSES_FINAL,
)
from cylc.flow.task_trigger import TaskTrigger
from cylc.flow.util import deserialise_set
from cylc.flow.workflow_status import StopMode


if TYPE_CHECKING:
    from cylc.flow.config import WorkflowConfig
    from cylc.flow.cycling import (
        IntervalBase,
        PointBase,
    )
    from cylc.flow.data_store_mgr import DataStoreMgr
    from cylc.flow.flow_mgr import (
        FlowMgr,
        FlowNums,
    )
    from cylc.flow.prerequisite import SatisfiedState
    from cylc.flow.task_events_mgr import TaskEventsManager
    from cylc.flow.taskdef import TaskDef
    from cylc.flow.workflow_db_mgr import WorkflowDatabaseManager
    from cylc.flow.xtrigger_mgr import XtriggerManager


Pool = Dict['PointBase', Dict[str, TaskProxy]]


class TaskPool:
    """Task pool of a workflow."""

    ERR_TMPL_NO_TASKID_MATCH = "No matching tasks found: {0}"
    ERR_PREFIX_TASK_NOT_ON_SEQUENCE = "Invalid cycle point for task: {0}, {1}"
    SUICIDE_MSG = "suicide trigger"
    REMOVED_BY_PREREQ = "prerequisite task(s) removed"

    def __init__(
        self,
        tokens: 'Tokens',
        config: 'WorkflowConfig',
        workflow_db_mgr: 'WorkflowDatabaseManager',
        task_events_mgr: 'TaskEventsManager',
        xtrigger_mgr: 'XtriggerManager',
        data_store_mgr: 'DataStoreMgr',
        flow_mgr: 'FlowMgr'
    ) -> None:
        self.tokens = tokens
        self.config: 'WorkflowConfig' = config
        self.stop_point = config.stop_point or config.final_point
        self.workflow_db_mgr: 'WorkflowDatabaseManager' = workflow_db_mgr
        self.task_events_mgr: 'TaskEventsManager' = task_events_mgr
        self.task_events_mgr.spawn_func = self.spawn_on_output
        self.xtrigger_mgr: 'XtriggerManager' = xtrigger_mgr
        self.xtrigger_mgr.add_xtriggers(self.config.xtrigger_collator)
        self.data_store_mgr: 'DataStoreMgr' = data_store_mgr
        self.flow_mgr: 'FlowMgr' = flow_mgr

        self.max_future_offset: Optional['IntervalBase'] = None
        self._prev_runahead_base_point: Optional['PointBase'] = None
        self._prev_runahead_sequence_points: Optional[Set['PointBase']] = None
        self.runahead_limit_point: Optional['PointBase'] = None

        # Tasks in the active window of the workflow.
        self.active_tasks: Pool = {}
        self._active_tasks_list: List[TaskProxy] = []
        self.active_tasks_changed = False
        self.tasks_removed = False

        self.hold_point: Optional['PointBase'] = None
        self.abs_outputs_done: Set[Tuple[str, str, str]] = set()

        self.stop_task_id: Optional[str] = None
        self.stop_task_finished = False
        self.abort_task_failed = False
        self.expected_failed_tasks = self.config.get_expected_failed_tasks()

        self.task_name_list = self.config.get_task_name_list()
        self.task_queue_mgr = IndepQueueManager(
            self.config.cfg['scheduling']['queues'],
            self.task_name_list,
            self.config.runtime['descendants']
        )

        self.tasks_to_hold: Set[Tuple[str, 'PointBase']] = set()
        self.tasks_to_trigger_now: Set['TaskProxy'] = set()
        self.tasks_to_trigger_on_resume: Set['TaskProxy'] = set()

    def set_stop_task(self, task_id):
        """Set stop after a task."""
        tokens = Tokens(task_id, relative=True)
        name = tokens['task']
        if name in self.config.taskdefs:
            task_id = TaskID.get_standardised_taskid(task_id)
            LOG.info("Setting stop task: " + task_id)
            self.stop_task_id = task_id
            self.stop_task_finished = False
            self.workflow_db_mgr.put_workflow_stop_task(task_id)
        else:
            LOG.warning("Requested stop task name does not exist: %s" % name)

    def stop_task_done(self):
        """Return True if stop task has succeeded."""
        if self.stop_task_id is not None and self.stop_task_finished:
            LOG.info("Stop task %s finished" % self.stop_task_id)
            self.stop_task_id = None
            self.stop_task_finished = False
            self.workflow_db_mgr.put_workflow_stop_task(None)
            return True
        return False

    def _swap_out(self, itask):
        """Swap old task for new, during reload."""
        if itask.identity in self.active_tasks.get(itask.point, set()):
            self.active_tasks[itask.point][itask.identity] = itask
            self.active_tasks_changed = True

    def load_nocycle_graph(self, seq):
        """blah """
        LOG.info(f"LOADING {seq} GRAPH")
        flow_num = self.flow_mgr.get_new_flow(f"original {seq} flow")
        self.runahead_limit_point = None
        for name in self.config.get_task_name_list():
            tdef = self.config.get_taskdef(name)
            if str(seq) not in [str(s) for s in tdef.sequences]:
                continue
            if tdef.is_parentless(seq.point, seq):
                ntask = self._get_spawned_or_merged_task(
                    seq.point, tdef.name, {flow_num}
                )
                if ntask is not None:
                    self.add_to_pool(ntask)
                    self.rh_release_and_queue(ntask)

    def load_from_point(self):
        """Load the task pool for the workflow start point.

        Add every parentless task out to the runahead limit.
        """
<<<<<<< HEAD
        flow_num = self.flow_mgr.get_new_flow(
            f"original flow from {self.config.start_point}")

        # self.runahead_limit_point = None  # reset from nocycle
=======
        flow_num = self.flow_mgr.get_flow_num(
            meta=f"original flow from {self.config.start_point}")
>>>>>>> 4f119960
        self.compute_runahead()
        for name in self.task_name_list:
            tdef = self.config.get_taskdef(name)
            point = tdef.first_point(self.config.start_point)
            self.spawn_to_rh_limit(tdef, point, {flow_num})

    def db_add_new_flow_rows(self, itask: TaskProxy) -> None:
        """Add new rows to DB task tables that record flow_nums.

        Call when a new task is spawned or a flow merge occurs.
        """
        # Add row to task_states table.
        self.workflow_db_mgr.put_insert_task_states(itask)
        # Add row to task_outputs table:
        self.workflow_db_mgr.put_insert_task_outputs(itask)

    def add_to_pool(self, itask) -> None:
        """Add a task to the pool."""

        self.active_tasks.setdefault(itask.point, {})
        self.active_tasks[itask.point][itask.identity] = itask
        self.active_tasks_changed = True
        LOG.debug(f"[{itask}] added to active task pool")

        self.create_data_store_elements(itask)

        if itask.tdef.max_future_prereq_offset is not None:
            # (Must do this once added to the pool).
            self.set_max_future_offset()

    def create_data_store_elements(self, itask):
        """Create the node window elements about given task proxy."""
        # Register pool node reference
        self.data_store_mgr.add_pool_node(itask.tdef.name, itask.point)
        # Create new data-store n-distance graph window about this task
        self.data_store_mgr.increment_graph_window(
            itask.tokens,
            itask.point,
            itask.flow_nums,
            is_manual_submit=itask.is_manual_submit,
            itask=itask
        )
        self.data_store_mgr.delta_task_state(itask)

    def release_runahead_tasks(self):
        """Release tasks below the runahead limit.

        Return True if any tasks are released, else False.
        Call when RH limit changes.
        """
<<<<<<< HEAD
        if not self.main_pool:
            # (At start-up main pool might not exist yet)
=======
        if not self.active_tasks or not self.runahead_limit_point:
            # (At start-up task pool might not exist yet)
>>>>>>> 4f119960
            return False

        released = False

        # An intermediate list is needed here: auto-spawning of parentless
        # tasks can cause the task pool to change size during iteration.
        release_me = [
            itask
            for point, itask_id_map in self.active_tasks.items()
            for itask in itask_id_map.values()
            if (
                self.runahead_limit_point and
                point <= self.runahead_limit_point
                or
                str(point) in NOCYCLE_POINTS
            )
            if itask.state.is_runahead
        ]

        for itask in release_me:
            self.rh_release_and_queue(itask)
            if itask.flow_nums and not itask.is_xtrigger_sequential:
                self.spawn_to_rh_limit(
                    itask.tdef,
                    itask.tdef.next_point(itask.point),
                    itask.flow_nums
                )
            released = True

        return released

    def compute_runahead(self, force=False) -> bool:
        """Compute the runahead limit; return True if it changed.

        To be called if:
        * The runahead base point might have changed:
           - a task completed expected outputs, or expired
           - (Cylc7 back compat: a task succeeded or failed)
        * The max future offset might have changed.
        * The runahead limit config or task pool might have changed (reload).

        This is a collective task pool computation. Call it once at the end
        of a group operation such as removal of multiple tasks (not after
        every individual task operation).

        Start from earliest point with unfinished tasks. Partially satisfied
        and incomplete tasks count too because they still need to run.

        The limit itself is limited by workflow stop point, if there is one,
        and adjusted upward on the fly if tasks with future offsets appear.

        With force=True we recompute the limit even if the base point has not
        changed (needed if max_future_offset changed, or on reload).

        """
        limit = self.config.runahead_limit  # e.g. P2 or P2D
        count_cycles = False
        with suppress(TypeError):
            # Count cycles (integer cycling, and optional for datetime too).
            ilimit = int(limit)  # type: ignore
            count_cycles = True

        base_point: Optional['PointBase'] = None

        # First get the runahead base point.
        if not self.active_tasks:
            # Find the earliest sequence point beyond the workflow start point.
            base_point = min(
                (
                    point
                    for point in {
                        seq.get_first_point(self.config.start_point)
                        for seq in self.config.sequences
                    }
                    if point is not None
                ),
                default=None,
            )
        else:
            # Find the earliest point with incomplete tasks.
            for point, itasks in sorted(self.get_tasks_by_point().items()):
                # All n=0 tasks are incomplete by definition, but Cylc 7
                # ignores failed ones (it does not ignore submit-failed!).
                if (
                    cylc.flow.flags.cylc7_back_compat and
                    all(
                        itask.state(TASK_STATUS_FAILED)
                        for itask in itasks
                    )
                ):
                    continue
                base_point = point
                break

<<<<<<< HEAD
                    points = [
                        p for p in points
                        if type(p) is not NocyclePoint  # type: ignore
                    ]

            if not points:
                return False
            base_point = min(points)
=======
        if base_point is None:
            return False

        LOG.debug(f"Runahead: base point {base_point}")
>>>>>>> 4f119960

        if self._prev_runahead_base_point is None:
            self._prev_runahead_base_point = base_point

        if (
            not force
            and self.runahead_limit_point is not None
            and (
                base_point == self._prev_runahead_base_point
                or self.runahead_limit_point == self.stop_point
            )
        ):
            # No need to recompute the list of points if the base point did not
            # change or the runahead limit is already at stop point.
            return False

        # Now generate all possible cycle points from the base point and stop
        # at the runahead limit point. Note both cycle count and time interval
        # limits involve all possible cycles, not just active cycles.
        sequence_points: Set['PointBase'] = set()
        if (
            not force
            and self._prev_runahead_sequence_points
            and base_point == self._prev_runahead_base_point
        ):
            # Cache for speed.
            sequence_points = self._prev_runahead_sequence_points
        else:
            # Recompute possible points.
            for sequence in self.config.sequences:
                seq_point = sequence.get_first_point(base_point)
                count = 1
                while seq_point is not None:
                    if count_cycles:
                        # P0 allows only the base cycle point to run.
                        if count > 1 + ilimit:
                            # this point may be beyond the runahead limit
                            break
                    else:
                        # PT0H allows only the base cycle point to run.
                        if seq_point > base_point + limit:
                            # this point can not be beyond the runahead limit
                            break
                    count += 1
                    sequence_points.add(seq_point)
                    seq_point = sequence.get_next_point(seq_point)
            self._prev_runahead_sequence_points = sequence_points
            self._prev_runahead_base_point = base_point

        if count_cycles:
            # (len(list) may be less than ilimit due to sequence end)
            limit_point = sorted(sequence_points)[:ilimit + 1][-1]
        else:
            limit_point = max(sequence_points)

        # Adjust for future offset and stop point.
        pre_adj_limit = limit_point
        if self.max_future_offset is not None:
            limit_point += self.max_future_offset
            LOG.debug(
                "Runahead (future trigger adjust):"
                f" {pre_adj_limit} -> {limit_point}"
            )
        if self.stop_point and limit_point > self.stop_point:
            limit_point = self.stop_point
            LOG.debug(
                "Runahead (stop point adjust):"
                f" {pre_adj_limit} -> {limit_point} (stop point)"
            )

        LOG.debug(f"Runahead limit: {limit_point}")
        self.runahead_limit_point = limit_point
        return True

    def update_flow_mgr(self):
        flow_nums_seen = set()
        for itask in self.get_tasks():
            flow_nums_seen.update(itask.flow_nums)
        self.flow_mgr.load_from_db(flow_nums_seen)

    def load_abs_outputs_for_restart(self, row_idx, row):
        cycle, name, output = row
        self.abs_outputs_done.add((cycle, name, output))

    def check_task_output(
        self,
        cycle: str,
        task: str,
        output_msg: str,
        flow_nums: 'FlowNums',
    ) -> 'SatisfiedState':
        """Returns truthy if the specified output is satisfied in the DB.

        Args:
            cycle: Cycle point of the task whose output is being checked.
            task: Name of the task whose output is being checked.
            output_msg: The output message to check for.
            flow_nums: Flow numbers of the task whose output is being
                checked. If this is empty it means 'none'; will return False.
        """
        if not flow_nums:
            return False

        for task_outputs, task_flow_nums in (
            self.workflow_db_mgr.pri_dao.select_task_outputs(task, cycle)
        ).items():
            # loop through matching tasks
            # (if task_flow_nums is empty, it means the 'none' flow)
            if flow_nums.intersection(task_flow_nums):
                # BACK COMPAT: In Cylc >8.0.0,<8.3.0, only the task
                #   messages were stored in the DB as a list.
                # from: 8.0.0
                # to: 8.3.0
                outputs: Union[
                    Dict[str, str], List[str]
                ] = json.loads(task_outputs)
                messages = (
                    outputs.values() if isinstance(outputs, dict)
                    else outputs
                )
                return (
                    'satisfied from database'
                    if output_msg in messages
                    else False
                )
        else:
            # no matching entries
            return False

    def load_db_task_pool_for_restart(self, row_idx, row):
        """Load tasks from DB task pool/states/jobs tables.

        Output completion status is loaded from the DB, and tasks recorded
        as submitted or running are polled to confirm their true status.
        Tasks are added to queues again on release from runahead pool.

        Returns:
            Names of platform if attempting to look up that platform
            has led to a PlatformNotFoundError.
        """
        if row_idx == 0:
            LOG.info("LOADING task proxies")
        # Create a task proxy corresponding to this DB entry.
        (cycle, name, flow_nums, flow_wait, is_manual_submit, is_late, status,
         is_held, submit_num, _, platform_name, time_submit, time_run, timeout,
         outputs_str) = row

        if cycle in NOCYCLE_POINTS:
            point = NocyclePoint(cycle)
        else:
            point = get_point(cycle)

        try:
            itask = TaskProxy(
                self.tokens,
                self.config.get_taskdef(name),
<<<<<<< HEAD
                point,
                deserialise(flow_nums),
=======
                get_point(cycle),
                deserialise_set(flow_nums),
>>>>>>> 4f119960
                status=status,
                is_held=is_held,
                submit_num=submit_num,
                is_late=bool(is_late),
                flow_wait=bool(flow_wait),
                is_manual_submit=bool(is_manual_submit),
                sequential_xtrigger_labels=(
                    self.xtrigger_mgr.xtriggers.sequential_xtrigger_labels
                ),
            )

        except WorkflowConfigError:
            LOG.exception(
                f'ignoring task {name} from the workflow run database\n'
                '(its task definition has probably been deleted).')
        except Exception:
            LOG.exception(f'could not load task {name}')
        else:
            if status in (
                    TASK_STATUS_SUBMITTED,
                    TASK_STATUS_RUNNING,
                    TASK_STATUS_FAILED,
                    TASK_STATUS_SUCCEEDED
            ):
                # update the task proxy with platform
                # If we get a failure from the platform selection function
                # set task status to submit-failed.
                try:
                    itask.platform = get_platform(platform_name)
                except PlatformLookupError:
                    return platform_name

                if time_submit:
                    itask.set_summary_time('submitted', time_submit)
                if time_run:
                    itask.set_summary_time('started', time_run)
                if timeout is not None:
                    itask.timeout = timeout
            elif status == TASK_STATUS_PREPARING:
                # put back to be readied again.
                status = TASK_STATUS_WAITING
                # Re-prepare same submit.
                itask.submit_num -= 1

            # Running or finished task can have completed custom outputs.
            if itask.state(
                    TASK_STATUS_RUNNING,
                    TASK_STATUS_FAILED,
                    TASK_STATUS_SUCCEEDED
            ):
                for message in json.loads(outputs_str):
                    itask.state.outputs.set_message_complete(message)
                    self.data_store_mgr.delta_task_output(itask, message)

            if platform_name and status != TASK_STATUS_WAITING:
                itask.summary['platforms_used'][
                    int(submit_num)] = platform_name
            LOG.info(
                f"+ {cycle}/{name} {status}{' (held)' if is_held else ''}")

            # Update prerequisite satisfaction status from DB
            sat = {}
            for prereq_name, prereq_cycle, prereq_output_msg, satisfied in (
                    self.workflow_db_mgr.pri_dao.select_task_prerequisites(
                        cycle, name, flow_nums,
                    )
            ):
                # Prereq satisfaction as recorded in the DB.
                sat[
                    (prereq_cycle, prereq_name, prereq_output_msg)
                ] = satisfied if satisfied != '0' else False

            for itask_prereq in itask.state.prerequisites:
                for key in itask_prereq:
                    if key in sat:
                        itask_prereq[key] = sat[key]
                    else:
                        # This prereq is not in the DB: new dependencies
                        # added to an already-spawned task before restart.
                        # Look through task outputs to see if is has been
                        # satisfied
                        prereq_cycle, prereq_task, prereq_output_msg = key
                        itask_prereq[key] = (
                            self.check_task_output(
                                prereq_cycle,
                                prereq_task,
                                prereq_output_msg,
                                itask.flow_nums,
                            )
                        )

            if itask.state_reset(status, is_runahead=True):
                self.data_store_mgr.delta_task_state(itask)
            self.add_to_pool(itask)

            # All tasks load as runahead-limited, but finished and manually
            # triggered tasks (incl. --start-task's) can be released now.
            if (
                itask.state(
                    TASK_STATUS_FAILED,
                    TASK_STATUS_SUCCEEDED,
                    TASK_STATUS_EXPIRED
                )
                or itask.is_manual_submit
            ):
                self.rh_release_and_queue(itask)

            self.compute_runahead()
            self.release_runahead_tasks()

    def load_db_task_action_timers(self, row_idx: int, row: Iterable) -> None:
        """Load a task action timer, e.g. event handlers, retry states."""
        if row_idx == 0:
            LOG.info("LOADING task action timers")
        (cycle, name, ctx_key_raw, ctx_raw, delays_raw, num, delay,
         timeout) = row
        tokens = Tokens(
            cycle=cycle,
            task=name,
        )
        id_ = tokens.relative_id
        try:
            # Extract type namedtuple variables from JSON strings
            ctx_key = json.loads(str(ctx_key_raw))
            ctx_data = json.loads(str(ctx_raw))
            known_cls: Type[NamedTuple]
            for known_cls in (
                CustomTaskEventHandlerContext,
                TaskEventMailContext,
                TaskJobLogsRetrieveContext
            ):
                if ctx_data and ctx_data[0] == known_cls.__name__:
                    ctx_args: list = ctx_data[1]
                    if len(ctx_args) > len(known_cls._fields):
                        # BACK COMPAT: no-longer used ctx_type arg
                        # from: Cylc 7
                        # to: 8.3.0
                        ctx_args.pop(1)
                    ctx: tuple = known_cls(*ctx_args)
                    break
            else:  # no break
                ctx = ctx_data
                if ctx is not None:
                    ctx = tuple(ctx)
            delays = json.loads(str(delays_raw))
        except ValueError:
            LOG.exception(
                "%(id)s: skip action timer %(ctx_key)s" %
                {"id": id_, "ctx_key": ctx_key_raw})
            return
        LOG.info("+ %s/%s %s" % (cycle, name, ctx_key))
        if ctx_key == "poll_timer":
            itask = self._get_task_by_id(id_)
            if itask is None:
                LOG.warning("%(id)s: task not found, skip" % {"id": id_})
                return
            itask.poll_timer = TaskActionTimer(
                ctx, delays, num, delay, timeout)
        elif ctx_key[0] == "try_timers":
            itask = self._get_task_by_id(id_)
            if itask is None:
                LOG.warning("%(id)s: task not found, skip" % {"id": id_})
                return
            if 'retrying' in ctx_key[1]:
                if 'submit' in ctx_key[1]:
                    submit = True
                    ctx_key[1] = TimerFlags.SUBMISSION_RETRY
                else:
                    submit = False
                    ctx_key[1] = TimerFlags.EXECUTION_RETRY

                if timeout:
                    LOG.info(
                        f'  (upgrading retrying state for {itask.identity})')
                    self.task_events_mgr._retry_task(
                        itask,
                        float(timeout),
                        submit_retry=submit
                    )
            itask.try_timers[ctx_key[1]] = TaskActionTimer(
                ctx, delays, num, delay, timeout)
        elif ctx:
            (handler, event), submit_num = ctx_key
            self.task_events_mgr.add_event_timer(
                EventKey(
                    handler,
                    event,
                    # NOTE: the event "message" is not preserved in the DB so
                    # we use the event as a placeholder
                    event,
                    tokens.duplicate(job=submit_num),
                ),
                TaskActionTimer(
                    ctx, delays, num, delay, timeout
                )
            )
        else:
            LOG.exception(
                "%(id)s: skip action timer %(ctx_key)s" %
                {"id": id_, "ctx_key": ctx_key_raw})
            return

    def load_db_tasks_to_hold(self):
        """Update the tasks_to_hold set with the tasks stored in the
        database."""
        self.tasks_to_hold.update(
            (name, get_point(cycle)) for name, cycle in
            self.workflow_db_mgr.pri_dao.select_tasks_to_hold()
        )

    def rh_release_and_queue(self, itask) -> None:
        """Release a task from runahead limiting, and queue it if ready.

        Check the task against the RH limit before calling this method (in
        forced triggering we need to release even if beyond the limit).
        """
        if itask.state_reset(is_runahead=False):
            self.data_store_mgr.delta_task_state(itask)
        if itask.is_ready_to_run():
            # (otherwise waiting on xtriggers etc.)
            self.queue_task(itask)

    def get_or_spawn_task(
        self,
        point: 'PointBase',
        tdef: 'TaskDef',
        flow_nums: 'FlowNums',
        flow_wait: bool = False
    ) -> 'Tuple[Optional[TaskProxy], bool, bool]':
        """Return new or existing task point/name with merged flow_nums.

        Returns:
            tuple - (itask, is_in_pool, is_xtrig_sequential)

            itask:
                The requested task proxy, or None if task does not
                exist or cannot spawn.
            is_in_pool:
                Was the task found in a pool.
            is_xtrig_sequential:
                Is the next task occurrence spawned on xtrigger satisfaction,
                or do all occurrence spawn out to the runahead limit.

        It does not add a spawned task proxy to the pool.
        """
        ntask = self.get_task(point, tdef.name)
        is_in_pool = False
        is_xtrig_sequential = False
        if ntask is None:
            # ntask does not exist: spawn it in the flow.
            ntask = self.spawn_task(
                tdef.name, point, flow_nums, flow_wait=flow_wait
            )
            # if the task was found set xtrigger checking type.
            # otherwise find the xtrigger type if it can't spawn
            # for whatever reason.
            if ntask is not None:
                is_xtrig_sequential = ntask.is_xtrigger_sequential
            elif any(
                xtrig_label in (
                    self.xtrigger_mgr.xtriggers.sequential_xtrigger_labels)
                for sequence, xtrig_labels in tdef.xtrig_labels.items()
                for xtrig_label in xtrig_labels
                if sequence.is_valid(point)
            ):
                is_xtrig_sequential = True
        else:
            # ntask already exists (n=0): merge flows.
            is_in_pool = True
            self.merge_flows(ntask, flow_nums)
            is_xtrig_sequential = ntask.is_xtrigger_sequential
        # ntask may still be None
        return ntask, is_in_pool, is_xtrig_sequential

    def spawn_to_rh_limit(
        self,
        tdef: 'TaskDef',
        point: Optional['PointBase'],
        flow_nums: 'FlowNums',
    ) -> None:
        """Spawn parentless task instances from point to runahead limit.

        Sequentially checked xtriggers will spawn the next occurrence of their
        corresponding tasks. These tasks will keep spawning until they depend
        on any unsatisfied xtrigger of the same sequential behavior, are no
        longer parentless, and/or hit the runahead limit.

        """
        if not flow_nums or point is None:
            # Force-triggered no-flow task.
            # Or called with an invalid next_point.
            return
        if self.runahead_limit_point is None:
            self.compute_runahead()
            if self.runahead_limit_point is None:
                return

        is_xtrig_sequential = False
        while point is not None and (point <= self.runahead_limit_point):
            if tdef.is_parentless(point):
                ntask, is_in_pool, is_xtrig_sequential = (
                    self.get_or_spawn_task(point, tdef, flow_nums)
                )
                if ntask is not None:
                    if not is_in_pool:
                        self.add_to_pool(ntask)
                    self.rh_release_and_queue(ntask)
                if is_xtrig_sequential:
                    break
            point = tdef.next_point(point)

        # Once more for the runahead-limited task (don't release it).
        if not is_xtrig_sequential:
            self.spawn_if_parentless(tdef, point, flow_nums)

    def spawn_if_parentless(self, tdef, point, flow_nums):
        """Spawn a task if parentless, regardless of runahead limit."""
        if flow_nums and point is not None and tdef.is_parentless(point):
            ntask, is_in_pool, _ = self.get_or_spawn_task(
                point, tdef, flow_nums
            )
            if ntask is not None and not is_in_pool:
                self.add_to_pool(ntask)

    def remove(self, itask: 'TaskProxy', reason: Optional[str] = None) -> None:
        """Remove a task from the pool."""

        if itask.state.is_runahead and itask.flow_nums:
            # If removing a parentless runahead-limited task
            # auto-spawn its next instance first.
            self.spawn_if_parentless(
                itask.tdef,
                itask.tdef.next_point(itask.point),
                itask.flow_nums
            )

        msg = f"removed from active task pool: {reason or 'completed'}"

        if itask.is_xtrigger_sequential:
            self.xtrigger_mgr.sequential_spawn_next.discard(itask.identity)
            self.xtrigger_mgr.sequential_has_spawned_next.discard(
                itask.identity
            )

        try:
            del self.active_tasks[itask.point][itask.identity]
        except KeyError:
            pass
        else:
            self.tasks_removed = True
            self.active_tasks_changed = True
            if not self.active_tasks[itask.point]:
                del self.active_tasks[itask.point]
            self.task_queue_mgr.remove_task(itask)
            if itask.tdef.max_future_prereq_offset is not None:
                self.set_max_future_offset()

            # Notify the data-store manager of their removal
            # (the manager uses window boundary tracking for pruning).
            self.data_store_mgr.remove_pool_node(itask.tdef.name, itask.point)
            # Event-driven final update of task_states table.
            # TODO: same for datastore (still updated by scheduler loop)
            self.workflow_db_mgr.put_update_task_state(itask)

            level = logging.DEBUG
            if itask.state(
                TASK_STATUS_PREPARING,
                TASK_STATUS_SUBMITTED,
                TASK_STATUS_RUNNING,
            ):
                level = logging.WARNING
                msg += " - active job orphaned"
            elif reason == self.REMOVED_BY_PREREQ:
                level = logging.INFO

            LOG.log(level, f"[{itask}] {msg}")

            # ensure this task is written to the DB before moving on
            # https://github.com/cylc/cylc-flow/issues/6315
            self.workflow_db_mgr.process_queued_ops()

            del itask

            # removing this task could nudge the runahead limit forward
            if self.compute_runahead():
                self.release_runahead_tasks()

    def get_tasks(self) -> List[TaskProxy]:
        """Return a list of task proxies in the task pool."""
        # Cached list only for use internally in this method.
        if self.active_tasks_changed:
            self.active_tasks_changed = False
            self._active_tasks_list = [
                itask
                for itask_id_map in self.active_tasks.values()
                for itask in itask_id_map.values()
            ]
        return self._active_tasks_list

    def get_task_ids(self) -> Set[str]:
        """Return a list of task IDs in the task pool."""
        return {itask.identity for itask in self.get_tasks()}

    def get_tasks_by_point(self) -> 'Dict[PointBase, List[TaskProxy]]':
        """Return a map of task proxies by cycle point."""
        return {
            point: list(itask_id_map.values())
            for point, itask_id_map in self.active_tasks.items()
        }

    def get_task(self, point: 'PointBase', name: str) -> Optional[TaskProxy]:
        """Retrieve a task from the pool."""
        rel_id = f'{point}/{name}'
        tasks = self.active_tasks.get(point)
        if tasks:
            return tasks.get(rel_id)
        return None

    def _get_task_by_id(self, id_: str) -> Optional[TaskProxy]:
        """Return pool task by ID if it exists, or None."""
        for itask_ids in self.active_tasks.values():
            if id_ in itask_ids:
                return itask_ids[id_]
        return None

    def queue_task(self, itask: TaskProxy) -> None:
        """Queue a task that is ready to run.

        If it is already queued, do nothing.
        """
        if itask.state_reset(is_queued=True):
            self.data_store_mgr.delta_task_state(itask)
            self.task_queue_mgr.push_task(itask)

    def unqueue_task(self, itask: TaskProxy) -> None:
        """Un-queue a task that is no longer ready to run.

        If it is not queued, do nothing.
        """
        if itask.state_reset(is_queued=False):
            self.data_store_mgr.delta_task_state(itask)
            self.task_queue_mgr.remove_task(itask)

    def count_active_tasks(self):
        """Count active tasks and identify pre-prep tasks."""

        # count active tasks by name
        # {task_name: number_of_active_instances, ...}
        active_task_counter = Counter()

        # tasks which have entered the submission pipeline but have not yet
        # entered the PREPARING state
        pre_prep_tasks = []

        for itask in self.get_tasks():
            # populate active_task_counter and pre_prep_tasks together to
            # avoid iterating the task pool twice
            if itask.waiting_on_job_prep:
                # a task which has entered the submission pipeline
                # for the purposes of queue limiting this should be treated
                # the same as an active task
                active_task_counter.update([itask.tdef.name])
                pre_prep_tasks.append(itask)
            elif itask.state(
                TASK_STATUS_PREPARING,
                TASK_STATUS_SUBMITTED,
                TASK_STATUS_RUNNING,
            ):
                # an active task
                active_task_counter.update([itask.tdef.name])

        return active_task_counter, pre_prep_tasks

    def release_queued_tasks(self):
        """Return list of queue-released tasks awaiting job prep.

        Note:
            Tasks can hang about for a while between being released and
            entering the PREPARING state for various reasons. This method
            returns tasks which are awaiting job prep irrespective of whether
            they have been previously returned.

        """
        active_task_counter, pre_prep_tasks = self.count_active_tasks()

        # release queued tasks
        released = self.task_queue_mgr.release_tasks(active_task_counter)

        for itask in released:
            itask.state_reset(is_queued=False)
            self.data_store_mgr.delta_task_state(itask)
            itask.waiting_on_job_prep = True

            if cylc.flow.flags.cylc7_back_compat:
                # Cylc 7 Back Compat: spawn downstream to cause Cylc 7 style
                # stalls - with unsatisfied waiting tasks - even with single
                # prerequisites (which result in incomplete tasks in Cylc 8).
                # We do it here (rather than at runhead release) to avoid
                # pre-spawning out to the runahead limit.
                self.spawn_on_all_outputs(itask)

        # Note: released and pre_prep_tasks can overlap
        return list(set(released + pre_prep_tasks))

    def get_points(self):
        """Return current list of cycle points in the pool."""
        return list(self.main_pool)

    def get_min_point(self):
        """Return the minimum cycle point currently in the pool."""
        cycles = list(self.active_tasks)
        minc = None
        if cycles:
            minc = min(cycles)
        return minc

    def set_max_future_offset(self):
        """Calculate the latest required future trigger offset."""
        orig = self.max_future_offset
        max_offset = None
        for itask in self.get_tasks():
            if (
                itask.tdef.max_future_prereq_offset is not None
                and (
                    max_offset is None or
                    itask.tdef.max_future_prereq_offset > max_offset
                )
            ):
                max_offset = itask.tdef.max_future_prereq_offset
        self.max_future_offset = max_offset
        if max_offset != orig and self.compute_runahead(force=True):
            self.release_runahead_tasks()

    def reload(self, config: 'WorkflowConfig') -> None:
        self.config = config   # store the updated config
        self.xtrigger_mgr.add_xtriggers(
            self.config.xtrigger_collator, reload=True)
        self._reload_taskdefs()

    def _reload_taskdefs(self) -> None:
        """Reload the definitions of task proxies in the pool.

        Orphaned tasks (whose definitions were removed from the workflow):
        - remove if not active yet
        - if active, leave them but prevent them from spawning children on
          subsequent outputs

        Otherwise: replace task definitions but copy over existing outputs etc.

        self.config should already be updated for the reload.
        """
        self.stop_point = self.config.stop_point or self.config.final_point

        # find any old tasks that have been removed from the workflow
        old_task_name_list = self.task_name_list
        self.task_name_list = self.config.get_task_name_list()
        orphans = [
            task
            for task in old_task_name_list
            if task not in self.task_name_list
        ]

        # adjust the new workflow config to handle the orphans
        self.config.adopt_orphans(orphans)

        LOG.info("Reloading task definitions.")
        tasks = self.get_tasks()
        # Log tasks orphaned by a reload but not currently in the task pool.
        for name in orphans:
            if name not in (itask.tdef.name for itask in tasks):
                LOG.warning("Removed task: '%s'", name)
        for itask in tasks:
            if itask.tdef.name in orphans:
                if (
                    itask.state(TASK_STATUS_WAITING)
                    or itask.state.is_held
                    or itask.state.is_queued
                ):
                    # Remove orphaned task if it hasn't started running yet.
                    self.remove(itask, 'task definition removed')
                else:
                    # Keep active orphaned task, but stop it from spawning.
                    itask.graph_children = {}
                    LOG.warning(
                        f"[{itask}] will not spawn children "
                        "- task definition removed"
                    )
            else:
                new_task = TaskProxy(
                    self.tokens,
                    self.config.get_taskdef(itask.tdef.name),
                    itask.point,
                    itask.flow_nums,
                    itask.state.status,
                    sequential_xtrigger_labels=(
                        self.xtrigger_mgr.xtriggers.sequential_xtrigger_labels
                    ),
                )
                itask.copy_to_reload_successor(
                    new_task,
                    self.check_task_output,
                )
                self._swap_out(new_task)
                self.data_store_mgr.delta_task_prerequisite(new_task)
                LOG.info(f"[{itask}] reloaded task definition")
                if itask.state(*TASK_STATUSES_ACTIVE):
                    LOG.warning(
                        f"[{itask}] active with pre-reload settings"
                    )
                elif itask.state(TASK_STATUS_PREPARING):
                    # Job file might have been written at this point?
                    LOG.warning(
                        f"[{itask}] may be active with pre-reload settings"
                    )

        # Reassign live tasks to the internal queue
        del self.task_queue_mgr
        self.task_queue_mgr = IndepQueueManager(
            self.config.cfg['scheduling']['queues'],
            self.task_name_list,
            self.config.runtime['descendants']
        )

        if self.compute_runahead():
            self.release_runahead_tasks()

        # Now queue all tasks that are ready to run
        for itask in self.get_tasks():
            # Recreate data store elements from task pool.
            self.create_data_store_elements(itask)
            if itask.state.is_queued:
                # Already queued
                continue
            if itask.is_ready_to_run() and not itask.state.is_runahead:
                self.queue_task(itask)

    def set_stop_point(self, stop_point: 'PointBase') -> bool:
        """Set the workflow stop cycle point.

        And reset the runahead limit if less than the stop point.
        """
        if self.stop_point == stop_point:
            LOG.info(f"Stop point unchanged: {stop_point}")
            return False

        LOG.info(f"Setting stop point: {stop_point}")
        self.stop_point = stop_point

        if (
            self.runahead_limit_point is not None
            and self.runahead_limit_point > stop_point
        ):
            self.runahead_limit_point = stop_point
            # Now handle existing waiting tasks (e.g. xtriggered).
            for itask in self.get_tasks():
                if (
                    itask.point > stop_point
                    and itask.state(TASK_STATUS_WAITING)
                    and itask.state_reset(is_runahead=True)
                ):
                    self.data_store_mgr.delta_task_state(itask)
        return True

    def can_stop(self, stop_mode):
        """Return True if workflow can stop.

        A task is considered active if:
        * It is in the active state and not marked with a kill failure.
        * It has pending event handlers.
        """
        if stop_mode is None:
            return False
        if stop_mode == StopMode.REQUEST_NOW_NOW:
            return True
        if self.task_events_mgr._event_timers:
            return False

        return not any(
            (
                stop_mode in [StopMode.REQUEST_CLEAN, StopMode.REQUEST_KILL]
                and itask.state(*TASK_STATUSES_ACTIVE)
                and not itask.state.kill_failed
            )
            # preparing tasks get reset to waiting on restart
            for itask in self.get_tasks()
        )

    def warn_stop_orphans(self) -> None:
        """Log (warning) orphaned tasks on workflow stop."""
        orphans = []
        orphans_kill_failed = []
        for itask in self.get_tasks():
            if itask.state(*TASK_STATUSES_ACTIVE):
                if itask.state.kill_failed:
                    orphans_kill_failed.append(itask)
                else:
                    orphans.append(itask)
        if orphans_kill_failed:
            LOG.warning(
                "Orphaned tasks (kill failed):\n"
                + "\n".join(
                    f"* {itask.identity} ({itask.state.status})"
                    for itask in orphans_kill_failed
                )
            )
        if orphans:
            LOG.warning(
                "Orphaned tasks:\n"
                + "\n".join(
                    f"* {itask.identity} ({itask.state.status})"
                    for itask in orphans
                )
            )

        for id_key in self.task_events_mgr._event_timers:
            LOG.warning(
                f"{id_key.tokens.relative_id}:"
                " incomplete task event handler"
                f" {(id_key.handler, id_key.event)}"
            )

    def log_incomplete_tasks(self) -> bool:
        """Log finished but incomplete tasks; return True if there any."""
        incomplete = []
        for itask in self.get_tasks():
            if not itask.state(*TASK_STATUSES_FINAL):
                continue
            if not itask.state.outputs.is_complete():
                incomplete.append(
                    (
                        itask.identity,
                        itask.state.outputs.format_completion_status(
                            ansimarkup=1
                        ),
                    )
                )

        if incomplete:
            LOG.error(
                "Incomplete tasks:\n"
                + "\n".join(
                    f"* {id_} did not complete the required outputs:"
                    f"\n{indent(outputs, '  ')}"
                    for id_, outputs in incomplete
                )
            )
            return True
        return False

    def log_unsatisfied_prereqs(self) -> bool:
        """Log unsatisfied prerequisites in the pool.

        Return True if any, ignoring:
            - prerequisites beyond the stop point
            - dependence on tasks beyond the stop point
            (can be caused by future triggers)
        """
        unsat: Dict[str, List[str]] = {}
        for itask in self.get_tasks():
            task_point = itask.point
            if self.stop_point and task_point > self.stop_point:
                continue
            for pr in itask.state.get_unsatisfied_prerequisites():
                if self.stop_point and get_point(pr.point) > self.stop_point:
                    continue
                if itask.identity not in unsat:
                    unsat[itask.identity] = []
                unsat[itask.identity].append(
                    f"{pr.get_id()}:"
                    f"{self.config.get_taskdef(pr.task).get_output(pr.output)}"
                )
        if unsat:
            LOG.warning(
                "Partially satisfied prerequisites:\n"
                + "\n".join(
                    f"  * {id_} is waiting on {sorted(others)}"
                    for id_, others in unsat.items()
                )
            )
            return True
        return False

    def is_stalled(self) -> bool:
        """Return whether the workflow is stalled.

        Is stalled if not paused and contains only:
          - incomplete tasks
          - partially satisfied prerequisites (below stop point)
          - runahead-limited tasks (held back by the above)
        """
        if any(
            itask.state(
                *TASK_STATUSES_ACTIVE,
                TASK_STATUS_PREPARING
            ) or (
                itask.state(TASK_STATUS_WAITING)
                and not itask.state.is_runahead
                # (avoid waiting pre-spawned absolute-triggered tasks:)
                and itask.prereqs_are_satisfied()
            ) for itask in self.get_tasks()
        ):
            return False

        incomplete = self.log_incomplete_tasks()
        unsatisfied = self.log_unsatisfied_prereqs()
        return (incomplete or unsatisfied)

    def hold_active_task(self, itask: TaskProxy) -> None:
        if itask.state_reset(is_held=True):
            self.data_store_mgr.delta_task_state(itask)
        self.tasks_to_hold.add((itask.tdef.name, itask.point))
        self.workflow_db_mgr.put_tasks_to_hold(self.tasks_to_hold)

    def release_held_active_task(self, itask: TaskProxy) -> None:
        if itask.state_reset(is_held=False):
            self.data_store_mgr.delta_task_state(itask)
            if (not itask.state.is_runahead) and itask.is_ready_to_run():
                self.queue_task(itask)
        self.tasks_to_hold.discard((itask.tdef.name, itask.point))
        self.workflow_db_mgr.put_tasks_to_hold(self.tasks_to_hold)

    def set_hold_point(self, point: 'PointBase') -> None:
        """Set the point after which all tasks must be held."""
        self.hold_point = point
        for itask in self.get_tasks():
            if itask.point > point:
                self.hold_active_task(itask)
        self.workflow_db_mgr.put_workflow_hold_cycle_point(point)

    def hold_tasks(self, items: Iterable[str]) -> int:
        """Hold tasks with IDs matching the specified items."""
        # Hold active tasks:
        itasks, inactive_tasks, unmatched = self.filter_task_proxies(
            items,
            warn_no_active=False,
            inactive=True,
        )
        for itask in itasks:
            self.hold_active_task(itask)
        # Set inactive tasks to be held:
        for tdef, cycle in inactive_tasks:
            self.data_store_mgr.delta_task_held(tdef.name, cycle, True)
            self.tasks_to_hold.add((tdef.name, cycle))
        self.workflow_db_mgr.put_tasks_to_hold(self.tasks_to_hold)
        LOG.debug(f"Tasks to hold: {self.tasks_to_hold}")
        return len(unmatched)

    def release_held_tasks(self, items: Iterable[str]) -> int:
        """Release held tasks with IDs matching any specified items."""
        # Release active tasks:
        itasks, inactive_tasks, unmatched = self.filter_task_proxies(
            items,
            warn_no_active=False,
            inactive=True,
        )
        for itask in itasks:
            self.release_held_active_task(itask)
        # Unhold inactive tasks:
        for tdef, cycle in inactive_tasks:
            self.data_store_mgr.delta_task_held(tdef.name, cycle, False)
            self.tasks_to_hold.discard((tdef.name, cycle))
        self.workflow_db_mgr.put_tasks_to_hold(self.tasks_to_hold)
        LOG.debug(f"Tasks to hold: {self.tasks_to_hold}")
        return len(unmatched)

    def release_hold_point(self) -> None:
        """Unset the workflow hold point and release all held active tasks."""
        self.hold_point = None
        for itask in self.get_tasks():
            self.release_held_active_task(itask)
        self.tasks_to_hold.clear()
        self.workflow_db_mgr.put_tasks_to_hold(self.tasks_to_hold)
        self.workflow_db_mgr.put_workflow_hold_cycle_point(None)

    def check_abort_on_task_fails(self):
        """Check whether workflow should abort on task failure.

        Return True if a task failed and `--abort-if-any-task-fails` was given.
        """
        return self.abort_task_failed

    def spawn_on_output(self, itask: TaskProxy, output: str) -> None:
        """Spawn child-tasks of given output, into the pool.

        Remove the parent task from the pool if complete.

        Called by task event manager on receiving output messages, and after
        forced setting of task outputs (in this case the parent task could
        be transient, i.e. not in the pool).

        Also set the abort-on-task-failed flag if necessary.

        If not flowing on, update existing children but don't spawn new ones
        (unless manually forced to spawn with no flow number).

        If an absolute output is completed update the store of completed abs
        outputs, and update the prerequisites of every instance of the child
        in the pool. (The self.spawn method uses the store of completed abs
        outputs to satisfy any tasks with absolute prerequisites).

        Args:
            output: output to spawn on.

        """
        if (
            output == TASK_OUTPUT_FAILED
            and self.expected_failed_tasks is not None
            and itask.identity not in self.expected_failed_tasks
        ):
            self.abort_task_failed = True

        children = []
        if itask.flow_nums:
            with suppress(KeyError):
                children = itask.graph_children[output]

        if itask.flow_wait and children:
            LOG.warning(
                f"[{itask}] not spawning on {output}: flow wait requested")
            self.remove_if_complete(itask, output)
            return

        suicide = []
        for c_name, c_point, is_abs in children:

            if is_abs:
                self.abs_outputs_done.add(
                    (str(itask.point), itask.tdef.name, output))
                self.workflow_db_mgr.put_insert_abs_output(
                    str(itask.point), itask.tdef.name, output)
                self.workflow_db_mgr.process_queued_ops()

            c_task = self._get_task_by_id(quick_relative_id(c_point, c_name))
            in_pool = c_task is not None

            if c_task is not None and c_task != itask:
                # (Avoid self-suicide: A => !A)
                self.merge_flows(c_task, itask.flow_nums)
            elif c_task is None and itask.flow_nums:
                # If child is not in the pool already, and parent belongs to a
                # flow (so it can spawn children), and parent is not waiting
                # for an upcoming flow merge before spawning ... then spawn it.
                c_task = self.spawn_task(c_name, c_point, itask.flow_nums)

            if c_task is not None:
                # Have child task, update its prerequisites.
                if is_abs:
                    tasks, *_ = self.filter_task_proxies(
                        [f'*/{c_name}'],
                        warn_no_active=False,
                    )
                    if c_task not in tasks:
                        tasks.append(c_task)
                else:
                    tasks = [c_task]

                for t in tasks:
                    t.satisfy_me(
                        [itask.tokens.duplicate(task_sel=output)],
                        mode=itask.run_mode
                    )
                    self.data_store_mgr.delta_task_prerequisite(t)
                    if not in_pool:
                        self.add_to_pool(t)

                    if (
<<<<<<< HEAD
                        t.point <= self.runahead_limit_point
                        or str(t.point) in NOCYCLE_POINTS
=======
                        self.runahead_limit_point is not None
                        and t.point <= self.runahead_limit_point
>>>>>>> 4f119960
                    ):
                        self.rh_release_and_queue(t)

                    # Event-driven suicide.
                    if (
                        t.state.suicide_prerequisites and
                        t.state.suicide_prerequisites_all_satisfied()
                    ):
                        suicide.append(t)

        for c_task in suicide:
            self.remove(c_task, self.__class__.SUICIDE_MSG)

        if suicide:
            # Update DB now in case of very quick respawn attempt.
            # See https://github.com/cylc/cylc-flow/issues/6066
            self.workflow_db_mgr.process_queued_ops()

        self.remove_if_complete(itask, output)

    def remove_if_complete(
        self, itask: TaskProxy, output: Optional[str] = None
    ) -> bool:
        """Remove a finished task if required outputs are complete.

        Return True if removed else False.

        Cylc 8:
            - if complete:
              - remove task and recompute runahead
            - else (incomplete):
              - retain

        Cylc 7 back compat:
            - if succeeded:
                - remove task and recompute runahead
            else (failed):
                - retain and recompute runahead
                  (C7 failed tasks don't count toward runahead limit)

        """
        if not itask.state(*TASK_STATUSES_FINAL):
            # can't be complete
            return False

        if itask.identity == self.stop_task_id:
            self.stop_task_finished = True

        if cylc.flow.flags.cylc7_back_compat:
            ret = False
            if not itask.state(TASK_STATUS_FAILED, TASK_OUTPUT_SUBMIT_FAILED):
                self.remove(itask)
                ret = True
            # Recompute runahead either way; failed tasks don't count in C7.
            if self.compute_runahead():
                self.release_runahead_tasks()
            return ret

        if not itask.state.outputs.is_complete():
            # Keep incomplete tasks in the pool.
            if output in TASK_STATUSES_FINAL:
                # Log based on the output, not the state, to avoid warnings
                # due to use of "cylc set" to set internal outputs on an
                # already-finished task.
                LOG.warning(
                    f"[{itask}] did not complete the required outputs:\n"
                    + itask.state.outputs.format_completion_status(
                        ansimarkup=1
                    )
                )
            return False

        self.remove(itask)
        if self.compute_runahead():
            self.release_runahead_tasks()
        return True

    def spawn_on_all_outputs(
        self, itask: TaskProxy, completed_only: bool = False
    ) -> None:
        """Spawn on all (or all completed) task outputs.

        If completed_only is False:
           Used in Cylc 7 Back Compat mode for pre-spawning waiting tasks. Do
           not set the associated prerequisites of spawned children satisfied.

        If completed_only is True:
           Used to retroactively spawn on already-completed outputs when a flow
           merges into a force-triggered no-flow task. In this case, do set the
           associated prerequisites of spawned children to satisifed.

        """
        if not itask.flow_nums:
            return

        for _trigger, message, is_completed in itask.state.outputs:
            if completed_only and not is_completed:
                continue
            try:
                children = itask.graph_children[message]
            except KeyError:
                continue

            for c_name, c_point, _ in children:
                c_taskid = Tokens(
                    cycle=str(c_point),
                    task=c_name,
                ).relative_id
                c_task = self._get_task_by_id(c_taskid)
                if c_task is not None:
                    # already spawned
                    continue

                c_task = self.spawn_task(c_name, c_point, itask.flow_nums)
                if c_task is None:
                    # not spawnable
                    continue
                if completed_only:
                    c_task.satisfy_me(
                        [itask.tokens.duplicate(task_sel=message)],
                        mode=itask.run_mode
                    )
                    self.data_store_mgr.delta_task_prerequisite(c_task)
                self.add_to_pool(c_task)
                if (
                    # TODO NOCYCLE
                    self.runahead_limit_point is not None
                    and c_task.point <= self.runahead_limit_point
                ):
                    self.rh_release_and_queue(c_task)

    def can_be_spawned(self, name: str, point: 'PointBase') -> bool:
        """Return True if a point/name is within graph bounds."""

        if name not in self.config.taskdefs:
            LOG.debug('No task definition %s', name)
            return False

        # Don't spawn outside of graph limits.
        # TODO: is it possible for initial_point to not be defined??
        # (see also the similar check + log message in scheduler.py)
        if self.config.initial_point and point < self.config.initial_point:
            # Attempted manual trigger prior to FCP
            # or future triggers like foo[+P1] => bar, with foo at ICP.
            LOG.debug(
                'Not spawning %s/%s: before initial cycle point', point, name)
            return False

        if self.config.final_point and point > self.config.final_point:
            # Only happens on manual trigger beyond FCP
            LOG.debug(
                'Not spawning %s/%s: beyond final cycle point', point, name)
            return False

        # Is it on-sequence and within recurrence bounds.
        if not self.config.get_taskdef(name).is_valid_point(point):
            LOG.warning(
                self.ERR_PREFIX_TASK_NOT_ON_SEQUENCE.format(
                    name, point
                )
            )
            return False

        return True

    def _get_task_history(
        self, name: str, point: 'PointBase', flow_nums: Set[int]
    ) -> Tuple[int, Optional[str], bool]:
        """Get submit_num, status, flow_wait for point/name in flow_nums.

        Args:
            name: task name
            point: task cycle point
            flow_nums: task flow numbers

        Returns:
           (submit_num, status, flow_wait)
           If no matching history, status will be None

        """
        submit_num: int = 0
        status: Optional[str] = None
        flow_wait = False

        info = self.workflow_db_mgr.pri_dao.select_prev_instances(
            name, str(point)
        )
        with suppress(ValueError):
            submit_num = max(s[0] for s in info)

        for _snum, f_wait, old_fnums, old_status in info:
            if set.intersection(flow_nums, old_fnums):
                # matching flows
                status = old_status
                flow_wait = f_wait
                if status in TASK_STATUSES_FINAL:
                    # task finished
                    break
                # Else continue: there may be multiple entries with flow
                # overlap due to merges (they'll have have same snum and
                # f_wait); keep going to find the finished one, if any.

        return submit_num, status, flow_wait

    def _load_historical_outputs(self, itask: 'TaskProxy') -> None:
        """Load a task's historical outputs from the DB."""
        info = self.workflow_db_mgr.pri_dao.select_task_outputs(
            itask.tdef.name, str(itask.point))
        if not info:
            # task never ran before
            self.db_add_new_flow_rows(itask)
        else:
            flow_seen = False
            for outputs_str, fnums in info.items():
                # (if fnums is empty, it means the 'none' flow)
                if itask.flow_nums.intersection(fnums):
                    # DB row has overlap with itask's flows
                    flow_seen = True
                    # BACK COMPAT: In Cylc >8.0.0,<8.3.0, only the task
                    #   messages were stored in the DB as a list.
                    # from: 8.0.0
                    # to: 8.3.0
                    outputs: Union[
                        Dict[str, str], List[str]
                    ] = json.loads(outputs_str)
                    if isinstance(outputs, dict):
                        # {trigger: message} - match triggers, not messages.
                        # DB may record forced completion rather than message.
                        for trigger in outputs.keys():
                            itask.state.outputs.set_trigger_complete(trigger)
                    else:
                        # [message] - always the full task message
                        for msg in outputs:
                            itask.state.outputs.set_message_complete(msg)
            if not flow_seen:
                # itask never ran before in its assigned flows
                self.db_add_new_flow_rows(itask)

    def spawn_task(
        self,
        name: str,
        point: 'PointBase',
        flow_nums: Set[int],
        flow_wait: bool = False,
    ) -> Optional[TaskProxy]:
        """Return a new task proxy for the given flow if possible.

        We need to hit the DB for:
        - submit number
        - task status
        - flow-wait
        - completed outputs (e.g. via "cylc set")

        If history records a final task status (for this flow):
        - if not flow wait, don't spawn (return None)
        - if flow wait, don't spawn (return None) but do spawn children
        - if outputs are incomplete, don't auto-rerun it (return None)

        Otherwise, spawn the task and load any completed outputs.

        """
        submit_num, prev_status, prev_flow_wait = (
            self._get_task_history(name, point, flow_nums)
        )

        # Create the task proxy with any completed outputs loaded.
        itask = self._get_task_proxy_db_outputs(
            point,
            self.config.get_taskdef(name),
            flow_nums,
            status=prev_status or TASK_STATUS_WAITING,
            submit_num=submit_num,
            flow_wait=flow_wait,
        )
        if itask is None:
            return None

        if (
            prev_status is not None
            and not itask.state.outputs.get_completed_outputs()
        ):
            # If itask has any history in this flow but no completed outputs
            # we can infer it has just been deliberately removed (N.B. not
            # by `cylc remove`), so don't immediately respawn it.
            # TODO (follow-up work):
            # - this logic fails if task removed after some outputs completed
            LOG.debug(f"Not respawning {point}/{name} - task was removed")
            return None

        if prev_status in TASK_STATUSES_FINAL:
            # Task finished previously.
            msg = f"[{point}/{name}:{prev_status}] already finished"
            if itask.is_complete():
                msg += " and completed"
                itask.transient = True
            else:
                # revive as incomplete.
                msg += " incomplete"

            LOG.info(
                f"{msg} {repr_flow_nums(flow_nums, full=True)})"
            )
            if prev_flow_wait:
                self._spawn_after_flow_wait(itask)

            if itask.transient:
                return None

        if not itask.transient:
            if (name, point) in self.tasks_to_hold:
                LOG.info(f"[{itask}] holding (as requested earlier)")
                self.hold_active_task(itask)
            elif self.hold_point and itask.point > self.hold_point:
                # Hold if beyond the workflow hold point
                LOG.info(
                    f"[{itask}] holding (beyond workflow "
                    f"hold point: {self.hold_point})"
                )
                self.hold_active_task(itask)

            # Don't add to pool if it depends on a task beyond the stop point.
            #   "foo; foo[+P1] & bar => baz"
            # Here, in the final cycle bar wants to spawn baz, but that would
            # stall because baz also depends on foo after the final point.
            if self.stop_point and itask.point <= self.stop_point:
                for pct in itask.state.prerequisites_get_target_points():
                    if pct > self.stop_point:
                        LOG.warning(
                            f"[{itask}] not spawned: a prerequisite is beyond"
                            f" the workflow stop point ({self.stop_point})"
                        )
                        return None

            # Satisfy any absolute triggers.
            if (
                itask.tdef.has_abs_triggers
                and itask.state.prerequisites_are_not_all_satisfied()
            ):
                itask.satisfy_me([
                    Tokens(cycle=cycle, task=task, task_sel=output)
                    for cycle, task, output in self.abs_outputs_done
                ])

        self.db_add_new_flow_rows(itask)
        return itask

    def _spawn_after_flow_wait(self, itask: TaskProxy) -> None:
        LOG.info(f"[{itask}] spawning outputs after flow-wait")
        self.spawn_on_all_outputs(itask, completed_only=True)
        # update flow wait status in the DB
        itask.flow_wait = False
        # itask.flow_nums = orig_fnums
        self.workflow_db_mgr.put_update_task_flow_wait(itask)
        return None

    def _get_task_proxy_db_outputs(
        self,
        point: 'PointBase',
        taskdef: 'TaskDef',
        flow_nums: 'FlowNums',
        status: str = TASK_STATUS_WAITING,
        flow_wait: bool = False,
        transient: bool = False,
        is_manual_submit: bool = False,
        submit_num: int = 0,
    ) -> Optional['TaskProxy']:
        """Spawn a task, update outputs from DB."""

        if not self.can_be_spawned(taskdef.name, point):
            return None

        itask = TaskProxy(
            self.tokens,
            taskdef,
            point,
            flow_nums,
            status=status,
            flow_wait=flow_wait,
            submit_num=submit_num,
            transient=transient,
            is_manual_submit=is_manual_submit,
            sequential_xtrigger_labels=(
                self.xtrigger_mgr.xtriggers.sequential_xtrigger_labels
            ),
        )
        # Update it with outputs that were already completed.
        self._load_historical_outputs(itask)
        return itask

    def _standardise_prereqs(
        self, prereqs: 'List[str]'
    ) -> 'Dict[Tokens, str]':
        """Convert prerequisites to a map of task messages: outputs.

        (So satsify_me logs failures)

        """
        _prereqs = {}
        for prereq in prereqs:
            pre = Tokens(prereq, relative=True)
            # add implicit "succeeded"; convert "succeed" to "succeeded" etc.
            output = TaskTrigger.standardise_name(
                pre['task_sel'] or TASK_OUTPUT_SUCCEEDED)
            # Convert outputs to task messages.
            try:
                msg = self.config.get_taskdef(
                    pre['task']
                ).outputs[output][0]
                cycle = standardise_point_string(pre['cycle'])
            except KeyError:
                # The task does not have this output.
                LOG.warning(
                    f"output {pre.relative_id_with_selectors} not found")
                continue
            except WorkflowConfigError as exc:
                LOG.warning(
                    f'Invalid prerequisite task name:\n{exc.args[0]}')
            except PointParsingError as exc:
                LOG.warning(
                    f'Invalid prerequisite cycle point:\n{exc.args[0]}')
            else:
                _prereqs[pre.duplicate(task_sel=msg, cycle=cycle)] = prereq
        return _prereqs

    def _standardise_outputs(
        self, point: 'PointBase', tdef: 'TaskDef', outputs: Iterable[str]
    ) -> List[str]:
        """Convert output names to task output messages."""
        _outputs = []
        for out in outputs:
            # convert "succeed" to "succeeded" etc.
            output = TaskTrigger.standardise_name(out)
            try:
                msg = tdef.outputs[output][0]
            except KeyError:
                LOG.warning(
                    f"output {point}/{tdef.name}:{output} not found")
                continue
            _outputs.append(msg)
        return _outputs

    def set_prereqs_and_outputs(
        self,
        items: Iterable[str],
        outputs: List[str],
        prereqs: List[str],
        flow: List[str],
        flow_wait: bool = False,
        flow_descr: Optional[str] = None
    ):
        """Set prerequisites or outputs of target tasks.

        Default: set all required outputs.

        Set prerequisites:
        - spawn the task (if not spawned)
        - update its prerequisites

        Set outputs:
        - update task outputs in the DB
        - (implied outputs are handled by the event manager)
        - spawn children of the outputs (if not spawned)
        - update the child prerequisites

        Task matching restrictions (for now):
        - globs (cycle and name) only match in the pool
        - inactive tasks must be specified individually
        - family names are not expanded to members

        Uses a transient task proxy to spawn children. (Even if parent was
        previously spawned in this flow its children might not have been).

        Note transient tasks are a subset of forced tasks (you can
        force-trigger a task that is already in the pool).

        A forced output cannot cause a state change to submitted or running,
        but it can complete a task so that it doesn't need to run.

        Args:
            items: task ID match patterns
            prereqs: prerequisites to set
            outputs: outputs to set
            flow: flow numbers for spawned or merged tasks
            flow_wait: wait for flows to catch up before continuing
            flow_descr: description of new flow

        """
        # Get matching pool tasks and inactive task definitions.
        itasks, inactive_tasks, unmatched = self.filter_task_proxies(
            items,
            inactive=True,
            warn_no_active=False,
        )

        flow_nums = self._get_flow_nums(flow, flow_descr)

        # Set existing task proxies.
        for itask in itasks:
            if flow == ['none'] and itask.flow_nums != set():
                LOG.error(
                    f"[{itask}] ignoring 'flow=none' set: task already has"
                    f" {repr_flow_nums(itask.flow_nums, full=True)}"
                )
                continue
            self.merge_flows(itask, flow_nums)
            if prereqs:
                self._set_prereqs_itask(itask, prereqs, flow_nums)
            else:
                # Spawn as if seq xtrig of parentless task was satisfied,
                # with associated task producing these outputs.
                self.check_spawn_psx_task(itask)
                self._set_outputs_itask(itask, outputs)

        # Spawn and set inactive tasks.
        if not flow:
            # default: assign to all active flows
            flow_nums = self._get_active_flow_nums()
        for tdef, point in inactive_tasks:
            if prereqs:
                self._set_prereqs_tdef(
                    point, tdef, prereqs, flow_nums, flow_wait)
            else:
                trans = self._get_task_proxy_db_outputs(
                    point, tdef, flow_nums,
                    flow_wait=flow_wait, transient=True
                )
                if trans is not None:
                    self._set_outputs_itask(trans, outputs)

        if self.compute_runahead():
            self.release_runahead_tasks()

    def _set_outputs_itask(
        self,
        itask: 'TaskProxy',
        outputs: Iterable[str],
    ) -> None:
        """Set requested outputs on a task proxy and spawn children."""
        if not outputs:
            outputs = itask.state.outputs.iter_required_messages()
        else:
            # --out=skip is a shortcut to setting all the outputs that
            # skip mode would.
            outputs = set(outputs)
            skips = []
            if RunMode.SKIP.value in outputs:
                # Check for broadcasts to task:
                outputs.remove(RunMode.SKIP.value)
                bc_mgr = self.task_events_mgr.broadcast_mgr
                rtconfig = bc_mgr.get_updated_rtconfig(itask)
                skips = get_skip_mode_outputs(itask, rtconfig)
                itask.run_mode = RunMode.SKIP
            outputs = set(
                self._standardise_outputs(itask.point, itask.tdef, outputs)
            ).union(skips)

        for output in sorted(outputs, key=itask.state.outputs.output_sort_key):
            if itask.state.outputs.is_message_complete(output):
                LOG.info(f"output {itask.identity}:{output} completed already")
                continue
            self.task_events_mgr.process_message(
                itask, logging.INFO, output, forced=True)

        if not itask.state(TASK_STATUS_WAITING):
            # Can't be runahead limited or queued.
            itask.state_reset(is_runahead=False, is_queued=False)
            self.task_queue_mgr.remove_task(itask)

        self.data_store_mgr.delta_task_state(itask)
        self.data_store_mgr.delta_task_outputs(itask)
        self.workflow_db_mgr.put_update_task_state(itask)
        self.workflow_db_mgr.put_update_task_outputs(itask)
        self.workflow_db_mgr.process_queued_ops()

    def _set_prereqs_itask(
        self,
        itask: 'TaskProxy',
        prereqs: 'List[str]',
        flow_nums: 'Set[int]',
    ) -> bool:
        """Set prerequisites on a task proxy.

        Prerequisite format: "cycle/task:output" or "all".

        Return True if any prereqs are valid, else False.

        """
        if prereqs == ["all"]:
            itask.state.set_prerequisites_all_satisfied()
        else:
            # Attempt to set the given presrequisites.
            # Log any that aren't valid for the task.
            presus = self._standardise_prereqs(prereqs)
            unmatched = itask.satisfy_me(presus.keys(), forced=True)
            for task_msg in unmatched:
                LOG.warning(
                    f"{itask.identity} does not depend on"
                    f' "{presus[task_msg]}"'
                )
            if len(unmatched) == len(prereqs):
                # No prereqs matched.
                return False
        if (
            self.runahead_limit_point is not None
            and itask.point <= self.runahead_limit_point
        ):
            self.rh_release_and_queue(itask)
        self.data_store_mgr.delta_task_prerequisite(itask)
        return True

    def _set_prereqs_tdef(
        self, point, taskdef, prereqs, flow_nums, flow_wait
    ):
        """Spawn an inactive task and set prerequisites on it."""

        itask = self.spawn_task(
            taskdef.name, point, flow_nums, flow_wait=flow_wait
        )
        if itask is None:
            return
        if self._set_prereqs_itask(itask, prereqs, flow_nums):
            self.add_to_pool(itask)

    def _get_active_flow_nums(self) -> 'FlowNums':
        """Return all active flow numbers.

        If there are no active flows (e.g. on restarting a completed workflow)
        return the most recent active flows.
        Or, if there are no flows in the workflow history (e.g. after
        `cylc remove`), return flow=1.

        """
        return (
            set().union(*(itask.flow_nums for itask in self.get_tasks()))
            or self.workflow_db_mgr.pri_dao.select_latest_flow_nums()
            or {1}
        )

    def _get_flow_nums(
        self,
        flow: List[str],
        meta: Optional[str] = None,
    ) -> Set[int]:
        """Return flow numbers corresponding to user command options.

        Arg should have been validated already during command validation.

        In the default case (--flow option not provided), stick with the
        existing flows (so return empty set) - NOTE this only applies for
        active tasks.

        """
        if flow == [FLOW_NONE]:
            return set()
        if flow == [FLOW_ALL]:
            return self._get_active_flow_nums()
        if flow == [FLOW_NEW]:
            return {self.flow_mgr.get_flow_num(meta=meta)}
        # else specific flow numbers:
        return {
            self.flow_mgr.get_flow_num(flow_num=int(n), meta=meta)
            for n in flow
        }

    def _force_trigger(self, itask: 'TaskProxy', on_resume: bool = False):
        """Process a manually triggered task, ready for job submission.

        Assumes the task is in the pool.

        Triggering a queued task will:
          - run it, regardless of queue limiting

        Triggering an non-queued task will:
          - queue it, if the queue is limiting activity
          - run it, if the queue is not limiting activity

        After state reset and queue handling:
        - if on_resume is False, add the task to tasks_to_trigger_now
        - if on_resume is True, add the task to tasks_to_trigger_on_resume

        The scheduler will release tasks from the tasks_to_trigger sets.

        """
        itask.is_manual_submit = True
        itask.reset_try_timers()

        if itask.state_reset(TASK_STATUS_WAITING):
            # (could also be unhandled failed)
            self.data_store_mgr.delta_task_state(itask)

        if itask.state_reset(is_runahead=False):
            # Can force trigger runahead-limited tasks.
            self.data_store_mgr.delta_task_state(itask)
            self.spawn_to_rh_limit(
                itask.tdef,
                itask.tdef.next_point(itask.point),
                itask.flow_nums
            )

        if not itask.state.is_queued:
            # queue it if limiting
            active, _ = self.count_active_tasks()
            if self.task_queue_mgr.push_task_if_limited(itask, active):
                itask.state_reset(is_queued=True)
                self.data_store_mgr.delta_task_state(itask)

        elif self.task_queue_mgr.remove_task(itask):
            # else release it from the queue to run now
            itask.state_reset(is_queued=False)
            self.data_store_mgr.delta_task_state(itask)

        if not itask.state.is_queued:
            # If not queued now, record the task as ready to run.
            itask.waiting_on_job_prep = True

            if on_resume:
                self.tasks_to_trigger_on_resume.add(itask)
                # In case previously triggered without --on-resume.
                # (It should have run already, but just in case).
                self.tasks_to_trigger_now.discard(itask)
            else:
                self.tasks_to_trigger_now.add(itask)
                # In case previously triggered with --on-resume.
                self.tasks_to_trigger_on_resume.discard(itask)

        # Task may be set running before xtrigger is satisfied,
        # if so check/spawn if xtrigger sequential.
        self.check_spawn_psx_task(itask)

    def force_trigger_tasks(
        self,
        items: Iterable[str],
        flow: List[str],
        flow_wait: bool = False,
        flow_descr: Optional[str] = None,
        on_resume: bool = False
    ):
        """Manually trigger tasks.

        If a task did not run before in the flow:
          - trigger it, and spawn on outputs unless flow-wait is set.
            (but load the previous outputs from the DB)

        If a task ran before in the flow:
          - load previous outputs
          If the previous run was not flow-wait
            - trigger it, and try to spawn on outputs
          Else if the previous run was flow-wait:
            - just spawn (if not already spawned in this flow)
              unless flow-wait is set.

        """
        # Get matching tasks proxies, and matching inactive task IDs.
        existing_tasks, inactive, unmatched = self.filter_task_proxies(
            items, inactive=True, warn_no_active=False,
        )

        flow_nums = self._get_flow_nums(flow, flow_descr)

        # Trigger active tasks.
        for itask in existing_tasks:
            if flow == ['none'] and itask.flow_nums != set():
                LOG.error(
                    f"[{itask}] ignoring 'flow=none' trigger: task already has"
                    f" {repr_flow_nums(itask.flow_nums, full=True)}"
                )
                continue
            if itask.state(TASK_STATUS_PREPARING, *TASK_STATUSES_ACTIVE):
                LOG.error(f"[{itask}] ignoring trigger - already active")
                continue
            self.merge_flows(itask, flow_nums)
            self._force_trigger(itask, on_resume)

        # Spawn and trigger inactive tasks.
        if not flow:
            # default: assign to all active flows
            flow_nums = self._get_active_flow_nums()

        for tdef, point in inactive:
            if not self.can_be_spawned(tdef.name, point):
                continue
            submit_num, _, prev_fwait = (
                self._get_task_history(tdef.name, point, flow_nums)
            )
            itask = TaskProxy(
                self.tokens,
                tdef,
                point,
                flow_nums,
                flow_wait=flow_wait,
                submit_num=submit_num,
                sequential_xtrigger_labels=(
                    self.xtrigger_mgr.xtriggers.sequential_xtrigger_labels
                ),
            )
            if itask is None:
                continue

            self.db_add_new_flow_rows(itask)

            if prev_fwait:
                # update completed outputs from the DB
                self._load_historical_outputs(itask)

            # run it (or run it again for incomplete flow-wait)
            self.add_to_pool(itask)
            self._force_trigger(itask, on_resume)

    def spawn_parentless_sequential_xtriggers(self):
        """Spawn successor(s) of parentless wall clock satisfied tasks."""
        while self.xtrigger_mgr.sequential_spawn_next:
            taskid = self.xtrigger_mgr.sequential_spawn_next.pop()
            itask = self._get_task_by_id(taskid)
            self.check_spawn_psx_task(itask)

    def check_spawn_psx_task(self, itask: 'TaskProxy') -> None:
        """Check and spawn parentless sequential xtriggered task (psx)."""
        # Will spawn out to RH limit or next parentless clock trigger
        # or non-parentless.
        if (
            itask.is_xtrigger_sequential
            and (
                itask.identity not in
                self.xtrigger_mgr.sequential_has_spawned_next
            )
        ):
            self.xtrigger_mgr.sequential_has_spawned_next.add(
                itask.identity
            )
            self.spawn_to_rh_limit(
                itask.tdef,
                itask.tdef.next_point(itask.point),
                itask.flow_nums
            )

    def clock_expire_tasks(self):
        """Expire any tasks past their clock-expiry time."""
        for itask in self.get_tasks():
            if (
                # force triggered tasks can not clock-expire
                # see proposal point 10:
                # https://cylc.github.io/cylc-admin/proposal-optional-output-extension.html#proposal
                not itask.is_manual_submit

                # only waiting tasks can clock-expire
                # see https://github.com/cylc/cylc-flow/issues/6025
                # (note retrying tasks will be in the waiting state)
                and itask.state(TASK_STATUS_WAITING)

                # check if this task is clock expired
                and itask.clock_expire()
            ):
                self.task_queue_mgr.remove_task(itask)
                self.task_events_mgr.process_message(
                    itask,
                    logging.WARNING,
                    TASK_OUTPUT_EXPIRED,
                )

    def task_succeeded(self, id_):
        """Return True if task with id_ is in the succeeded state."""
        return any(
            (
                itask.identity == id_
                and itask.state(TASK_STATUS_SUCCEEDED)
            )
            for itask in self.get_tasks()
        )

    def stop_flow(self, flow_num):
        """Stop a given flow from spawning any further.

        Remove the flow number from every task in the pool, and remove any task
        with no remaining flow numbers if it is not already active.
        """
        for itask in self.get_tasks():
            try:
                itask.flow_nums.remove(flow_num)
            except KeyError:
                continue
            else:
                if (
                    not itask.state(
                        *TASK_STATUSES_ACTIVE, TASK_STATUS_PREPARING)
                    and not itask.flow_nums
                ):
                    # Don't spawn successor if the task is parentless.
                    self.remove(itask, "flow stopped")

        if self.compute_runahead():
            self.release_runahead_tasks()

    def log_task_pool(self, log_lvl=logging.DEBUG):
        """Log content of task pool, for debugging."""
        LOG.log(
            log_lvl,
            "\n".join(
                f"* {itask}" for itask in self.get_tasks()
            )
        )

    def filter_task_proxies(
        self,
        ids: Iterable[str],
        warn_no_active: bool = True,
        inactive: bool = False,
    ) -> 'Tuple[List[TaskProxy], Set[Tuple[TaskDef, PointBase]], List[str]]':
        """Return task proxies that match names, points, states in items.

        Args:
            ids:
                ID strings.
            warn_no_active:
                Whether to log a warning if no matching active tasks are found.
            inactive:
                If True, unmatched IDs will be checked against taskdefs
                and cycle, and any matches will be returned in the second
                return value, provided that the ID:

                * Specifies a cycle point.
                * Is not a pattern. (e.g. `*/foo`).
                * Does not contain a state selector (e.g. `:failed`).

        Returns:
            (matched, inactive_matched, unmatched)

        """
        matched, unmatched = filter_ids(
            self.active_tasks,
            ids,
            warn=warn_no_active,
        )
        inactive_matched: 'Set[Tuple[TaskDef, PointBase]]' = set()
        if inactive and unmatched:
            inactive_matched, unmatched = self.match_inactive_tasks(
                unmatched
            )

        return matched, inactive_matched, unmatched

    def match_inactive_tasks(
        self,
        ids: Iterable[str],
    ) -> 'Tuple[Set[Tuple[TaskDef, PointBase]], List[str]]':
        """Match task IDs against task definitions (rather than the task pool).

        IDs will be matched providing the ID:

        * Specifies a cycle point.
        * Is not a pattern. (e.g. `*/foo`).
        * Does not contain a state selector (e.g. `:failed`).

        Returns:
            (matched_tasks, unmatched_tasks)

        """
        matched_tasks: 'Set[Tuple[TaskDef, PointBase]]' = set()
        unmatched_tasks: 'List[str]' = []
        for id_ in ids:
            try:
                tokens = Tokens(id_, relative=True)
            except ValueError:
                LOG.warning(f'Invalid task ID: {id_}')
                continue
            if (
                not tokens['cycle']
                or not tokens['task']
                or tokens['cycle_sel']
                or tokens['task_sel']
                or contains_fnmatch(id_)
            ):
                # Glob or task state was not matched by active tasks
                if not tokens['task']:
                    # make task globs explicit to make warnings clearer
                    tokens = tokens.duplicate(task='*')
                LOG.warning(
                    'No active tasks matching:'
                    # preserve :selectors when logging the id
                    f' {detokenise(tokens, selectors=True, relative=True)}'
                )
                unmatched_tasks.append(id_)
                continue

            point_str = cast('str', tokens['cycle'])
            name_str = cast('str', tokens['task'])
            if name_str not in self.config.taskdefs:
                if self.config.find_taskdefs(name_str):
                    # It's a family name; was not matched by active tasks
                    LOG.warning(
                        f"No active tasks in the family {name_str}"
                        f' matching: {id_}'
                    )
                else:
                    LOG.warning(self.ERR_TMPL_NO_TASKID_MATCH.format(name_str))
                unmatched_tasks.append(id_)
                continue
            try:
                point_str = standardise_point_string(point_str)
            except PointParsingError as exc:
                if point_str in NOCYCLE_POINTS:
                    point = NocyclePoint(point_str)
                else:
                    LOG.warning(
                        f"{id_} - invalid cycle point: {point_str} ({exc})")
                    unmatched_tasks.append(id_)
                    continue
            else:
                point = get_point(point_str)
            taskdef = self.config.taskdefs[name_str]
            if taskdef.is_valid_point(point):
                matched_tasks.add((taskdef, point))
            else:
                LOG.warning(
                    self.ERR_PREFIX_TASK_NOT_ON_SEQUENCE.format(
                        taskdef.name, point
                    )
                )
                unmatched_tasks.append(id_)
                continue
        return matched_tasks, unmatched_tasks

    def match_taskdefs(
        self, ids: Iterable[str]
    ) -> Tuple[int, Dict[Tuple[str, 'PointBase'], 'TaskDef']]:
        """Return matching taskdefs valid for selected cycle points.

        Args:
            items:
                Identifiers for matching task definitions, each with the
                form "point/name".
                Cycle point globs will give a warning and be skipped,
                but task name globs will be matched.
                Task states are ignored.

        """
        n_warnings = 0
        task_items: Dict[Tuple[str, 'PointBase'], 'TaskDef'] = {}
        for id_ in ids:
            try:
                tokens = Tokens(id_, relative=True)
            except ValueError:
                LOG.warning(f'Invalid task ID: {id_}')
                continue
            point_str = tokens['cycle']
            if not tokens['task']:
                # make task globs explicit to make warnings clearer
                tokens = tokens.duplicate(task='*')
            name_str = tokens['task']
            try:
                point_str = standardise_point_string(point_str)
            except PointParsingError as exc:
                LOG.warning(
                    self.ERR_TMPL_NO_TASKID_MATCH.format(
                        f"{tokens.relative_id} ({exc})"
                    )
                )
                n_warnings += 1
                continue
            taskdefs = self.config.find_taskdefs(name_str)
            if not taskdefs:
                LOG.warning(
                    self.ERR_TMPL_NO_TASKID_MATCH.format(
                        tokens.relative_id
                    )
                )
                n_warnings += 1
                continue
            point = get_point(point_str)
            for taskdef in taskdefs:
                if taskdef.is_valid_point(point):
                    task_items[(taskdef.name, point)] = taskdef
                else:
                    if not contains_fnmatch(name_str):
                        LOG.warning(
                            self.ERR_PREFIX_TASK_NOT_ON_SEQUENCE.format(
                                taskdef.name, point
                            )
                        )
                        n_warnings += 1
                    continue
        return n_warnings, task_items

    def merge_flows(self, itask: TaskProxy, flow_nums: 'FlowNums') -> None:
        """Merge flow_nums into itask.flow_nums, for existing itask.

        This is required when we try to spawn a task instance that already
        exists in the pool (i.e., with the same name and cycle point).

        This also performs required spawning / state changing for edge cases.
        """
        if not flow_nums or (flow_nums == itask.flow_nums):
            # Don't do anything if:
            # 1. merging from a no-flow task, or
            # 2. same flow (no merge needed); can arise
            # downstream of an AND trigger (if "A & B => C"
            # and A spawns C first, B will find C is already in the pool),
            # and via suicide triggers ("A =>!A": A tries to spawn itself).
            return

        merge_with_no_flow = not itask.flow_nums

        itask.merge_flows(flow_nums)
        self.data_store_mgr.delta_task_flow_nums(itask)

        # Merged tasks get a new row in the db task_states table.
        self.db_add_new_flow_rows(itask)

        if (
            itask.state(*TASK_STATUSES_FINAL)
            and not itask.state.outputs.is_complete()
        ):
            # Re-queue incomplete task to run again in the merged flow.
            LOG.info(f"[{itask}] incomplete task absorbed by new flow.")
            itask.state_reset(TASK_STATUS_WAITING)
            self.queue_task(itask)
            self.data_store_mgr.delta_task_state(itask)

        elif merge_with_no_flow or itask.flow_wait:
            # 2. Retro-spawn on completed outputs and continue as merged flow.
            LOG.info(f"[{itask}] spawning on pre-merge outputs")
            itask.flow_wait = False
            self.spawn_on_all_outputs(itask, completed_only=True)
            self.spawn_to_rh_limit(
                itask.tdef, itask.next_point(), itask.flow_nums)<|MERGE_RESOLUTION|>--- conflicted
+++ resolved
@@ -41,15 +41,11 @@
     standardise_point_string,
 )
 from cylc.flow.exceptions import (
-<<<<<<< HEAD
-    WorkflowConfigError, PointParsingError, PlatformLookupError)
-from cylc.flow.cycling.nocycle import NocyclePoint, NOCYCLE_POINTS
-from cylc.flow.id import Tokens, detokenise
-=======
     PlatformLookupError,
     PointParsingError,
-    WorkflowConfigError,
+    WorkflowConfigError
 )
+from cylc.flow.cycling.nocycle import NocyclePoint, NOCYCLE_POINTS
 import cylc.flow.flags
 from cylc.flow.flow_mgr import (
     FLOW_ALL,
@@ -62,7 +58,6 @@
     detokenise,
     quick_relative_id,
 )
->>>>>>> 4f119960
 from cylc.flow.id_cli import contains_fnmatch
 from cylc.flow.id_match import filter_ids
 from cylc.flow.platforms import get_platform
@@ -215,18 +210,19 @@
     def load_nocycle_graph(self, seq):
         """blah """
         LOG.info(f"LOADING {seq} GRAPH")
-        flow_num = self.flow_mgr.get_new_flow(f"original {seq} flow")
+        flow_num = self.flow_mgr.get_flow_num(meta=f"original {seq} flow")
         self.runahead_limit_point = None
         for name in self.config.get_task_name_list():
             tdef = self.config.get_taskdef(name)
             if str(seq) not in [str(s) for s in tdef.sequences]:
                 continue
             if tdef.is_parentless(seq.point, seq):
-                ntask = self._get_spawned_or_merged_task(
-                    seq.point, tdef.name, {flow_num}
+                ntask, is_in_pool, _ = self.get_or_spawn_task(
+                    seq.point, tdef, {flow_num}
                 )
                 if ntask is not None:
-                    self.add_to_pool(ntask)
+                    if not is_in_pool:
+                        self.add_to_pool(ntask)
                     self.rh_release_and_queue(ntask)
 
     def load_from_point(self):
@@ -234,15 +230,10 @@
 
         Add every parentless task out to the runahead limit.
         """
-<<<<<<< HEAD
-        flow_num = self.flow_mgr.get_new_flow(
-            f"original flow from {self.config.start_point}")
-
-        # self.runahead_limit_point = None  # reset from nocycle
-=======
         flow_num = self.flow_mgr.get_flow_num(
             meta=f"original flow from {self.config.start_point}")
->>>>>>> 4f119960
+        # self.runahead_limit_point = None  # reset from nocycle
+
         self.compute_runahead()
         for name in self.task_name_list:
             tdef = self.config.get_taskdef(name)
@@ -293,13 +284,8 @@
         Return True if any tasks are released, else False.
         Call when RH limit changes.
         """
-<<<<<<< HEAD
-        if not self.main_pool:
-            # (At start-up main pool might not exist yet)
-=======
         if not self.active_tasks or not self.runahead_limit_point:
             # (At start-up task pool might not exist yet)
->>>>>>> 4f119960
             return False
 
         released = False
@@ -374,13 +360,18 @@
                         seq.get_first_point(self.config.start_point)
                         for seq in self.config.sequences
                     }
-                    if point is not None
+                    if (
+                        point is not None
+                        and type(point) is not NocyclePoint  # type: ignore
+                    )
                 ),
                 default=None,
             )
         else:
             # Find the earliest point with incomplete tasks.
             for point, itasks in sorted(self.get_tasks_by_point().items()):
+                if type(point) is NocyclePoint:  # type: ignore
+                    continue
                 # All n=0 tasks are incomplete by definition, but Cylc 7
                 # ignores failed ones (it does not ignore submit-failed!).
                 if (
@@ -391,24 +382,14 @@
                     )
                 ):
                     continue
+
                 base_point = point
                 break
 
-<<<<<<< HEAD
-                    points = [
-                        p for p in points
-                        if type(p) is not NocyclePoint  # type: ignore
-                    ]
-
-            if not points:
-                return False
-            base_point = min(points)
-=======
         if base_point is None:
             return False
 
         LOG.debug(f"Runahead: base point {base_point}")
->>>>>>> 4f119960
 
         if self._prev_runahead_base_point is None:
             self._prev_runahead_base_point = base_point
@@ -455,6 +436,7 @@
                     count += 1
                     sequence_points.add(seq_point)
                     seq_point = sequence.get_next_point(seq_point)
+
             self._prev_runahead_sequence_points = sequence_points
             self._prev_runahead_base_point = base_point
 
@@ -565,13 +547,8 @@
             itask = TaskProxy(
                 self.tokens,
                 self.config.get_taskdef(name),
-<<<<<<< HEAD
                 point,
-                deserialise(flow_nums),
-=======
-                get_point(cycle),
                 deserialise_set(flow_nums),
->>>>>>> 4f119960
                 status=status,
                 is_held=is_held,
                 submit_num=submit_num,
@@ -1078,7 +1055,7 @@
 
     def get_points(self):
         """Return current list of cycle points in the pool."""
-        return list(self.main_pool)
+        return list(self.active_tasks)
 
     def get_min_point(self):
         """Return the minimum cycle point currently in the pool."""
@@ -1538,13 +1515,9 @@
                         self.add_to_pool(t)
 
                     if (
-<<<<<<< HEAD
-                        t.point <= self.runahead_limit_point
-                        or str(t.point) in NOCYCLE_POINTS
-=======
                         self.runahead_limit_point is not None
                         and t.point <= self.runahead_limit_point
->>>>>>> 4f119960
+                        or str(t.point) in NOCYCLE_POINTS
                     ):
                         self.rh_release_and_queue(t)
 
@@ -2541,18 +2514,21 @@
                     LOG.warning(self.ERR_TMPL_NO_TASKID_MATCH.format(name_str))
                 unmatched_tasks.append(id_)
                 continue
-            try:
-                point_str = standardise_point_string(point_str)
-            except PointParsingError as exc:
-                if point_str in NOCYCLE_POINTS:
-                    point = NocyclePoint(point_str)
-                else:
+
+            if point_str in NOCYCLE_POINTS:
+                point = NocyclePoint(point_str)
+            else:
+                try:
+                    point_str = standardise_point_string(point_str)
+                except PointParsingError as exc:
                     LOG.warning(
                         f"{id_} - invalid cycle point: {point_str} ({exc})")
                     unmatched_tasks.append(id_)
                     continue
-            else:
-                point = get_point(point_str)
+                else:
+                    # TODO handle typing properly
+                    point = get_point(point_str)  # type:ignore
+
             taskdef = self.config.taskdefs[name_str]
             if taskdef.is_valid_point(point):
                 matched_tasks.add((taskdef, point))

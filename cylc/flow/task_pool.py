# THIS FILE IS PART OF THE CYLC WORKFLOW ENGINE.
# Copyright (C) NIWA & British Crown (Met Office) & Contributors.
#
# This program is free software: you can redistribute it and/or modify
# it under the terms of the GNU General Public License as published by
# the Free Software Foundation, either version 3 of the License, or
# (at your option) any later version.
#
# This program is distributed in the hope that it will be useful,
# but WITHOUT ANY WARRANTY; without even the implied warranty of
# MERCHANTABILITY or FITNESS FOR A PARTICULAR PURPOSE.  See the
# GNU General Public License for more details.
#
# You should have received a copy of the GNU General Public License
# along with this program.  If not, see <http://www.gnu.org/licenses/>.

"""Wrangle task proxies to manage the workflow."""

from collections import Counter
from contextlib import suppress
import json
import logging
from textwrap import indent
from typing import (
    TYPE_CHECKING,
    Dict,
    Iterable,
    List,
    NamedTuple,
    Optional,
    Set,
    Tuple,
    Type,
    Union,
    cast,
)

from cylc.flow import LOG
from cylc.flow.cycling.loader import (
    get_point,
    standardise_point_string,
)
from cylc.flow.exceptions import (
    PlatformLookupError,
    PointParsingError,
    WorkflowConfigError,
)
import cylc.flow.flags
from cylc.flow.flow_mgr import (
    FLOW_ALL,
    FLOW_NEW,
    FLOW_NONE,
    repr_flow_nums,
)
from cylc.flow.id import (
    Tokens,
    detokenise,
    quick_relative_id,
)
from cylc.flow.id_cli import contains_fnmatch
from cylc.flow.id_match import filter_ids
from cylc.flow.platforms import get_platform
from cylc.flow.prerequisite import PrereqTuple
from cylc.flow.run_modes import RunMode
from cylc.flow.run_modes.skip import process_outputs as get_skip_mode_outputs
from cylc.flow.task_action_timer import (
    TaskActionTimer,
    TimerFlags,
)
from cylc.flow.task_events_mgr import (
    CustomTaskEventHandlerContext,
    EventKey,
    TaskEventMailContext,
    TaskJobLogsRetrieveContext,
)
from cylc.flow.task_id import TaskID
from cylc.flow.task_outputs import (
    TASK_OUTPUT_EXPIRED,
    TASK_OUTPUT_FAILED,
    TASK_OUTPUT_SUBMIT_FAILED,
    TASK_OUTPUT_SUCCEEDED,
)
from cylc.flow.task_proxy import TaskProxy
from cylc.flow.task_queues.independent import IndepQueueManager
from cylc.flow.task_state import (
    TASK_STATUS_EXPIRED,
    TASK_STATUS_FAILED,
    TASK_STATUS_PREPARING,
    TASK_STATUS_RUNNING,
    TASK_STATUS_SUBMITTED,
    TASK_STATUS_SUCCEEDED,
    TASK_STATUS_WAITING,
    TASK_STATUSES_ACTIVE,
    TASK_STATUSES_FINAL,
)
from cylc.flow.task_trigger import TaskTrigger
from cylc.flow.util import deserialise_set
from cylc.flow.workflow_status import StopMode


if TYPE_CHECKING:
    from cylc.flow.config import WorkflowConfig
    from cylc.flow.cycling import (
        IntervalBase,
        PointBase,
    )
    from cylc.flow.data_store_mgr import DataStoreMgr
    from cylc.flow.flow_mgr import (
        FlowMgr,
        FlowNums,
    )
    from cylc.flow.prerequisite import SatisfiedState
    from cylc.flow.task_events_mgr import TaskEventsManager
    from cylc.flow.taskdef import TaskDef
    from cylc.flow.workflow_db_mgr import WorkflowDatabaseManager
    from cylc.flow.xtrigger_mgr import XtriggerManager


Pool = Dict['PointBase', Dict[str, TaskProxy]]


class TaskPool:
    """Task pool of a workflow."""

    ERR_TMPL_NO_TASKID_MATCH = "No matching tasks found: {0}"
    ERR_PREFIX_TASK_NOT_ON_SEQUENCE = "Invalid cycle point for task: {0}, {1}"
    SUICIDE_MSG = "suicide trigger"
    REMOVED_BY_PREREQ = "prerequisite task(s) removed"

    def __init__(
        self,
        tokens: 'Tokens',
        config: 'WorkflowConfig',
        workflow_db_mgr: 'WorkflowDatabaseManager',
        task_events_mgr: 'TaskEventsManager',
        xtrigger_mgr: 'XtriggerManager',
        data_store_mgr: 'DataStoreMgr',
        flow_mgr: 'FlowMgr'
    ) -> None:
        self.tokens = tokens
        self.config: 'WorkflowConfig' = config
        self.stop_point = config.stop_point or config.final_point
        self.workflow_db_mgr: 'WorkflowDatabaseManager' = workflow_db_mgr
        self.task_events_mgr: 'TaskEventsManager' = task_events_mgr
        self.task_events_mgr.spawn_func = self.spawn_on_output
        self.xtrigger_mgr: 'XtriggerManager' = xtrigger_mgr
        self.xtrigger_mgr.add_xtriggers(self.config.xtrigger_collator)
        self.data_store_mgr: 'DataStoreMgr' = data_store_mgr
        self.flow_mgr: 'FlowMgr' = flow_mgr

        self.max_future_offset: Optional['IntervalBase'] = None
        self._prev_runahead_base_point: Optional['PointBase'] = None
        self._prev_runahead_sequence_points: Optional[Set['PointBase']] = None
        self.runahead_limit_point: Optional['PointBase'] = None

        # Tasks in the active window of the workflow.
        self.active_tasks: Pool = {}
        self._active_tasks_list: List[TaskProxy] = []
        self.active_tasks_changed = False
        self.tasks_removed = False

        self.hold_point: Optional['PointBase'] = None
        self.abs_outputs_done: Set[Tuple[str, str, str]] = set()

        self.stop_task_id: Optional[str] = None
        self.stop_task_finished = False
        self.abort_task_failed = False
        self.expected_failed_tasks = self.config.get_expected_failed_tasks()

        self.task_name_list = self.config.get_task_name_list()
        self.task_queue_mgr = IndepQueueManager(
            self.config.cfg['scheduling']['queues'],
            self.task_name_list,
            self.config.runtime['descendants']
        )

        self.tasks_to_hold: Set[Tuple[str, 'PointBase']] = set()
        self.tasks_to_trigger_now: Set['TaskProxy'] = set()
        self.tasks_to_trigger_on_resume: Set['TaskProxy'] = set()

    def set_stop_task(self, task_id):
        """Set stop after a task."""
        tokens = Tokens(task_id, relative=True)
        name = tokens['task']
        if name in self.config.taskdefs:
            task_id = TaskID.get_standardised_taskid(task_id)
            LOG.info("Setting stop task: " + task_id)
            self.stop_task_id = task_id
            self.stop_task_finished = False
            self.workflow_db_mgr.put_workflow_stop_task(task_id)
        else:
            LOG.warning("Requested stop task name does not exist: %s" % name)

    def stop_task_done(self):
        """Return True if stop task has succeeded."""
        if self.stop_task_id is not None and self.stop_task_finished:
            LOG.info("Stop task %s finished" % self.stop_task_id)
            self.stop_task_id = None
            self.stop_task_finished = False
            self.workflow_db_mgr.put_workflow_stop_task(None)
            return True
        return False

    def _swap_out(self, itask):
        """Swap old task for new, during reload."""
        if itask.identity in self.active_tasks.get(itask.point, set()):
            self.active_tasks[itask.point][itask.identity] = itask
            self.active_tasks_changed = True

    def load_from_point(self):
        """Load the task pool for the workflow start point.

        Add every parentless task out to the runahead limit.
        """
        flow_num = self.flow_mgr.get_flow_num(
            meta=f"original flow from {self.config.start_point}")
        self.compute_runahead()
        for name in self.task_name_list:
            tdef = self.config.get_taskdef(name)
            point = tdef.first_point(self.config.start_point)
            self.spawn_to_rh_limit(tdef, point, {flow_num})

    def db_add_new_flow_rows(self, itask: TaskProxy) -> None:
        """Add new rows to DB task tables that record flow_nums.

        Call when a new task is spawned or a flow merge occurs.
        """
        # Add row to task_states table.
        self.workflow_db_mgr.put_insert_task_states(itask)
        # Add row to task_outputs table:
        self.workflow_db_mgr.put_insert_task_outputs(itask)

    def add_to_pool(self, itask) -> None:
        """Add a task to the pool."""

        self.active_tasks.setdefault(itask.point, {})
        self.active_tasks[itask.point][itask.identity] = itask
        self.active_tasks_changed = True
        LOG.debug(f"[{itask}] added to active task pool")

        self.create_data_store_elements(itask)

        if itask.tdef.max_future_prereq_offset is not None:
            # (Must do this once added to the pool).
            self.set_max_future_offset()

    def create_data_store_elements(self, itask):
        """Create the node window elements about given task proxy."""
        # Register pool node reference
        self.data_store_mgr.add_pool_node(itask.tdef.name, itask.point)
        # Create new data-store n-distance graph window about this task
        self.data_store_mgr.increment_graph_window(
            itask.tokens,
            itask.point,
            itask.flow_nums,
            is_manual_submit=itask.is_manual_submit,
            itask=itask
        )
        self.data_store_mgr.delta_task_state(itask)

    def release_runahead_tasks(self):
        """Release tasks below the runahead limit.

        Return True if any tasks are released, else False.
        Call when RH limit changes.
        """
        if not self.active_tasks or not self.runahead_limit_point:
            # (At start-up task pool might not exist yet)
            return False

        released = False

        # An intermediate list is needed here: auto-spawning of parentless
        # tasks can cause the task pool to change size during iteration.
        release_me = [
            itask
            for point, itask_id_map in self.active_tasks.items()
            for itask in itask_id_map.values()
            if point <= self.runahead_limit_point
            if itask.state.is_runahead
        ]

        for itask in release_me:
            self.rh_release_and_queue(itask)
            if itask.flow_nums and not itask.is_xtrigger_sequential:
                self.spawn_to_rh_limit(
                    itask.tdef,
                    itask.tdef.next_point(itask.point),
                    itask.flow_nums
                )
            released = True

        return released

    def compute_runahead(self, force=False) -> bool:
        """Compute the runahead limit; return True if it changed.

        To be called if:
        * The runahead base point might have changed:
           - a task completed expected outputs, or expired
           - (Cylc7 back compat: a task succeeded or failed)
        * The max future offset might have changed.
        * The runahead limit config or task pool might have changed (reload).

        This is a collective task pool computation. Call it once at the end
        of a group operation such as removal of multiple tasks (not after
        every individual task operation).

        Start from earliest point with unfinished tasks. Partially satisfied
        and incomplete tasks count too because they still need to run.

        The limit itself is limited by workflow stop point, if there is one,
        and adjusted upward on the fly if tasks with future offsets appear.

        With force=True we recompute the limit even if the base point has not
        changed (needed if max_future_offset changed, or on reload).

        """
        limit = self.config.runahead_limit  # e.g. P2 or P2D
        count_cycles = False
        with suppress(TypeError):
            # Count cycles (integer cycling, and optional for datetime too).
            ilimit = int(limit)  # type: ignore
            count_cycles = True

        base_point: Optional['PointBase'] = None

        # First get the runahead base point.
        if not self.active_tasks:
            # Find the earliest sequence point beyond the workflow start point.
            base_point = min(
                (
                    point
                    for point in {
                        seq.get_first_point(self.config.start_point)
                        for seq in self.config.sequences
                    }
                    if point is not None
                ),
                default=None,
            )
        else:
            # Find the earliest point with incomplete tasks.
            for point, itasks in sorted(self.get_tasks_by_point().items()):
                # All n=0 tasks are incomplete by definition, but Cylc 7
                # ignores failed ones (it does not ignore submit-failed!).
                if (
                    cylc.flow.flags.cylc7_back_compat and
                    all(
                        itask.state(TASK_STATUS_FAILED)
                        for itask in itasks
                    )
                ):
                    continue
                base_point = point
                break

        if base_point is None:
            return False

        LOG.debug(f"Runahead: base point {base_point}")

        if self._prev_runahead_base_point is None:
            self._prev_runahead_base_point = base_point

        if (
            not force
            and self.runahead_limit_point is not None
            and (
                base_point == self._prev_runahead_base_point
                or self.runahead_limit_point == self.stop_point
            )
        ):
            # No need to recompute the list of points if the base point did not
            # change or the runahead limit is already at stop point.
            return False

        # Now generate all possible cycle points from the base point and stop
        # at the runahead limit point. Note both cycle count and time interval
        # limits involve all possible cycles, not just active cycles.
        sequence_points: Set['PointBase'] = set()
        if (
            not force
            and self._prev_runahead_sequence_points
            and base_point == self._prev_runahead_base_point
        ):
            # Cache for speed.
            sequence_points = self._prev_runahead_sequence_points
        else:
            # Recompute possible points.
            for sequence in self.config.sequences:
                seq_point = sequence.get_first_point(base_point)
                count = 1
                while seq_point is not None:
                    if count_cycles:
                        # P0 allows only the base cycle point to run.
                        if count > 1 + ilimit:
                            # this point may be beyond the runahead limit
                            break
                    else:
                        # PT0H allows only the base cycle point to run.
                        if seq_point > base_point + limit:
                            # this point can not be beyond the runahead limit
                            break
                    count += 1
                    sequence_points.add(seq_point)
                    seq_point = sequence.get_next_point(seq_point)
            self._prev_runahead_sequence_points = sequence_points
            self._prev_runahead_base_point = base_point

        if count_cycles:
            if not sequence_points:
                limit_point = base_point
            else:
                # (len(list) may be less than ilimit due to sequence end)
                limit_point = sorted(sequence_points)[:ilimit + 1][-1]
        else:
            limit_point = max(sequence_points)

        # Adjust for future offset and stop point.
        pre_adj_limit = limit_point
        if self.max_future_offset is not None:
            limit_point += self.max_future_offset
            LOG.debug(
                "Runahead (future trigger adjust):"
                f" {pre_adj_limit} -> {limit_point}"
            )
        if self.stop_point and limit_point > self.stop_point:
            limit_point = self.stop_point
            LOG.debug(
                "Runahead (stop point adjust):"
                f" {pre_adj_limit} -> {limit_point} (stop point)"
            )

        LOG.debug(f"Runahead limit: {limit_point}")
        self.runahead_limit_point = limit_point
        return True

    def update_flow_mgr(self):
        flow_nums_seen = set()
        for itask in self.get_tasks():
            flow_nums_seen.update(itask.flow_nums)
        self.flow_mgr.load_from_db(flow_nums_seen)

    def load_abs_outputs_for_restart(self, row_idx, row):
        cycle, name, output = row
        self.abs_outputs_done.add((cycle, name, output))

    def check_task_output(
        self,
        cycle: str,
        task: str,
        output_msg: str,
        flow_nums: 'FlowNums',
    ) -> 'SatisfiedState':
        """Returns truthy if the specified output is satisfied in the DB.

        Args:
            cycle: Cycle point of the task whose output is being checked.
            task: Name of the task whose output is being checked.
            output_msg: The output message to check for.
            flow_nums: Flow numbers of the task whose output is being
                checked. If this is empty it means 'none'; will return False.
        """
        if not flow_nums:
            return False

        for task_outputs, task_flow_nums in (
            self.workflow_db_mgr.pri_dao.select_task_outputs(task, cycle)
        ).items():
            # loop through matching tasks
            # (if task_flow_nums is empty, it means the 'none' flow)
            if flow_nums.intersection(task_flow_nums):
                # BACK COMPAT: In Cylc >8.0.0,<8.3.0, only the task
                #   messages were stored in the DB as a list.
                # from: 8.0.0
                # to: 8.3.0
                outputs: Union[
                    Dict[str, str], List[str]
                ] = json.loads(task_outputs)
                messages = (
                    outputs.values() if isinstance(outputs, dict)
                    else outputs
                )
                return (
                    'satisfied from database'
                    if output_msg in messages
                    else False
                )
        else:
            # no matching entries
            return False

    def load_db_task_pool_for_restart(self, row_idx, row):
        """Load tasks from DB task pool/states/jobs tables.

        Output completion status is loaded from the DB, and tasks recorded
        as submitted or running are polled to confirm their true status.
        Tasks are added to queues again on release from runahead pool.

        Returns:
            Names of platform if attempting to look up that platform
            has led to a PlatformNotFoundError.
        """
        if row_idx == 0:
            LOG.info("LOADING task proxies")
        # Create a task proxy corresponding to this DB entry.
        (cycle, name, flow_nums, flow_wait, is_manual_submit, is_late, status,
         is_held, submit_num, _, platform_name, time_submit, time_run, timeout,
         outputs_str) = row
        try:
            itask = TaskProxy(
                self.tokens,
                self.config.get_taskdef(name),
                get_point(cycle),
                deserialise_set(flow_nums),
                status=status,
                is_held=is_held,
                submit_num=submit_num,
                is_late=bool(is_late),
                flow_wait=bool(flow_wait),
                is_manual_submit=bool(is_manual_submit),
                sequential_xtrigger_labels=(
                    self.xtrigger_mgr.xtriggers.sequential_xtrigger_labels
                ),
            )

        except WorkflowConfigError:
            LOG.exception(
                f'ignoring task {name} from the workflow run database\n'
                '(its task definition has probably been deleted).')
        except Exception:
            LOG.exception(f'could not load task {name}')
        else:
            if status in (
                    TASK_STATUS_SUBMITTED,
                    TASK_STATUS_RUNNING,
                    TASK_STATUS_FAILED,
                    TASK_STATUS_SUCCEEDED
            ):
                # update the task proxy with platform
                # If we get a failure from the platform selection function
                # set task status to submit-failed.
                try:
                    itask.platform = get_platform(platform_name)
                except PlatformLookupError:
                    return platform_name

                if time_submit:
                    itask.set_summary_time('submitted', time_submit)
                if time_run:
                    itask.set_summary_time('started', time_run)
                if timeout is not None:
                    itask.timeout = timeout
            elif status == TASK_STATUS_PREPARING:
                # put back to be readied again.
                status = TASK_STATUS_WAITING
                # Re-prepare same submit.
                itask.submit_num -= 1

            # Running or finished task can have completed custom outputs.
            if itask.state(
                    TASK_STATUS_RUNNING,
                    TASK_STATUS_FAILED,
                    TASK_STATUS_SUCCEEDED
            ):
                for message in json.loads(outputs_str):
                    itask.state.outputs.set_message_complete(message)
                    self.data_store_mgr.delta_task_output(itask, message)

            if platform_name and status != TASK_STATUS_WAITING:
                itask.summary['platforms_used'][
                    int(submit_num)] = platform_name
            LOG.info(
                f"+ {cycle}/{name} {status}{' (held)' if is_held else ''}")

            # Update prerequisite satisfaction status from DB
            sat = {}
            for prereq_name, prereq_cycle, prereq_output_msg, satisfied in (
                    self.workflow_db_mgr.pri_dao.select_task_prerequisites(
                        cycle, name, flow_nums,
                    )
            ):
                # Prereq satisfaction as recorded in the DB.
                sat[
                    (prereq_cycle, prereq_name, prereq_output_msg)
                ] = satisfied if satisfied != '0' else False

            for itask_prereq in itask.state.prerequisites:
                for key in itask_prereq:
                    if key in sat:
                        itask_prereq[key] = sat[key]
                    else:
                        # This prereq is not in the DB: new dependencies
                        # added to an already-spawned task before restart.
                        # Look through task outputs to see if is has been
                        # satisfied
                        prereq_cycle, prereq_task, prereq_output_msg = key
                        itask_prereq[key] = (
                            self.check_task_output(
                                prereq_cycle,
                                prereq_task,
                                prereq_output_msg,
                                itask.flow_nums,
                            )
                        )

            if itask.state_reset(status, is_runahead=True):
                self.data_store_mgr.delta_task_state(itask)
            self.add_to_pool(itask)

            # All tasks load as runahead-limited, but finished and manually
            # triggered tasks (incl. --start-task's) can be released now.
            if (
                itask.state(
                    TASK_STATUS_FAILED,
                    TASK_STATUS_SUCCEEDED,
                    TASK_STATUS_EXPIRED
                )
                or itask.is_manual_submit
            ):
                self.rh_release_and_queue(itask)

            self.compute_runahead()
            self.release_runahead_tasks()

    def load_db_task_action_timers(self, row_idx: int, row: Iterable) -> None:
        """Load a task action timer, e.g. event handlers, retry states."""
        if row_idx == 0:
            LOG.info("LOADING task action timers")
        (cycle, name, ctx_key_raw, ctx_raw, delays_raw, num, delay,
         timeout) = row
        tokens = Tokens(
            cycle=cycle,
            task=name,
        )
        id_ = tokens.relative_id
        try:
            # Extract type namedtuple variables from JSON strings
            ctx_key = json.loads(str(ctx_key_raw))
            ctx_data = json.loads(str(ctx_raw))
            known_cls: Type[NamedTuple]
            for known_cls in (
                CustomTaskEventHandlerContext,
                TaskEventMailContext,
                TaskJobLogsRetrieveContext
            ):
                if ctx_data and ctx_data[0] == known_cls.__name__:
                    ctx_args: list = ctx_data[1]
                    if len(ctx_args) > len(known_cls._fields):
                        # BACK COMPAT: no-longer used ctx_type arg
                        # from: Cylc 7
                        # to: 8.3.0
                        ctx_args.pop(1)
                    ctx: tuple = known_cls(*ctx_args)
                    break
            else:  # no break
                ctx = ctx_data
                if ctx is not None:
                    ctx = tuple(ctx)
            delays = json.loads(str(delays_raw))
        except ValueError:
            LOG.exception(
                "%(id)s: skip action timer %(ctx_key)s" %
                {"id": id_, "ctx_key": ctx_key_raw})
            return
        LOG.info("+ %s/%s %s" % (cycle, name, ctx_key))
        if ctx_key == "poll_timer":
            itask = self._get_task_by_id(id_)
            if itask is None:
                LOG.warning("%(id)s: task not found, skip" % {"id": id_})
                return
            itask.poll_timer = TaskActionTimer(
                ctx, delays, num, delay, timeout)
        elif ctx_key[0] == "try_timers":
            itask = self._get_task_by_id(id_)
            if itask is None:
                LOG.warning("%(id)s: task not found, skip" % {"id": id_})
                return
            if 'retrying' in ctx_key[1]:
                if 'submit' in ctx_key[1]:
                    submit = True
                    ctx_key[1] = TimerFlags.SUBMISSION_RETRY
                else:
                    submit = False
                    ctx_key[1] = TimerFlags.EXECUTION_RETRY

                if timeout:
                    LOG.info(
                        f'  (upgrading retrying state for {itask.identity})')
                    self.task_events_mgr._retry_task(
                        itask,
                        float(timeout),
                        submit_retry=submit
                    )
            itask.try_timers[ctx_key[1]] = TaskActionTimer(
                ctx, delays, num, delay, timeout)
        elif ctx:
            (handler, event), submit_num = ctx_key
            self.task_events_mgr.add_event_timer(
                EventKey(
                    handler,
                    event,
                    # NOTE: the event "message" is not preserved in the DB so
                    # we use the event as a placeholder
                    event,
                    tokens.duplicate(job=submit_num),
                ),
                TaskActionTimer(
                    ctx, delays, num, delay, timeout
                )
            )
        else:
            LOG.exception(
                "%(id)s: skip action timer %(ctx_key)s" %
                {"id": id_, "ctx_key": ctx_key_raw})
            return

    def load_db_tasks_to_hold(self):
        """Update the tasks_to_hold set with the tasks stored in the
        database."""
        self.tasks_to_hold.update(
            (name, get_point(cycle)) for name, cycle in
            self.workflow_db_mgr.pri_dao.select_tasks_to_hold()
        )

    def rh_release_and_queue(self, itask) -> None:
        """Release a task from runahead limiting, and queue it if ready.

        Check the task against the RH limit before calling this method (in
        forced triggering we need to release even if beyond the limit).
        """
        if itask.state_reset(is_runahead=False):
            self.data_store_mgr.delta_task_state(itask)
        if itask.is_ready_to_run():
            # (otherwise waiting on xtriggers etc.)
            self.queue_task(itask)

    def get_or_spawn_task(
        self,
        point: 'PointBase',
        tdef: 'TaskDef',
        flow_nums: 'FlowNums',
        flow_wait: bool = False
    ) -> 'Tuple[Optional[TaskProxy], bool, bool]':
        """Return new or existing task point/name with merged flow_nums.

        Returns:
            tuple - (itask, is_in_pool, is_xtrig_sequential)

            itask:
                The requested task proxy, or None if task does not
                exist or cannot spawn.
            is_in_pool:
                Was the task found in a pool.
            is_xtrig_sequential:
                Is the next task occurrence spawned on xtrigger satisfaction,
                or do all occurrence spawn out to the runahead limit.

        It does not add a spawned task proxy to the pool.
        """
        ntask = self.get_task(point, tdef.name)
        is_in_pool = False
        is_xtrig_sequential = False
        if ntask is None:
            # ntask does not exist: spawn it in the flow.
            ntask = self.spawn_task(
                tdef.name, point, flow_nums, flow_wait=flow_wait
            )
            # if the task was found set xtrigger checking type.
            # otherwise find the xtrigger type if it can't spawn
            # for whatever reason.
            if ntask is not None:
                is_xtrig_sequential = ntask.is_xtrigger_sequential
            elif any(
                xtrig_label in (
                    self.xtrigger_mgr.xtriggers.sequential_xtrigger_labels)
                for sequence, xtrig_labels in tdef.xtrig_labels.items()
                for xtrig_label in xtrig_labels
                if sequence.is_valid(point)
            ):
                is_xtrig_sequential = True
        else:
            # ntask already exists (n=0): merge flows.
            is_in_pool = True
            self.merge_flows(ntask, flow_nums)
            is_xtrig_sequential = ntask.is_xtrigger_sequential
        # ntask may still be None
        return ntask, is_in_pool, is_xtrig_sequential

    def spawn_to_rh_limit(
        self,
        tdef: 'TaskDef',
        point: Optional['PointBase'],
        flow_nums: 'FlowNums',
    ) -> None:
        """Spawn parentless task instances from point to runahead limit.

        Sequentially checked xtriggers will spawn the next occurrence of their
        corresponding tasks. These tasks will keep spawning until they depend
        on any unsatisfied xtrigger of the same sequential behavior, are no
        longer parentless, and/or hit the runahead limit.

        """
        if not flow_nums or point is None:
            # Force-triggered no-flow task.
            # Or called with an invalid next_point.
            return
        if self.runahead_limit_point is None:
            self.compute_runahead()
            if self.runahead_limit_point is None:
                return

        is_xtrig_sequential = False
        while point is not None and (point <= self.runahead_limit_point):
            if tdef.is_parentless(point):
                ntask, is_in_pool, is_xtrig_sequential = (
                    self.get_or_spawn_task(point, tdef, flow_nums)
                )
                if ntask is not None:
                    if not is_in_pool:
                        self.add_to_pool(ntask)
                    self.rh_release_and_queue(ntask)
                if is_xtrig_sequential:
                    break
            point = tdef.next_point(point)

        # Once more for the runahead-limited task (don't release it).
        if not is_xtrig_sequential:
            self.spawn_if_parentless(tdef, point, flow_nums)

    def spawn_if_parentless(self, tdef, point, flow_nums):
        """Spawn a task if parentless, regardless of runahead limit."""
        if flow_nums and point is not None and tdef.is_parentless(point):
            ntask, is_in_pool, _ = self.get_or_spawn_task(
                point, tdef, flow_nums
            )
            if ntask is not None and not is_in_pool:
                self.add_to_pool(ntask)

    def remove(self, itask: 'TaskProxy', reason: Optional[str] = None) -> None:
        """Remove a task from the pool."""

        if itask.state.is_runahead and itask.flow_nums:
            # If removing a parentless runahead-limited task
            # auto-spawn its next instance first.
            self.spawn_if_parentless(
                itask.tdef,
                itask.tdef.next_point(itask.point),
                itask.flow_nums
            )

        msg = f"removed from active task pool: {reason or 'completed'}"

        if itask.is_xtrigger_sequential:
            self.xtrigger_mgr.sequential_spawn_next.discard(itask.identity)
            self.xtrigger_mgr.sequential_has_spawned_next.discard(
                itask.identity
            )

        try:
            del self.active_tasks[itask.point][itask.identity]
        except KeyError:
            pass
        else:
            self.tasks_removed = True
            self.active_tasks_changed = True
            if not self.active_tasks[itask.point]:
                del self.active_tasks[itask.point]
            self.task_queue_mgr.remove_task(itask)
            if itask.tdef.max_future_prereq_offset is not None:
                self.set_max_future_offset()

            # Notify the data-store manager of their removal
            # (the manager uses window boundary tracking for pruning).
            self.data_store_mgr.remove_pool_node(itask.tdef.name, itask.point)
            # Event-driven final update of task_states table.
            # TODO: same for datastore (still updated by scheduler loop)
            self.workflow_db_mgr.put_update_task_state(itask)

            level = logging.DEBUG
            if itask.state(
                TASK_STATUS_PREPARING,
                TASK_STATUS_SUBMITTED,
                TASK_STATUS_RUNNING,
            ):
                level = logging.WARNING
                msg += " - active job orphaned"
            elif reason == self.REMOVED_BY_PREREQ:
                level = logging.INFO

            LOG.log(level, f"[{itask}] {msg}")

            # ensure this task is written to the DB before moving on
            # https://github.com/cylc/cylc-flow/issues/6315
            self.workflow_db_mgr.process_queued_ops()

            del itask

            # removing this task could nudge the runahead limit forward
            if self.compute_runahead():
                self.release_runahead_tasks()

    def get_tasks(self) -> List[TaskProxy]:
        """Return a list of task proxies in the task pool."""
        # Cached list only for use internally in this method.
        if self.active_tasks_changed:
            self.active_tasks_changed = False
            self._active_tasks_list = [
                itask
                for itask_id_map in self.active_tasks.values()
                for itask in itask_id_map.values()
            ]
        return self._active_tasks_list

    def get_task_ids(self) -> Set[str]:
        """Return a list of task IDs in the task pool."""
        return {itask.identity for itask in self.get_tasks()}

    def get_tasks_by_point(self) -> 'Dict[PointBase, List[TaskProxy]]':
        """Return a map of task proxies by cycle point."""
        return {
            point: list(itask_id_map.values())
            for point, itask_id_map in self.active_tasks.items()
        }

    def get_task(self, point: 'PointBase', name: str) -> Optional[TaskProxy]:
        """Retrieve a task from the pool."""
        rel_id = f'{point}/{name}'
        tasks = self.active_tasks.get(point)
        if tasks:
            return tasks.get(rel_id)
        return None

    def _get_task_by_id(self, id_: str) -> Optional[TaskProxy]:
        """Return pool task by ID if it exists, or None."""
        for itask_ids in self.active_tasks.values():
            if id_ in itask_ids:
                return itask_ids[id_]
        return None

    def queue_task(self, itask: TaskProxy) -> None:
        """Queue a task that is ready to run.

        If it is already queued, do nothing.
        """
        if itask.state_reset(is_queued=True):
            self.data_store_mgr.delta_task_state(itask)
            self.task_queue_mgr.push_task(itask)

    def unqueue_task(self, itask: TaskProxy) -> None:
        """Un-queue a task that is no longer ready to run.

        If it is not queued, do nothing.
        """
        if itask.state_reset(is_queued=False):
            self.data_store_mgr.delta_task_state(itask)
            self.task_queue_mgr.remove_task(itask)

    def count_active_tasks(self):
        """Count active tasks and identify pre-prep tasks."""

        # count active tasks by name
        # {task_name: number_of_active_instances, ...}
        active_task_counter = Counter()

        # tasks which have entered the submission pipeline but have not yet
        # entered the PREPARING state
        pre_prep_tasks = []

        for itask in self.get_tasks():
            # populate active_task_counter and pre_prep_tasks together to
            # avoid iterating the task pool twice
            if itask.waiting_on_job_prep:
                # a task which has entered the submission pipeline
                # for the purposes of queue limiting this should be treated
                # the same as an active task
                active_task_counter.update([itask.tdef.name])
                pre_prep_tasks.append(itask)
            elif itask.state(
                TASK_STATUS_PREPARING,
                TASK_STATUS_SUBMITTED,
                TASK_STATUS_RUNNING,
            ):
                # an active task
                active_task_counter.update([itask.tdef.name])

        return active_task_counter, pre_prep_tasks

    def release_queued_tasks(self):
        """Return list of queue-released tasks awaiting job prep.

        Note:
            Tasks can hang about for a while between being released and
            entering the PREPARING state for various reasons. This method
            returns tasks which are awaiting job prep irrespective of whether
            they have been previously returned.

        """
        active_task_counter, pre_prep_tasks = self.count_active_tasks()

        # release queued tasks
        released = self.task_queue_mgr.release_tasks(active_task_counter)

        for itask in released:
            itask.state_reset(is_queued=False)
            self.data_store_mgr.delta_task_state(itask)
            itask.waiting_on_job_prep = True

            if cylc.flow.flags.cylc7_back_compat:
                # Cylc 7 Back Compat: spawn downstream to cause Cylc 7 style
                # stalls - with unsatisfied waiting tasks - even with single
                # prerequisites (which result in incomplete tasks in Cylc 8).
                # We do it here (rather than at runhead release) to avoid
                # pre-spawning out to the runahead limit.
                self.spawn_on_all_outputs(itask)

        # Note: released and pre_prep_tasks can overlap
        return list(set(released + pre_prep_tasks))

    def get_min_point(self):
        """Return the minimum cycle point currently in the pool."""
        cycles = list(self.active_tasks)
        minc = None
        if cycles:
            minc = min(cycles)
        return minc

    def set_max_future_offset(self):
        """Calculate the latest required future trigger offset."""
        orig = self.max_future_offset
        max_offset = None
        for itask in self.get_tasks():
            if (
                itask.tdef.max_future_prereq_offset is not None
                and (
                    max_offset is None or
                    itask.tdef.max_future_prereq_offset > max_offset
                )
            ):
                max_offset = itask.tdef.max_future_prereq_offset
        self.max_future_offset = max_offset
        if max_offset != orig and self.compute_runahead(force=True):
            self.release_runahead_tasks()

    def reload(self, config: 'WorkflowConfig') -> None:
        self.config = config   # store the updated config
        self.xtrigger_mgr.add_xtriggers(
            self.config.xtrigger_collator, reload=True)
        self._reload_taskdefs()

    def _reload_taskdefs(self) -> None:
        """Reload the definitions of task proxies in the pool.

        Orphaned tasks (whose definitions were removed from the workflow):
        - remove if not active yet
        - if active, leave them but prevent them from spawning children on
          subsequent outputs

        Otherwise: replace task definitions but copy over existing outputs etc.

        self.config should already be updated for the reload.
        """
        self.stop_point = self.config.stop_point or self.config.final_point

        # find any old tasks that have been removed from the workflow
        old_task_name_list = self.task_name_list
        self.task_name_list = self.config.get_task_name_list()
        orphans = [
            task
            for task in old_task_name_list
            if task not in self.task_name_list
        ]

        # adjust the new workflow config to handle the orphans
        self.config.adopt_orphans(orphans)

        LOG.info("Reloading task definitions.")
        tasks = self.get_tasks()
        # Log tasks orphaned by a reload but not currently in the task pool.
        for name in orphans:
            if name not in (itask.tdef.name for itask in tasks):
                LOG.warning("Removed task: '%s'", name)
        for itask in tasks:
            if itask.tdef.name in orphans:
                if (
                    itask.state(TASK_STATUS_WAITING)
                    or itask.state.is_held
                    or itask.state.is_queued
                ):
                    # Remove orphaned task if it hasn't started running yet.
                    self.remove(itask, 'task definition removed')
                else:
                    # Keep active orphaned task, but stop it from spawning.
                    itask.graph_children = {}
                    LOG.warning(
                        f"[{itask}] will not spawn children "
                        "- task definition removed"
                    )
            else:
                new_task = TaskProxy(
                    self.tokens,
                    self.config.get_taskdef(itask.tdef.name),
                    itask.point,
                    itask.flow_nums,
                    itask.state.status,
                    sequential_xtrigger_labels=(
                        self.xtrigger_mgr.xtriggers.sequential_xtrigger_labels
                    ),
                )
                itask.copy_to_reload_successor(
                    new_task,
                    self.check_task_output,
                )
                self._swap_out(new_task)
                self.data_store_mgr.delta_task_prerequisite(new_task)
                LOG.info(f"[{itask}] reloaded task definition")
                if itask.state(*TASK_STATUSES_ACTIVE):
                    LOG.warning(
                        f"[{itask}] active with pre-reload settings"
                    )
                elif itask.state(TASK_STATUS_PREPARING):
                    # Job file might have been written at this point?
                    LOG.warning(
                        f"[{itask}] may be active with pre-reload settings"
                    )

        # Reassign live tasks to the internal queue
        del self.task_queue_mgr
        self.task_queue_mgr = IndepQueueManager(
            self.config.cfg['scheduling']['queues'],
            self.task_name_list,
            self.config.runtime['descendants']
        )

        if self.compute_runahead():
            self.release_runahead_tasks()

        # Now queue all tasks that are ready to run
        for itask in self.get_tasks():
            # Recreate data store elements from task pool.
            self.create_data_store_elements(itask)
            if itask.state.is_queued:
                # Already queued
                continue
            if itask.is_ready_to_run() and not itask.state.is_runahead:
                self.queue_task(itask)

    def set_stop_point(self, stop_point: 'PointBase') -> bool:
        """Set the workflow stop cycle point.

        And reset the runahead limit if less than the stop point.
        """
        if self.stop_point == stop_point:
            LOG.info(f"Stop point unchanged: {stop_point}")
            return False

        LOG.info(f"Setting stop point: {stop_point}")
        self.stop_point = stop_point

        if (
            self.runahead_limit_point is not None
            and self.runahead_limit_point > stop_point
        ):
            self.runahead_limit_point = stop_point
            # Now handle existing waiting tasks (e.g. xtriggered).
            for itask in self.get_tasks():
                if (
                    itask.point > stop_point
                    and itask.state(TASK_STATUS_WAITING)
                    and itask.state_reset(is_runahead=True)
                ):
                    self.data_store_mgr.delta_task_state(itask)
        return True

    def can_stop(self, stop_mode):
        """Return True if workflow can stop.

        A task is considered active if:
        * It is in the active state and not marked with a kill failure.
        * It has pending event handlers.
        """
        if stop_mode is None:
            return False
        if stop_mode == StopMode.REQUEST_NOW_NOW:
            return True
        if self.task_events_mgr._event_timers:
            return False

        return not any(
            (
                stop_mode in [StopMode.REQUEST_CLEAN, StopMode.REQUEST_KILL]
                and itask.state(*TASK_STATUSES_ACTIVE)
                and not itask.state.kill_failed
            )
            # preparing tasks get reset to waiting on restart
            for itask in self.get_tasks()
        )

    def warn_stop_orphans(self) -> None:
        """Log (warning) orphaned tasks on workflow stop."""
        orphans = []
        orphans_kill_failed = []
        for itask in self.get_tasks():
            if itask.state(*TASK_STATUSES_ACTIVE):
                if itask.state.kill_failed:
                    orphans_kill_failed.append(itask)
                else:
                    orphans.append(itask)
        if orphans_kill_failed:
            LOG.warning(
                "Orphaned tasks (kill failed):\n"
                + "\n".join(
                    f"* {itask.identity} ({itask.state.status})"
                    for itask in orphans_kill_failed
                )
            )
        if orphans:
            LOG.warning(
                "Orphaned tasks:\n"
                + "\n".join(
                    f"* {itask.identity} ({itask.state.status})"
                    for itask in orphans
                )
            )

        for id_key in self.task_events_mgr._event_timers:
            LOG.warning(
                f"{id_key.tokens.relative_id}:"
                " incomplete task event handler"
                f" {(id_key.handler, id_key.event)}"
            )

    def log_incomplete_tasks(self) -> bool:
        """Log finished but incomplete tasks; return True if there any."""
        incomplete = []
        for itask in self.get_tasks():
            if not itask.state(*TASK_STATUSES_FINAL):
                continue
            if not itask.state.outputs.is_complete():
                incomplete.append(
                    (
                        itask.identity,
                        itask.state.outputs.format_completion_status(
                            ansimarkup=1
                        ),
                    )
                )

        if incomplete:
            LOG.error(
                "Incomplete tasks:\n"
                + "\n".join(
                    f"* {id_} did not complete the required outputs:"
                    f"\n{indent(outputs, '  ')}"
                    for id_, outputs in incomplete
                )
            )
            return True
        return False

    def log_unsatisfied_prereqs(self) -> bool:
        """Log unsatisfied prerequisites in the pool.

        Return True if any, ignoring:
            - prerequisites beyond the stop point
            - dependence on tasks beyond the stop point
            (can be caused by future triggers)
        """
        unsat: Dict[str, List[str]] = {}
        for itask in self.get_tasks():
            task_point = itask.point
            if self.stop_point and task_point > self.stop_point:
                continue
            for pr in itask.state.get_unsatisfied_prerequisites():
                if self.stop_point and get_point(pr.point) > self.stop_point:
                    continue
                if itask.identity not in unsat:
                    unsat[itask.identity] = []
                unsat[itask.identity].append(
                    f"{pr.get_id()}:"
                    f"{self.config.get_taskdef(pr.task).get_output(pr.output)}"
                )
        if unsat:
            LOG.warning(
                "Partially satisfied prerequisites:\n"
                + "\n".join(
                    f"  * {id_} is waiting on {sorted(others)}"
                    for id_, others in unsat.items()
                )
            )
            return True
        return False

    def is_stalled(self) -> bool:
        """Return whether the workflow is stalled.

        Is stalled if not paused and contains only:
          - incomplete tasks
          - partially satisfied prerequisites (below stop point)
          - runahead-limited tasks (held back by the above)
        """
        if any(
            itask.state(
                *TASK_STATUSES_ACTIVE,
                TASK_STATUS_PREPARING
            ) or (
                itask.state(TASK_STATUS_WAITING)
                and not itask.state.is_runahead
                # (avoid waiting pre-spawned absolute-triggered tasks:)
                and itask.prereqs_are_satisfied()
            ) for itask in self.get_tasks()
        ):
            return False

        incomplete = self.log_incomplete_tasks()
        unsatisfied = self.log_unsatisfied_prereqs()
        return (incomplete or unsatisfied)

    def hold_active_task(self, itask: TaskProxy) -> None:
        if itask.state_reset(is_held=True):
            self.data_store_mgr.delta_task_state(itask)
        self.tasks_to_hold.add((itask.tdef.name, itask.point))
        self.workflow_db_mgr.put_tasks_to_hold(self.tasks_to_hold)

    def release_held_active_task(self, itask: TaskProxy) -> None:
        if itask.state_reset(is_held=False):
            self.data_store_mgr.delta_task_state(itask)
            if (not itask.state.is_runahead) and itask.is_ready_to_run():
                self.queue_task(itask)
        self.tasks_to_hold.discard((itask.tdef.name, itask.point))
        self.workflow_db_mgr.put_tasks_to_hold(self.tasks_to_hold)

    def set_hold_point(self, point: 'PointBase') -> None:
        """Set the point after which all tasks must be held."""
        self.hold_point = point
        for itask in self.get_tasks():
            if itask.point > point:
                self.hold_active_task(itask)
        self.workflow_db_mgr.put_workflow_hold_cycle_point(point)

    def hold_tasks(self, items: Iterable[str]) -> int:
        """Hold tasks with IDs matching the specified items."""
        # Hold active tasks:
        itasks, inactive_tasks, unmatched = self.filter_task_proxies(
            items,
            warn_no_active=False,
            inactive=True,
        )
        for itask in itasks:
            self.hold_active_task(itask)
        # Set inactive tasks to be held:
        for tdef, cycle in inactive_tasks:
            self.data_store_mgr.delta_task_held(tdef.name, cycle, True)
            self.tasks_to_hold.add((tdef.name, cycle))
        self.workflow_db_mgr.put_tasks_to_hold(self.tasks_to_hold)
        LOG.debug(f"Tasks to hold: {self.tasks_to_hold}")
        return len(unmatched)

    def release_held_tasks(self, items: Iterable[str]) -> int:
        """Release held tasks with IDs matching any specified items."""
        # Release active tasks:
        itasks, inactive_tasks, unmatched = self.filter_task_proxies(
            items,
            warn_no_active=False,
            inactive=True,
        )
        for itask in itasks:
            self.release_held_active_task(itask)
        # Unhold inactive tasks:
        for tdef, cycle in inactive_tasks:
            self.data_store_mgr.delta_task_held(tdef.name, cycle, False)
            self.tasks_to_hold.discard((tdef.name, cycle))
        self.workflow_db_mgr.put_tasks_to_hold(self.tasks_to_hold)
        LOG.debug(f"Tasks to hold: {self.tasks_to_hold}")
        return len(unmatched)

    def release_hold_point(self) -> None:
        """Unset the workflow hold point and release all held active tasks."""
        self.hold_point = None
        for itask in self.get_tasks():
            self.release_held_active_task(itask)
        self.tasks_to_hold.clear()
        self.workflow_db_mgr.put_tasks_to_hold(self.tasks_to_hold)
        self.workflow_db_mgr.put_workflow_hold_cycle_point(None)

    def check_abort_on_task_fails(self):
        """Check whether workflow should abort on task failure.

        Return True if a task failed and `--abort-if-any-task-fails` was given.
        """
        return self.abort_task_failed

    def spawn_on_output(self, itask: TaskProxy, output: str) -> None:
        """Spawn child-tasks of given output, into the pool.

        Remove the parent task from the pool if complete.

        Called by task event manager on receiving output messages, and after
        forced setting of task outputs (in this case the parent task could
        be transient, i.e. not in the pool).

        Also set the abort-on-task-failed flag if necessary.

        If not flowing on, update existing children but don't spawn new ones
        (unless manually forced to spawn with no flow number).

        If an absolute output is completed update the store of completed abs
        outputs, and update the prerequisites of every instance of the child
        in the pool. (The self.spawn method uses the store of completed abs
        outputs to satisfy any tasks with absolute prerequisites).

        Args:
            output: output to spawn on.

        """
        if (
            output == TASK_OUTPUT_FAILED
            and self.expected_failed_tasks is not None
            and itask.identity not in self.expected_failed_tasks
        ):
            self.abort_task_failed = True

        children = []
        if itask.flow_nums:
            with suppress(KeyError):
                children = itask.graph_children[output]

        if itask.flow_wait and children:
            LOG.warning(
                f"[{itask}] not spawning on {output}: flow wait requested")
            self.remove_if_complete(itask, output)
            return

        suicide = []
        for c_name, c_point, is_abs in children:

            if is_abs:
                self.abs_outputs_done.add(
                    (str(itask.point), itask.tdef.name, output))
                self.workflow_db_mgr.put_insert_abs_output(
                    str(itask.point), itask.tdef.name, output)
                self.workflow_db_mgr.process_queued_ops()

            c_task = self._get_task_by_id(quick_relative_id(c_point, c_name))
            in_pool = c_task is not None

            if c_task is not None and c_task != itask:
                # (Avoid self-suicide: A => !A)
                self.merge_flows(c_task, itask.flow_nums)
            elif c_task is None and itask.flow_nums:
                # If child is not in the pool already, and parent belongs to a
                # flow (so it can spawn children), and parent is not waiting
                # for an upcoming flow merge before spawning ... then spawn it.
                c_task = self.spawn_task(c_name, c_point, itask.flow_nums)

            if c_task is not None:
                # Have child task, update its prerequisites.
                if is_abs:
                    tasks, *_ = self.filter_task_proxies(
                        [f'*/{c_name}'],
                        warn_no_active=False,
                    )
                    if c_task not in tasks:
                        tasks.append(c_task)
                else:
                    tasks = [c_task]

                for t in tasks:
                    t.satisfy_me(
                        [itask.tokens.duplicate(task_sel=output)],
                        mode=itask.run_mode
                    )
                    self.data_store_mgr.delta_task_prerequisite(t)
                    if not in_pool:
                        self.add_to_pool(t)

                    if (
                        self.runahead_limit_point is not None
                        and t.point <= self.runahead_limit_point
                    ):
                        self.rh_release_and_queue(t)

                    # Event-driven suicide.
                    if (
                        t.state.suicide_prerequisites and
                        t.state.suicide_prerequisites_all_satisfied()
                    ):
                        suicide.append(t)

        for c_task in suicide:
            self.remove(c_task, self.__class__.SUICIDE_MSG)

        if suicide:
            # Update DB now in case of very quick respawn attempt.
            # See https://github.com/cylc/cylc-flow/issues/6066
            self.workflow_db_mgr.process_queued_ops()

        self.remove_if_complete(itask, output)

    def remove_if_complete(
        self, itask: TaskProxy, output: Optional[str] = None
    ) -> bool:
        """Remove a finished task if required outputs are complete.

        Return True if removed else False.

        Cylc 8:
            - if complete:
              - remove task and recompute runahead
            - else (incomplete):
              - retain

        Cylc 7 back compat:
            - if succeeded:
                - remove task and recompute runahead
            else (failed):
                - retain and recompute runahead
                  (C7 failed tasks don't count toward runahead limit)

        """
        if not itask.state(*TASK_STATUSES_FINAL):
            # can't be complete
            return False

        if itask.identity == self.stop_task_id:
            self.stop_task_finished = True

        if cylc.flow.flags.cylc7_back_compat:
            ret = False
            if not itask.state(TASK_STATUS_FAILED, TASK_OUTPUT_SUBMIT_FAILED):
                self.remove(itask)
                ret = True
            # Recompute runahead either way; failed tasks don't count in C7.
            if self.compute_runahead():
                self.release_runahead_tasks()
            return ret

        if not itask.state.outputs.is_complete():
            # Keep incomplete tasks in the pool.
            if output in TASK_STATUSES_FINAL:
                # Log based on the output, not the state, to avoid warnings
                # due to use of "cylc set" to set internal outputs on an
                # already-finished task.
                LOG.warning(
                    f"[{itask}] did not complete the required outputs:\n"
                    + itask.state.outputs.format_completion_status(
                        ansimarkup=1
                    )
                )
            return False

        self.remove(itask)
        if self.compute_runahead():
            self.release_runahead_tasks()
        return True

    def spawn_on_all_outputs(
        self, itask: TaskProxy, completed_only: bool = False
    ) -> None:
        """Spawn on all (or all completed) task outputs.

        If completed_only is False:
           Used in Cylc 7 Back Compat mode for pre-spawning waiting tasks. Do
           not set the associated prerequisites of spawned children satisfied.

        If completed_only is True:
           Used to retroactively spawn on already-completed outputs when a flow
           merges into a force-triggered no-flow task. In this case, do set the
           associated prerequisites of spawned children to satisifed.

        """
        if not itask.flow_nums:
            return

        for _trigger, message, is_completed in itask.state.outputs:
            if completed_only and not is_completed:
                continue
            try:
                children = itask.graph_children[message]
            except KeyError:
                continue

            for c_name, c_point, _ in children:
                c_taskid = Tokens(
                    cycle=str(c_point),
                    task=c_name,
                ).relative_id
                c_task = self._get_task_by_id(c_taskid)
                if c_task is not None:
                    # already spawned
                    continue

                c_task = self.spawn_task(c_name, c_point, itask.flow_nums)
                if c_task is None:
                    # not spawnable
                    continue
                if completed_only:
                    c_task.satisfy_me(
                        [itask.tokens.duplicate(task_sel=message)],
                        mode=itask.run_mode
                    )
                    self.data_store_mgr.delta_task_prerequisite(c_task)
                self.add_to_pool(c_task)
                if (
                    self.runahead_limit_point is not None
                    and c_task.point <= self.runahead_limit_point
                ):
                    self.rh_release_and_queue(c_task)

    def can_be_spawned(self, name: str, point: 'PointBase') -> bool:
        """Return True if a point/name is within graph bounds."""

        if name not in self.config.taskdefs:
            LOG.debug('No task definition %s', name)
            return False

        # Don't spawn outside of graph limits.
        # TODO: is it possible for initial_point to not be defined??
        # (see also the similar check + log message in scheduler.py)
        if self.config.initial_point and point < self.config.initial_point:
            # Attempted manual trigger prior to FCP
            # or future triggers like foo[+P1] => bar, with foo at ICP.
            LOG.debug(
                'Not spawning %s/%s: before initial cycle point', point, name)
            return False

        if self.config.final_point and point > self.config.final_point:
            # Only happens on manual trigger beyond FCP
            LOG.debug(
                'Not spawning %s/%s: beyond final cycle point', point, name)
            return False

        # Is it on-sequence and within recurrence bounds.
        if not self.config.get_taskdef(name).is_valid_point(point):
            LOG.warning(
                self.ERR_PREFIX_TASK_NOT_ON_SEQUENCE.format(
                    name, point
                )
            )
            return False

        return True

    def _get_task_history(
        self, name: str, point: 'PointBase', flow_nums: Set[int]
    ) -> Tuple[int, Optional[str], bool]:
        """Get submit_num, status, flow_wait for point/name in flow_nums.

        Args:
            name: task name
            point: task cycle point
            flow_nums: task flow numbers

        Returns:
           (submit_num, status, flow_wait)
           If no matching history, status will be None

        """
        submit_num: int = 0
        status: Optional[str] = None
        flow_wait = False

        info = self.workflow_db_mgr.pri_dao.select_prev_instances(
            name, str(point)
        )
        with suppress(ValueError):
            submit_num = max(s[0] for s in info)

        for _snum, f_wait, old_fnums, old_status in info:
            if set.intersection(flow_nums, old_fnums):
                # matching flows
                status = old_status
                flow_wait = f_wait
                if status in TASK_STATUSES_FINAL:
                    # task finished
                    break
                # Else continue: there may be multiple entries with flow
                # overlap due to merges (they'll have have same snum and
                # f_wait); keep going to find the finished one, if any.

        return submit_num, status, flow_wait

    def _load_historical_outputs(self, itask: 'TaskProxy') -> None:
        """Load a task's historical outputs from the DB."""
        info = self.workflow_db_mgr.pri_dao.select_task_outputs(
            itask.tdef.name, str(itask.point))
        if not info:
            # task never ran before
            self.db_add_new_flow_rows(itask)
        else:
            flow_seen = False
            for outputs_str, fnums in info.items():
                # (if fnums is empty, it means the 'none' flow)
                if itask.flow_nums.intersection(fnums):
                    # DB row has overlap with itask's flows
                    flow_seen = True
                    # BACK COMPAT: In Cylc >8.0.0,<8.3.0, only the task
                    #   messages were stored in the DB as a list.
                    # from: 8.0.0
                    # to: 8.3.0
                    outputs: Union[
                        Dict[str, str], List[str]
                    ] = json.loads(outputs_str)
                    if isinstance(outputs, dict):
                        # {trigger: message} - match triggers, not messages.
                        # DB may record forced completion rather than message.
                        for trigger in outputs.keys():
                            itask.state.outputs.set_trigger_complete(trigger)
                    else:
                        # [message] - always the full task message
                        for msg in outputs:
                            itask.state.outputs.set_message_complete(msg)
            if not flow_seen:
                # itask never ran before in its assigned flows
                self.db_add_new_flow_rows(itask)

    def spawn_task(
        self,
        name: str,
        point: 'PointBase',
        flow_nums: Set[int],
        flow_wait: bool = False,
    ) -> Optional[TaskProxy]:
        """Return a new task proxy for the given flow if possible.

        We need to hit the DB for:
        - submit number
        - task status
        - flow-wait
        - completed outputs (e.g. via "cylc set")

        If history records a final task status (for this flow):
        - if not flow wait, don't spawn (return None)
        - if flow wait, don't spawn (return None) but do spawn children
        - if outputs are incomplete, don't auto-rerun it (return None)

        Otherwise, spawn the task and load any completed outputs.

        """
        submit_num, prev_status, prev_flow_wait = (
            self._get_task_history(name, point, flow_nums)
        )

        # Create the task proxy with any completed outputs loaded.
        itask = self._get_task_proxy_db_outputs(
            point,
            self.config.get_taskdef(name),
            flow_nums,
            status=prev_status or TASK_STATUS_WAITING,
            submit_num=submit_num,
            flow_wait=flow_wait,
        )
        if itask is None:
            return None

        if (
            prev_status is not None
            and not itask.state.outputs.get_completed_outputs()
        ):
            # If itask has any history in this flow but no completed outputs
            # we can infer it has just been deliberately removed (N.B. not
            # by `cylc remove`), so don't immediately respawn it.
            # TODO (follow-up work):
            # - this logic fails if task removed after some outputs completed
            LOG.debug(f"Not respawning {point}/{name} - task was removed")
            return None

        if prev_status in TASK_STATUSES_FINAL:
            # Task finished previously.
            if itask.is_complete():
                msg = "and completed"
                itask.transient = True
            else:
                # revive as incomplete.
                msg = "incomplete"

            if cylc.flow.flags.verbosity >= 1:
                # avoid unnecessary compute when we are not in debug mode
                id_ = itask.tokens.duplicate(
                    task_sel=prev_status
                ).relative_id_with_selectors
                LOG.debug(
                    f"[{id_}] already finished {msg}"
                    f" {repr_flow_nums(flow_nums, full=True)})"
                )
            if prev_flow_wait:
                self._spawn_after_flow_wait(itask)

            if itask.transient:
                return None

        if not itask.transient:
            if (name, point) in self.tasks_to_hold:
                LOG.info(f"[{itask}] holding (as requested earlier)")
                self.hold_active_task(itask)
            elif self.hold_point and itask.point > self.hold_point:
                # Hold if beyond the workflow hold point
                LOG.info(
                    f"[{itask}] holding (beyond workflow "
                    f"hold point: {self.hold_point})"
                )
                self.hold_active_task(itask)

            # Don't add to pool if it depends on a task beyond the stop point.
            #   "foo; foo[+P1] & bar => baz"
            # Here, in the final cycle bar wants to spawn baz, but that would
            # stall because baz also depends on foo after the final point.
            if self.stop_point and itask.point <= self.stop_point:
                for pct in itask.state.prerequisites_get_target_points():
                    if pct > self.stop_point:
                        LOG.warning(
                            f"[{itask}] not spawned: a prerequisite is beyond"
                            f" the workflow stop point ({self.stop_point})"
                        )
                        return None

            # Satisfy any absolute triggers.
            if (
                itask.tdef.has_abs_triggers
                and itask.state.prerequisites_are_not_all_satisfied()
            ):
                itask.satisfy_me([
                    Tokens(cycle=cycle, task=task, task_sel=output)
                    for cycle, task, output in self.abs_outputs_done
                ])

        self.db_add_new_flow_rows(itask)
        return itask

    def _spawn_after_flow_wait(self, itask: TaskProxy) -> None:
        LOG.info(f"[{itask}] spawning outputs after flow-wait")
        self.spawn_on_all_outputs(itask, completed_only=True)
        # update flow wait status in the DB
        itask.flow_wait = False
        # itask.flow_nums = orig_fnums
        self.workflow_db_mgr.put_update_task_flow_wait(itask)
        return None

    def _get_task_proxy_db_outputs(
        self,
        point: 'PointBase',
        taskdef: 'TaskDef',
        flow_nums: 'FlowNums',
        status: str = TASK_STATUS_WAITING,
        flow_wait: bool = False,
        transient: bool = False,
        is_manual_submit: bool = False,
        submit_num: int = 0,
    ) -> Optional['TaskProxy']:
        """Spawn a task, update outputs from DB."""

        if not self.can_be_spawned(taskdef.name, point):
            return None

        itask = TaskProxy(
            self.tokens,
            taskdef,
            point,
            flow_nums,
            status=status,
            flow_wait=flow_wait,
            submit_num=submit_num,
            transient=transient,
            is_manual_submit=is_manual_submit,
            sequential_xtrigger_labels=(
                self.xtrigger_mgr.xtriggers.sequential_xtrigger_labels
            ),
        )
        # Update it with outputs that were already completed.
        self._load_historical_outputs(itask)
        return itask

<<<<<<< HEAD
    def _standardise_prereqs(
        self, prereqs: 'List[str]'
    ) -> Tuple['Dict[Tokens, str]', 'Dict[Tokens, str]']:
        """Convert manually set prerequisites to {task messages: outputs}.

        Similarly for xtriggers.

        """
        _prereqs = {}
        _xtrigs = {}
=======
    def _standardise_prereqs(self, prereqs: 'List[str]') -> 'Set[PrereqTuple]':
        """Convert trigger prerequisites to task messages."""
        _prereqs = set()
>>>>>>> 0d93fb1c
        for prereq in prereqs:
            pre = Tokens(prereq, relative=True)
            # Convert "succeed" to "succeeded" etc.
            output = TaskTrigger.standardise_name(
                pre['task_sel'] or TASK_OUTPUT_SUCCEEDED)
            if pre['cycle'] == "xtrigger":
                _xtrigs[pre.duplicate(task_sel=output)] = prereq
                continue
            # Convert outputs to task messages.
            try:
                msg = self.config.get_taskdef(
                    str(pre['task'])
                ).outputs[output][0]
                cycle = standardise_point_string(pre['cycle'])
            except KeyError:
                LOG.warning(
                    f"Output {pre.relative_id_with_selectors} not found")
                continue
            except WorkflowConfigError as exc:
                LOG.warning(
                    f'Invalid prerequisite task name:\n{exc.args[0]}')
            except PointParsingError as exc:
                LOG.warning(
                    f'Invalid prerequisite cycle point:\n{exc.args[0]}')
            else:
<<<<<<< HEAD
                _prereqs[pre.duplicate(task_sel=msg, cycle=cycle)] = prereq
        return _prereqs, _xtrigs
=======
                _prereqs.add(PrereqTuple(str(cycle), str(pre["task"]), msg))
        return _prereqs
>>>>>>> 0d93fb1c

    def _standardise_outputs(
        self, point: 'PointBase', tdef: 'TaskDef', outputs: Iterable[str]
    ) -> List[str]:
        """Convert output names to task output messages."""
        _outputs = []
        for out in outputs:
            # convert "succeed" to "succeeded" etc.
            output = TaskTrigger.standardise_name(out)
            try:
                msg = tdef.outputs[output][0]
            except KeyError:
                LOG.warning(
                    f"Output {point}/{tdef.name}:{output} not found")
                continue
            _outputs.append(msg)
        return _outputs

    def _get_prereq_params(
        self, prereqs: 'List[str]', tdef: 'TaskDef', point: 'PointBase'
    ) -> Tuple[bool, 'Iterable[Tokens]']:
        """Convert input prerequisites to Tokens of just the valid ones.

        And convert the "['all']" prerequisite shortcut to a bool.
        """
        if prereqs != ['all']:
            set_all = False
            valid_prereqs = self._get_valid_prereqs(prereqs, tdef, point)
        else:
            set_all = True
            valid_prereqs = []
        return set_all, valid_prereqs

    def set_prereqs_and_outputs(
        self,
        items: Iterable[str],
        outputs: List[str],
        prereqs: List[str],
        flow: List[str],
        flow_wait: bool = False,
        flow_descr: Optional[str] = None
    ):
        """Set prerequisites or outputs of target tasks.

        Default: set all required outputs.

        Set prerequisites:
        - spawn the task (if not spawned)
        - update its prerequisites

        Prerequisite format: "cycle/task:output" or "all".

        Prerequisite validity is checked via the taskdef prior to spawning
        so we can easily back out it if no valid prerequisites are given.

        Set outputs:
        - update task outputs in the DB
        - (implied outputs are handled by the event manager)
        - spawn children of the outputs (if not spawned)
        - update the child prerequisites

        Uses a transient task proxy to spawn children. (Even if parent was
        previously spawned in this flow its children might not have been).

        Note transient tasks are a subset of forced tasks (you can
        force-trigger a task that is already in the pool).

        A forced output cannot cause a state change to submitted or running,
        but it can complete a task so that it doesn't need to run.

        Args:
            items: task ID match patterns
            prereqs: prerequisites to set ([pre1, pre2,...], ['all'] or [])
            outputs: outputs to set
            flow: flow numbers for spawned or merged tasks
            flow_wait: wait for flows to catch up before continuing
            flow_descr: description of new flow

        """
        # Get matching pool tasks and inactive task definitions.
        itasks, inactive_tasks, _ = self.filter_task_proxies(
            items,
            inactive=True,
            warn_no_active=False,
        )

        no_op = True
        flow_nums = self._get_flow_nums(flow, flow_descr)

        # Set existing task proxies.
        for itask in itasks:
            if flow == ['none'] and itask.flow_nums != set():
                LOG.error(
                    f"[{itask}] ignoring 'flow=none' set: task already has"
                    f" {repr_flow_nums(itask.flow_nums, full=True)}"
                )
                continue

            if prereqs:
                set_all, valid_prereqs = (
                    self._get_prereq_params(prereqs, itask.tdef, itask.point)
                )
                if not (set_all or valid_prereqs):
                    continue
                self.merge_flows(itask, flow_nums)
                self._set_prereqs_itask(itask, valid_prereqs, set_all)
                no_op = False
            else:
                # Outputs (may be empty list)
                # Spawn as if seq xtrig of parentless task was satisfied,
                # with associated task producing these outputs.
                self.merge_flows(itask, flow_nums)
                self.check_spawn_psx_task(itask)
                self._set_outputs_itask(itask, outputs)
                no_op = False

        if not flow:
            # default: assign to all active flows
            flow_nums = self._get_active_flow_nums()

        # Spawn and set inactive tasks.
        for tdef, point in inactive_tasks:
            if prereqs:
                set_all, valid_prereqs = (
                    self._get_prereq_params(prereqs, tdef, point)
                )
                if not (set_all or valid_prereqs):
                    continue
                self._set_prereqs_tdef(
                    point, tdef, valid_prereqs, flow_nums, flow_wait, set_all)
                no_op = False
            else:
                # Outputs (may be empty list)
                trans = self._get_task_proxy_db_outputs(
                    point, tdef, flow_nums,
                    flow_wait=flow_wait, transient=True
                )
                if trans is not None:
                    self._set_outputs_itask(trans, outputs)
                    no_op = False

        if not no_op and self.compute_runahead():
            self.release_runahead_tasks()

    def _get_valid_prereqs(
            self, prereqs: List[str], tdef: 'TaskDef', point: 'PointBase'
    ) -> 'Iterable[Tokens]':
        """Validate prerequisite triggers and return associated task messages.

        To set prerequisites, the user gives triggers, but we need to use the
        associated task messages to satisfy the prerequisites of target tasks.

        Args:
            prereqs:
                list of string prerequisites of the form "point/task:output"
        Returns:
            set of tokens {(cycle, task, task_message),}

        """
        valid = {key for pre in tdef.get_prereqs(point) for key in pre.keys()}

        # Get prerequisite tuples in terms of task messages not triggers.
        requested = self._standardise_prereqs(prereqs)

        for prereq in requested - valid:
            # But log bad ones with triggers, not messages.
            trg = self.config.get_taskdef(
                prereq.task
            ).get_output(prereq.output)
            LOG.warning(
                f'{point}/{tdef.name} does not depend on '
                f'"{prereq.get_id()}:{trg}"'
            )
        return {
            Tokens(cycle=pre.point, task=pre.task, task_sel=pre.output)
            for pre in valid & requested
        }

    def _set_outputs_itask(
        self,
        itask: 'TaskProxy',
        outputs: Iterable[str],
    ) -> None:
        """Set requested outputs on a task proxy and spawn children.

        If no outputs were specified and the task has no required outputs to
        set, set the "success pathway" outputs in the same way that skip mode
        does.

        Designated flows should already be merged to the task proxy.
        """
        outputs = set(outputs)

        if not outputs:
            outputs = set(
                # Set required outputs by default
                itask.state.outputs.iter_required_messages()
            ) or (
                # Set success pathway outputs
                get_skip_mode_outputs(itask)
            )
        else:
            # --out=skip is a shortcut to setting all the outputs that
            # skip mode would.
            skips: Set[str] = set()
            if RunMode.SKIP.value in outputs:
                # Check for broadcasts to task:
                outputs.remove(RunMode.SKIP.value)
                bc_mgr = self.task_events_mgr.broadcast_mgr
                rtconfig = bc_mgr.get_updated_rtconfig(itask)
                skips = get_skip_mode_outputs(itask, rtconfig)
                itask.run_mode = RunMode.SKIP
            outputs = set(
                self._standardise_outputs(itask.point, itask.tdef, outputs)
            ).union(skips)

        for output in sorted(outputs, key=itask.state.outputs.output_sort_key):
            if itask.state.outputs.is_message_complete(output):
                LOG.info(f"output {itask.identity}:{output} completed already")
                continue
            self.task_events_mgr.process_message(
                itask, logging.INFO, output, forced=True)

        if not itask.state(TASK_STATUS_WAITING):
            # Can't be runahead limited or queued.
            itask.state_reset(is_runahead=False, is_queued=False)
            self.task_queue_mgr.remove_task(itask)

        self.data_store_mgr.delta_task_state(itask)
        self.data_store_mgr.delta_task_outputs(itask)
        self.workflow_db_mgr.put_update_task_state(itask)
        self.workflow_db_mgr.put_update_task_outputs(itask)
        self.workflow_db_mgr.process_queued_ops()

    def _log_unmatched(self, itask, sus, unmatched):
        for item in unmatched:
            LOG.warning(f'{itask.identity} does not depend on "{sus[item]}"')

    def _set_prereqs_itask(
        self,
        itask: 'TaskProxy',
        prereqs: 'Iterable[Tokens]',
        set_all: bool
    ) -> None:
        """Set prerequisites on a task proxy.

        Designated flows should already be merged to the task proxy.
        """
        if set_all:
            itask.state.set_prerequisites_all_satisfied()
        else:
<<<<<<< HEAD
            # Attempt to set the given prerequisites.
            # Log any that aren't valid for the task.
            presus, xsus = self._standardise_prereqs(prereqs)
            unmatched = itask.satisfy_me(presus.keys(), forced=True)
            self._log_unmatched(itask, presus, unmatched)
            unmatched_x = self.xtrigger_mgr.force_satsify(itask, xsus.keys())
            self._log_unmatched(itask, xsus, unmatched_x)
            if len(unmatched) + len(unmatched_x) == len(prereqs):
                # No prereqs matched.
                return False
=======
            itask.satisfy_me(prereqs, forced=True)
>>>>>>> 0d93fb1c
        if (
            self.runahead_limit_point is not None
            and itask.point <= self.runahead_limit_point
        ):
            self.rh_release_and_queue(itask)
        self.data_store_mgr.delta_task_prerequisite(itask)
<<<<<<< HEAD

        return True
=======
>>>>>>> 0d93fb1c

    def _set_prereqs_tdef(
        self,
        point: 'PointBase',
        taskdef: 'TaskDef',
        prereqs: 'Iterable[Tokens]',
        flow_nums: 'FlowNums',
        flow_wait: bool,
        set_all: bool
    ):
        """Spawn an inactive task and set prerequisites on it."""
        itask = self.spawn_task(
            taskdef.name, point, flow_nums, flow_wait=flow_wait
        )
        if itask is None:
            return

        self._set_prereqs_itask(itask, prereqs, set_all)
        self.add_to_pool(itask)

    def _get_active_flow_nums(self) -> 'FlowNums':
        """Return all active flow numbers.

        If there are no active flows (e.g. on restarting a completed workflow)
        return the most recent active flows.
        Or, if there are no flows in the workflow history (e.g. after
        `cylc remove`), return flow=1.

        """
        return (
            set().union(*(itask.flow_nums for itask in self.get_tasks()))
            or self.workflow_db_mgr.pri_dao.select_latest_flow_nums()
            or {1}
        )

    def _get_flow_nums(
        self,
        flow: List[str],
        meta: Optional[str] = None,
    ) -> Set[int]:
        """Return flow numbers corresponding to user command options.

        Arg should have been validated already during command validation.

        In the default case (--flow option not provided), stick with the
        existing flows (so return empty set) - NOTE this only applies for
        active tasks.

        """
        if flow == [FLOW_NONE]:
            return set()
        if flow == [FLOW_ALL]:
            return self._get_active_flow_nums()
        if flow == [FLOW_NEW]:
            return {self.flow_mgr.get_flow_num(meta=meta)}
        # else specific flow numbers:
        return {
            self.flow_mgr.get_flow_num(flow_num=int(n), meta=meta)
            for n in flow
        }

    def _force_trigger(self, itask: 'TaskProxy', on_resume: bool = False):
        """Process a manually triggered task, ready for job submission.

        Assumes the task is in the pool.

        Triggering a queued task will:
          - run it, regardless of queue limiting

        Triggering an non-queued task will:
          - queue it, if the queue is limiting activity
          - run it, if the queue is not limiting activity

        After state reset and queue handling:
        - if on_resume is False, add the task to tasks_to_trigger_now
        - if on_resume is True, add the task to tasks_to_trigger_on_resume

        The scheduler will release tasks from the tasks_to_trigger sets.

        """
        itask.is_manual_submit = True
        itask.reset_try_timers()

        if itask.state_reset(TASK_STATUS_WAITING):
            # (could also be unhandled failed)
            self.data_store_mgr.delta_task_state(itask)

        if itask.state_reset(is_runahead=False):
            # Can force trigger runahead-limited tasks.
            self.data_store_mgr.delta_task_state(itask)
            self.spawn_to_rh_limit(
                itask.tdef,
                itask.tdef.next_point(itask.point),
                itask.flow_nums
            )

        if not itask.state.is_queued:
            # queue it if limiting
            active, _ = self.count_active_tasks()
            if self.task_queue_mgr.push_task_if_limited(itask, active):
                itask.state_reset(is_queued=True)
                self.data_store_mgr.delta_task_state(itask)

        elif self.task_queue_mgr.remove_task(itask):
            # else release it from the queue to run now
            itask.state_reset(is_queued=False)
            self.data_store_mgr.delta_task_state(itask)

        if not itask.state.is_queued:
            # If not queued now, record the task as ready to run.
            itask.waiting_on_job_prep = True

            if on_resume:
                self.tasks_to_trigger_on_resume.add(itask)
                # In case previously triggered without --on-resume.
                # (It should have run already, but just in case).
                self.tasks_to_trigger_now.discard(itask)
            else:
                self.tasks_to_trigger_now.add(itask)
                # In case previously triggered with --on-resume.
                self.tasks_to_trigger_on_resume.discard(itask)

        # Task may be set running before xtrigger is satisfied,
        # if so check/spawn if xtrigger sequential.
        self.check_spawn_psx_task(itask)

    def force_trigger_tasks(
        self,
        items: Iterable[str],
        flow: List[str],
        flow_wait: bool = False,
        flow_descr: Optional[str] = None,
        on_resume: bool = False
    ):
        """Manually trigger tasks.

        If a task did not run before in the flow:
          - trigger it, and spawn on outputs unless flow-wait is set.
            (but load the previous outputs from the DB)

        If a task ran before in the flow:
          - load previous outputs
          If the previous run was not flow-wait
            - trigger it, and try to spawn on outputs
          Else if the previous run was flow-wait:
            - just spawn (if not already spawned in this flow)
              unless flow-wait is set.

        """
        # Get matching tasks proxies, and matching inactive task IDs.
        existing_tasks, inactive, unmatched = self.filter_task_proxies(
            items, inactive=True, warn_no_active=False,
        )

        flow_nums = self._get_flow_nums(flow, flow_descr)

        # Trigger active tasks.
        for itask in existing_tasks:
            if flow == ['none'] and itask.flow_nums != set():
                LOG.error(
                    f"[{itask}] ignoring 'flow=none' trigger: task already has"
                    f" {repr_flow_nums(itask.flow_nums, full=True)}"
                )
                continue
            if itask.state(TASK_STATUS_PREPARING, *TASK_STATUSES_ACTIVE):
                LOG.error(f"[{itask}] ignoring trigger - already active")
                continue
            self.merge_flows(itask, flow_nums)
            self._force_trigger(itask, on_resume)

        # Spawn and trigger inactive tasks.
        if not flow:
            # default: assign to all active flows
            flow_nums = self._get_active_flow_nums()

        for tdef, point in inactive:
            if not self.can_be_spawned(tdef.name, point):
                continue
            submit_num, _, prev_fwait = (
                self._get_task_history(tdef.name, point, flow_nums)
            )
            itask = TaskProxy(
                self.tokens,
                tdef,
                point,
                flow_nums,
                flow_wait=flow_wait,
                submit_num=submit_num,
                sequential_xtrigger_labels=(
                    self.xtrigger_mgr.xtriggers.sequential_xtrigger_labels
                ),
            )
            if itask is None:
                continue

            self.db_add_new_flow_rows(itask)

            if prev_fwait:
                # update completed outputs from the DB
                self._load_historical_outputs(itask)

            # run it (or run it again for incomplete flow-wait)
            self.add_to_pool(itask)
            self._force_trigger(itask, on_resume)

    def spawn_parentless_sequential_xtriggers(self):
        """Spawn successor(s) of parentless wall clock satisfied tasks."""
        while self.xtrigger_mgr.sequential_spawn_next:
            taskid = self.xtrigger_mgr.sequential_spawn_next.pop()
            itask = self._get_task_by_id(taskid)
            self.check_spawn_psx_task(itask)

    def check_spawn_psx_task(self, itask: 'TaskProxy') -> None:
        """Check and spawn parentless sequential xtriggered task (psx)."""
        # Will spawn out to RH limit or next parentless clock trigger
        # or non-parentless.
        if (
            itask.is_xtrigger_sequential
            and (
                itask.identity not in
                self.xtrigger_mgr.sequential_has_spawned_next
            )
        ):
            self.xtrigger_mgr.sequential_has_spawned_next.add(
                itask.identity
            )
            self.spawn_to_rh_limit(
                itask.tdef,
                itask.tdef.next_point(itask.point),
                itask.flow_nums
            )

    def clock_expire_tasks(self):
        """Expire any tasks past their clock-expiry time."""
        for itask in self.get_tasks():
            if (
                # force triggered tasks can not clock-expire
                # see proposal point 10:
                # https://cylc.github.io/cylc-admin/proposal-optional-output-extension.html#proposal
                not itask.is_manual_submit

                # only waiting tasks can clock-expire
                # see https://github.com/cylc/cylc-flow/issues/6025
                # (note retrying tasks will be in the waiting state)
                and itask.state(TASK_STATUS_WAITING)

                # check if this task is clock expired
                and itask.clock_expire()
            ):
                self.task_queue_mgr.remove_task(itask)
                self.task_events_mgr.process_message(
                    itask,
                    logging.WARNING,
                    TASK_OUTPUT_EXPIRED,
                )

    def task_succeeded(self, id_):
        """Return True if task with id_ is in the succeeded state."""
        return any(
            (
                itask.identity == id_
                and itask.state(TASK_STATUS_SUCCEEDED)
            )
            for itask in self.get_tasks()
        )

    def stop_flow(self, flow_num):
        """Stop a given flow from spawning any further.

        Remove the flow number from every task in the pool, and remove any task
        with no remaining flow numbers if it is not already active.
        """
        for itask in self.get_tasks():
            try:
                itask.flow_nums.remove(flow_num)
            except KeyError:
                continue
            else:
                if (
                    not itask.state(
                        *TASK_STATUSES_ACTIVE, TASK_STATUS_PREPARING)
                    and not itask.flow_nums
                ):
                    # Don't spawn successor if the task is parentless.
                    self.remove(itask, "flow stopped")

        if self.compute_runahead():
            self.release_runahead_tasks()

    def log_task_pool(self, log_lvl=logging.DEBUG):
        """Log content of task pool, for debugging."""
        LOG.log(
            log_lvl,
            "\n".join(
                f"* {itask}" for itask in self.get_tasks()
            )
        )

    def filter_task_proxies(
        self,
        ids: Iterable[str],
        warn_no_active: bool = True,
        inactive: bool = False,
    ) -> 'Tuple[List[TaskProxy], Set[Tuple[TaskDef, PointBase]], List[str]]':
        """Return task proxies and inactive tasks that match ids.

        (TODO: method should be renamed to "filter_tasks").

        Restrictions (for now):
        - globs (cycle and name) only match in the pool
        - inactive tasks must be specified individually
        - family names are not expanded to members

        Args:
            ids:
                ID strings.
            warn_no_active:
                Whether to log a warning if no matching tasks are found in the
                pool.
            inactive:
                If True, unmatched IDs will be checked against taskdefs
                and cycle, and any matches will be returned in the second
                return value, provided that the ID:

                * Specifies a cycle point.
                * Is not a pattern. (e.g. `*/foo`).
                * Does not contain a state selector (e.g. `:failed`).

        Returns:
            (matched, inactive_matched, unmatched)

        """
        matched, unmatched = filter_ids(
            self.active_tasks,
            ids,
            warn=warn_no_active,
        )
        inactive_matched: 'Set[Tuple[TaskDef, PointBase]]' = set()
        if inactive and unmatched:
            inactive_matched, unmatched = self.match_inactive_tasks(
                unmatched
            )

        return matched, inactive_matched, unmatched

    def match_inactive_tasks(
        self,
        ids: Iterable[str],
    ) -> 'Tuple[Set[Tuple[TaskDef, PointBase]], List[str]]':
        """Match task IDs against task definitions (rather than the task pool).

        IDs will be matched providing the ID:

        * Specifies a cycle point.
        * Is not a pattern. (e.g. `*/foo`).
        * Does not contain a state selector (e.g. `:failed`).

        Returns:
            (matched_tasks, unmatched_tasks)

        """
        matched_tasks: 'Set[Tuple[TaskDef, PointBase]]' = set()
        unmatched_tasks: 'List[str]' = []
        for id_ in ids:
            try:
                tokens = Tokens(id_, relative=True)
            except ValueError:
                LOG.warning(f'Invalid task ID: {id_}')
                continue
            if (
                not tokens['cycle']
                or not tokens['task']
                or tokens['cycle_sel']
                or tokens['task_sel']
                or contains_fnmatch(id_)
            ):
                # Glob or task state was not matched by active tasks
                if not tokens['task']:
                    # make task globs explicit to make warnings clearer
                    tokens = tokens.duplicate(task='*')
                LOG.warning(
                    'No active tasks matching:'
                    # preserve :selectors when logging the id
                    f' {detokenise(tokens, selectors=True, relative=True)}'
                )
                unmatched_tasks.append(id_)
                continue

            point_str = cast('str', tokens['cycle'])
            name_str = cast('str', tokens['task'])
            if name_str not in self.config.taskdefs:
                if self.config.find_taskdefs(name_str):
                    # It's a family name; was not matched by active tasks
                    LOG.warning(
                        f"No active tasks in the family {name_str}"
                        f' matching: {id_}'
                    )
                else:
                    LOG.warning(self.ERR_TMPL_NO_TASKID_MATCH.format(name_str))
                unmatched_tasks.append(id_)
                continue
            try:
                point_str = standardise_point_string(point_str)
            except PointParsingError as exc:
                LOG.warning(
                    f"{id_} - invalid cycle point: {point_str} ({exc})")
                unmatched_tasks.append(id_)
                continue
            point = get_point(point_str)
            taskdef = self.config.taskdefs[name_str]
            if taskdef.is_valid_point(point):
                matched_tasks.add((taskdef, point))
            else:
                LOG.warning(
                    self.ERR_PREFIX_TASK_NOT_ON_SEQUENCE.format(
                        taskdef.name, point
                    )
                )
                unmatched_tasks.append(id_)
                continue
        return matched_tasks, unmatched_tasks

    def match_taskdefs(
        self, ids: Iterable[str]
    ) -> Tuple[int, Dict[Tuple[str, 'PointBase'], 'TaskDef']]:
        """Return matching taskdefs valid for selected cycle points.

        Args:
            items:
                Identifiers for matching task definitions, each with the
                form "point/name".
                Cycle point globs will give a warning and be skipped,
                but task name globs will be matched.
                Task states are ignored.

        """
        n_warnings = 0
        task_items: Dict[Tuple[str, 'PointBase'], 'TaskDef'] = {}
        for id_ in ids:
            try:
                tokens = Tokens(id_, relative=True)
            except ValueError:
                LOG.warning(f'Invalid task ID: {id_}')
                continue
            point_str = tokens['cycle']
            if not tokens['task']:
                # make task globs explicit to make warnings clearer
                tokens = tokens.duplicate(task='*')
            name_str = tokens['task']
            try:
                point_str = standardise_point_string(point_str)
            except PointParsingError as exc:
                LOG.warning(
                    self.ERR_TMPL_NO_TASKID_MATCH.format(
                        f"{tokens.relative_id} ({exc})"
                    )
                )
                n_warnings += 1
                continue
            taskdefs = self.config.find_taskdefs(name_str)
            if not taskdefs:
                LOG.warning(
                    self.ERR_TMPL_NO_TASKID_MATCH.format(
                        tokens.relative_id
                    )
                )
                n_warnings += 1
                continue
            point = get_point(point_str)
            for taskdef in taskdefs:
                if taskdef.is_valid_point(point):
                    task_items[(taskdef.name, point)] = taskdef
                else:
                    if not contains_fnmatch(name_str):
                        LOG.warning(
                            self.ERR_PREFIX_TASK_NOT_ON_SEQUENCE.format(
                                taskdef.name, point
                            )
                        )
                        n_warnings += 1
                    continue
        return n_warnings, task_items

    def merge_flows(self, itask: TaskProxy, flow_nums: 'FlowNums') -> None:
        """Merge flow_nums into itask.flow_nums, for existing itask.

        This is required when we try to spawn a task instance that already
        exists in the pool (i.e., with the same name and cycle point).

        This also performs required spawning / state changing for edge cases.
        """
        if not flow_nums or (flow_nums == itask.flow_nums):
            # Don't do anything if:
            # 1. merging from a no-flow task, or
            # 2. same flow (no merge needed); can arise
            # downstream of an AND trigger (if "A & B => C"
            # and A spawns C first, B will find C is already in the pool),
            # and via suicide triggers ("A =>!A": A tries to spawn itself).
            return

        merge_with_no_flow = not itask.flow_nums

        itask.merge_flows(flow_nums)
        self.data_store_mgr.delta_task_flow_nums(itask)

        # Merged tasks get a new row in the db task_states table.
        self.db_add_new_flow_rows(itask)

        if (
            itask.state(*TASK_STATUSES_FINAL)
            and not itask.state.outputs.is_complete()
        ):
            # Re-queue incomplete task to run again in the merged flow.
            LOG.info(f"[{itask}] incomplete task absorbed by new flow.")
            itask.state_reset(TASK_STATUS_WAITING)
            self.queue_task(itask)
            self.data_store_mgr.delta_task_state(itask)

        elif merge_with_no_flow or itask.flow_wait:
            # 2. Retro-spawn on completed outputs and continue as merged flow.
            LOG.info(f"[{itask}] spawning on pre-merge outputs")
            itask.flow_wait = False
            self.spawn_on_all_outputs(itask, completed_only=True)
            self.spawn_to_rh_limit(
                itask.tdef, itask.next_point(), itask.flow_nums)<|MERGE_RESOLUTION|>--- conflicted
+++ resolved
@@ -1871,7 +1871,6 @@
         self._load_historical_outputs(itask)
         return itask
 
-<<<<<<< HEAD
     def _standardise_prereqs(
         self, prereqs: 'List[str]'
     ) -> Tuple['Dict[Tokens, str]', 'Dict[Tokens, str]']:
@@ -1882,11 +1881,6 @@
         """
         _prereqs = {}
         _xtrigs = {}
-=======
-    def _standardise_prereqs(self, prereqs: 'List[str]') -> 'Set[PrereqTuple]':
-        """Convert trigger prerequisites to task messages."""
-        _prereqs = set()
->>>>>>> 0d93fb1c
         for prereq in prereqs:
             pre = Tokens(prereq, relative=True)
             # Convert "succeed" to "succeeded" etc.
@@ -1912,13 +1906,8 @@
                 LOG.warning(
                     f'Invalid prerequisite cycle point:\n{exc.args[0]}')
             else:
-<<<<<<< HEAD
                 _prereqs[pre.duplicate(task_sel=msg, cycle=cycle)] = prereq
         return _prereqs, _xtrigs
-=======
-                _prereqs.add(PrereqTuple(str(cycle), str(pre["task"]), msg))
-        return _prereqs
->>>>>>> 0d93fb1c
 
     def _standardise_outputs(
         self, point: 'PointBase', tdef: 'TaskDef', outputs: Iterable[str]
@@ -1939,18 +1928,19 @@
 
     def _get_prereq_params(
         self, prereqs: 'List[str]', tdef: 'TaskDef', point: 'PointBase'
-    ) -> Tuple[bool, 'Iterable[Tokens]']:
+    ) -> 'Tuple[bool, Iterable[Tokens], Iterable[Tokens]]':
         """Convert input prerequisites to Tokens of just the valid ones.
 
-        And convert the "['all']" prerequisite shortcut to a bool.
+        And convert the (mutually exclusive) "['all']" shortcut to a bool.
         """
         if prereqs != ['all']:
             set_all = False
-            valid_prereqs = self._get_valid_prereqs(prereqs, tdef, point)
+            valid_prereqs, valid_xtrigs = (
+                self._get_valid_prereqs(prereqs, tdef, point))
         else:
             set_all = True
-            valid_prereqs = []
-        return set_all, valid_prereqs
+            valid_prereqs = valid_xtrigs = []
+        return (set_all, valid_prereqs, valid_xtrigs)
 
     def set_prereqs_and_outputs(
         self,
@@ -2018,13 +2008,13 @@
                 continue
 
             if prereqs:
-                set_all, valid_prereqs = (
+                set_all, valid_prereqs, valid_xtrigs = (
                     self._get_prereq_params(prereqs, itask.tdef, itask.point)
                 )
-                if not (set_all or valid_prereqs):
+                if not (set_all or valid_prereqs or valid_xtrigs):
                     continue
                 self.merge_flows(itask, flow_nums)
-                self._set_prereqs_itask(itask, valid_prereqs, set_all)
+                self._set_prereqs_itask(itask, valid_prereqs, valid_xtrigs, set_all)
                 no_op = False
             else:
                 # Outputs (may be empty list)
@@ -2042,13 +2032,13 @@
         # Spawn and set inactive tasks.
         for tdef, point in inactive_tasks:
             if prereqs:
-                set_all, valid_prereqs = (
+                set_all, valid_prereqs, valid_xtrigs = (
                     self._get_prereq_params(prereqs, tdef, point)
                 )
-                if not (set_all or valid_prereqs):
+                if not (set_all or valid_prereqs or valid_xtrigs):
                     continue
                 self._set_prereqs_tdef(
-                    point, tdef, valid_prereqs, flow_nums, flow_wait, set_all)
+                    point, tdef, valid_prereqs, valid_xtrigs, flow_nums, flow_wait, set_all)
                 no_op = False
             else:
                 # Outputs (may be empty list)
@@ -2065,7 +2055,7 @@
 
     def _get_valid_prereqs(
             self, prereqs: List[str], tdef: 'TaskDef', point: 'PointBase'
-    ) -> 'Iterable[Tokens]':
+    ) -> 'Iterable[Iterable[Tokens], Iterable[Tokens]':
         """Validate prerequisite triggers and return associated task messages.
 
         To set prerequisites, the user gives triggers, but we need to use the
@@ -2078,12 +2068,13 @@
             set of tokens {(cycle, task, task_message),}
 
         """
-        valid = {key for pre in tdef.get_prereqs(point) for key in pre.keys()}
+        valid_pre = {key for pre in tdef.get_prereqs(point) for key in pre.keys()}
+        valid_x = {x for i tdef.get_xtrigs(point) for x in i} 
 
         # Get prerequisite tuples in terms of task messages not triggers.
-        requested = self._standardise_prereqs(prereqs)
-
-        for prereq in requested - valid:
+        requested_pre, requested_x = self._standardise_prereqs(prereqs)
+
+        for prereq in requested_pre - valid_pre:
             # But log bad ones with triggers, not messages.
             trg = self.config.get_taskdef(
                 prereq.task
@@ -2092,10 +2083,19 @@
                 f'{point}/{tdef.name} does not depend on '
                 f'"{prereq.get_id()}:{trg}"'
             )
-        return {
-            Tokens(cycle=pre.point, task=pre.task, task_sel=pre.output)
-            for pre in valid & requested
-        }
+        for xtrig in requested_x - valid_x:
+            LOG.warning(
+                f'{point}/{tdef.name} does not depend on '
+                f'"{xtrig}"'
+            )
+ 
+        return [
+            {
+                Tokens(cycle=pre.point, task=pre.task, task_sel=pre.output)
+                for pre in valid_pre & requested_pre
+            },
+            valid_x & requested_x
+        ]
 
     def _set_outputs_itask(
         self,
@@ -2161,6 +2161,7 @@
         self,
         itask: 'TaskProxy',
         prereqs: 'Iterable[Tokens]',
+        xtrigs: 'Iterable[Tokens]',
         set_all: bool
     ) -> None:
         """Set prerequisites on a task proxy.
@@ -2170,37 +2171,22 @@
         if set_all:
             itask.state.set_prerequisites_all_satisfied()
         else:
-<<<<<<< HEAD
-            # Attempt to set the given prerequisites.
-            # Log any that aren't valid for the task.
-            presus, xsus = self._standardise_prereqs(prereqs)
-            unmatched = itask.satisfy_me(presus.keys(), forced=True)
-            self._log_unmatched(itask, presus, unmatched)
-            unmatched_x = self.xtrigger_mgr.force_satsify(itask, xsus.keys())
-            self._log_unmatched(itask, xsus, unmatched_x)
-            if len(unmatched) + len(unmatched_x) == len(prereqs):
-                # No prereqs matched.
-                return False
-=======
             itask.satisfy_me(prereqs, forced=True)
->>>>>>> 0d93fb1c
+            self.xtrigger_mgr.force_satisfy(itask, xtrigs)
+
         if (
             self.runahead_limit_point is not None
             and itask.point <= self.runahead_limit_point
         ):
             self.rh_release_and_queue(itask)
         self.data_store_mgr.delta_task_prerequisite(itask)
-<<<<<<< HEAD
-
-        return True
-=======
->>>>>>> 0d93fb1c
 
     def _set_prereqs_tdef(
         self,
         point: 'PointBase',
         taskdef: 'TaskDef',
         prereqs: 'Iterable[Tokens]',
+        xtrigs: 'Iterable[Tokens]',
         flow_nums: 'FlowNums',
         flow_wait: bool,
         set_all: bool
@@ -2212,7 +2198,7 @@
         if itask is None:
             return
 
-        self._set_prereqs_itask(itask, prereqs, set_all)
+        self._set_prereqs_itask(itask, prereqs, xtrigs, set_all)
         self.add_to_pool(itask)
 
     def _get_active_flow_nums(self) -> 'FlowNums':

--- conflicted
+++ resolved
@@ -1345,15 +1345,13 @@
                   (C7 failed tasks don't count toward runahead limit)
         """
         if cylc.flow.flags.cylc7_back_compat:
-<<<<<<< HEAD
-
-            if not itask.state(TASK_STATUS_FAILED):
+
+            if not itask.state(TASK_STATUS_FAILED, TASK_OUTPUT_SUBMIT_FAILED):
                 self.remove(itask, 'completed')
 
-=======
             if not itask.state(TASK_STATUS_FAILED, TASK_OUTPUT_SUBMIT_FAILED):
                 self.remove(itask, 'finished')
->>>>>>> abfe30d9
+
             if self.compute_runahead():
                 self.release_runahead_tasks()
 
@@ -1859,7 +1857,6 @@
                 # De-queue it to run now.
                 self.task_queue_mgr.force_release_task(itask)
 
-<<<<<<< HEAD
     def sim_time_check(self, message_queue: 'Queue[TaskMsg]') -> bool:
         """Simulation mode: simulate task run times and set states."""
         if not self.config.run_mode('simulation'):
@@ -1901,12 +1898,7 @@
 
     def clock_expire_tasks(self):
         """Expire any tasks past their clock-expiry time."""
-=======
-        return len(unmatched)
-
-    def set_expired_tasks(self):
-        res = False
->>>>>>> abfe30d9
+
         for itask in self.get_tasks():
             if not itask.clock_expire():
                 continue

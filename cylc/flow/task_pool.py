--- conflicted
+++ resolved
@@ -792,24 +792,10 @@
     def get_task(self, point, name) -> Optional[TaskProxy]:
         """Retrieve a task from the pool."""
         rel_id = f'{point}/{name}'
-<<<<<<< HEAD
         tasks = self.active_tasks.get(point)
         if tasks and rel_id in tasks:
             return tasks[rel_id]
-=======
-        for pool in (self.main_pool, self.hidden_pool):
-            tasks = pool.get(point)
-            if tasks and rel_id in tasks:
-                return tasks[rel_id]
         return None
-
-    def _get_hidden_task_by_id(self, id_: str) -> Optional[TaskProxy]:
-        """Return runahead pool task by ID if it exists, or None."""
-        for itask_ids in list(self.hidden_pool.values()):
-            with suppress(KeyError):
-                return itask_ids[id_]
-        return None
->>>>>>> 41c38eb7
 
     def _get_task_by_id(self, id_: str) -> Optional[TaskProxy]:
         """Return pool task by ID if it exists, or None."""

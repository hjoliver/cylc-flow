--- conflicted
+++ resolved
@@ -1536,13 +1536,8 @@
 
                 We recommend using a clean job submission environment for
                 consistent handling of local and remote jobs. However,
-<<<<<<< HEAD
                 this is not the default behaviour because it prevents
-                local task jobs from running, unless ``$PATH`` contains the
-=======
-                this is not the default behavior because it prevents
                 local jobs from running, unless ``$PATH`` contains the
->>>>>>> f97afc12
                 ``cylc`` wrapper script.
 
                 Specific environment variables can be singled out to pass

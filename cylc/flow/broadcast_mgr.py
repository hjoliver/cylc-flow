--- conflicted
+++ resolved
@@ -62,40 +62,20 @@
         self.lock = RLock()
 
     def check_ext_triggers(self, itasks, ext_trigger_queue):
-<<<<<<< HEAD
         """Get queued ext trigger messages, try to satisfy itasks.
 
         Return list of tasks with newly satisfied ext triggers.
-=======
-        """Process external trigger events from queue.
-
-        Return a list of tasks satisfied by them.
-
->>>>>>> 7c75129f
         """
         while not ext_trigger_queue.empty():
             ext_trigger = ext_trigger_queue.get_nowait()
             self.ext_triggers.setdefault(ext_trigger, 0)
             self.ext_triggers[ext_trigger] += 1
-<<<<<<< HEAD
         return set(
             [
                 itask for itask in itasks
                 if self.match_ext_trigger(itask)
             ]
         )
-=======
-        satisfied = set()
-        for itask in itasks:
-            # Ignore tasks that are queued, runahead, or not waiting.
-            if (itask.state.is_queued or
-                    itask.state.is_runahead or
-                    not itask.state(TASK_STATUS_WAITING)):
-                continue
-            if self._match_ext_trigger(itask):
-                satisfied.add(itask)
-        return satisfied
->>>>>>> 7c75129f
 
     def clear_broadcast(
             self, point_strings=None, namespaces=None, cancel_settings=None):

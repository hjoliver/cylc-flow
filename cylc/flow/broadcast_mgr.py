--- conflicted
+++ resolved
@@ -32,14 +32,11 @@
 from cylc.flow.exceptions import PointParsingError
 from cylc.flow.parsec.util import listjoin, pdeepcopy, poverride
 from cylc.flow.parsec.validate import BroadcastConfigValidator
-<<<<<<< HEAD
 from cylc.flow.run_modes import WORKFLOW_ONLY_MODES
-=======
 from cylc.flow.platforms import (
     fail_if_platform_and_host_conflict,
     PlatformLookupError,
 )
->>>>>>> c9840442
 
 
 if TYPE_CHECKING:
@@ -71,17 +68,11 @@
 
     REC_SECTION = re.compile(r"\[([^\]]+)\]")
 
-<<<<<<< HEAD
-    def __init__(self, workflow_db_mgr, data_store_mgr, run_mode):
-        self.workflow_run_mode = run_mode
-        self.workflow_db_mgr = workflow_db_mgr
-        self.data_store_mgr = data_store_mgr
-=======
     def __init__(self, schd):
         self.schd = schd
+        self.workflow_run_mode = schd.get_run_mode()
         self.workflow_db_mgr = schd.workflow_db_mgr
         self.data_store_mgr = schd.data_store_mgr
->>>>>>> c9840442
         self.linearized_ancestors = {}
         self.broadcasts = {}
         self.ext_triggers = {}  # Can use collections.Counter in future

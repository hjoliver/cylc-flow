#!/usr/bin/env python3

# THIS FILE IS PART OF THE CYLC SUITE ENGINE.
# Copyright (C) 2008-2019 NIWA & British Crown (Met Office) & Contributors.
#
# This program is free software: you can redistribute it and/or modify
# it under the terms of the GNU General Public License as published by
# the Free Software Foundation, either version 3 of the License, or
# (at your option) any later version.
#
# This program is distributed in the hope that it will be useful,
# but WITHOUT ANY WARRANTY; without even the implied warranty of
# MERCHANTABILITY or FITNESS FOR A PARTICULAR PURPOSE.  See the
# GNU General Public License for more details.
#
# You should have received a copy of the GNU General Public License
# along with this program.  If not, see <http://www.gnu.org/licenses/>.
"""Suite service files management."""

# Note: Some modules are NOT imported in the header. Expensive modules are only
# imported on demand.
from functools import lru_cache
import os
import re
from string import ascii_letters, digits

from cylc.flow import LOG
from cylc.flow.cfgspec.glbl_cfg import glbl_cfg
from cylc.flow.exceptions import SuiteServiceFileError
from cylc.flow.pathutil import get_remote_suite_run_dir, get_suite_run_dir
import cylc.flow.flags
from cylc.flow.hostuserutil import (
    get_host, get_user, is_remote, is_remote_host, is_remote_user)
from cylc.flow.unicode_rules import SuiteNameValidator


class SuiteFiles:
    """Files and directories located in the suite directory."""

    SUITE_RC = 'suite.rc'
    """The suite configuration file."""

    class Service:
        """The directory containing Cylc system files."""

        DIRNAME = '.service'
        """The name of this directory."""

        CONTACT = 'contact'
        """Contains settings for the running suite.

        For details of the fields see ``ContactFileFields``.
        """

        CONTACT2 = 'contact2'
        """Same as ``CONTACT``, installed on remote platforms."""

        PASSPHRASE = 'passphrase'
        """The suite authentication token."""

        SOURCE = 'source'
        """Symlink to the suite definition (suite dir)."""


class ContactFileFields:
    """Field names present in ``SuiteFiles.Service.CONTACT``.

    These describe properties of a running suite.

    .. note::

       The presence of this file indicates that the suite is running as it is
       removed when a suite shuts-down, however, in exceptional circumstances,
       if a suite is not properly shut-down this file may be left behind.

    """

    API = 'CYLC_API'
    """The Suite API version string."""

    COMMS_PROTOCOL_2 = 'CYLC_COMMS_PROTOCOL_2'  # indirect comms

    HOST = 'CYLC_SUITE_HOST'
    """The name of the host the suite server process is running on."""

    NAME = 'CYLC_SUITE_NAME'
    """The name of the suite."""

    OWNER = 'CYLC_SUITE_OWNER'
    """The user account under which the suite server process is running."""

    PROCESS = 'CYLC_SUITE_PROCESS'
    """The process ID of the running suite on ``CYLC_SUITE_HOST``."""

    PORT = 'CYLC_SUITE_PORT'
    """The port Cylc uses to communicate with this suite."""

<<<<<<< HEAD
    SSH_USE_LOGIN_SHELL = 'CYLC_SSH_USE_LOGIN_SHELL'
    """TODO: Unused at present, waiting on #2975."""
=======
    def register(self, reg=None, source=None, redirect=False, rundir=None):
        """Register a suite, or renew its registration.
>>>>>>> 341b2256

    SUITE_RUN_DIR_ON_SUITE_HOST = 'CYLC_SUITE_RUN_DIR_ON_SUITE_HOST'
    """The path to the suite run directory as seen from ``HOST``."""

    TASK_MSG_MAX_TRIES = 'CYLC_TASK_MSG_MAX_TRIES'
    """TODO: Unused at present, waiting on #3331."""

    TASK_MSG_RETRY_INTVL = 'CYLC_TASK_MSG_RETRY_INTVL'
    """TODO: Unused at present, waiting on #3331."""

    TASK_MSG_TIMEOUT = 'CYLC_TASK_MSG_TIMEOUT'
    """TODO: Unused at present, waiting on #3331."""

    UUID = 'CYLC_SUITE_UUID'
    """Unique ID for this run of the suite."""

    VERSION = 'CYLC_VERSION'
    """The Cylc version under which the suite is running."""


class UserFiles:
    """Directory containing config and auth files for a user."""

<<<<<<< HEAD
    DIRNAME = '.cylc'
    """The name of this directory."""
=======
        # Create service dir if necessary.
        srv_d = self.get_suite_srv_dir(reg)
        if rundir is None:
            os.makedirs(srv_d, exist_ok=True)
        else:
            suite_run_d, srv_d_name = os.path.split(srv_d)
            alt_suite_run_d = os.path.join(rundir, reg)
            alt_srv_d = os.path.join(rundir, reg, srv_d_name)
            os.makedirs(alt_srv_d, exist_ok=True)
            os.makedirs(os.path.dirname(suite_run_d), exist_ok=True)
            if os.path.islink(suite_run_d) and not os.path.exists(suite_run_d):
                # Remove a bad symlink.
                os.unlink(suite_run_d)
            if not os.path.exists(suite_run_d):
                os.symlink(alt_suite_run_d, suite_run_d)
            elif not os.path.islink(suite_run_d):
                raise SuiteServiceFileError(
                    f"Run directory '{suite_run_d}' already exists.")
            elif alt_suite_run_d != os.readlink(suite_run_d):
                target = os.readlink(suite_run_d)
                raise SuiteServiceFileError(
                    f"Symlink '{suite_run_d}' already points to {target}.")
            # (else already the right symlink)
>>>>>>> 341b2256

    class Auth:
        """Cache for remote service files."""

        DIRNAME = 'auth'
        """The name of this directory."""

    @classmethod
    def get_path(cls):
        """Return the path to this directory for the current user."""
        return os.path.join(
            os.path.expanduser("~"),
            cls.DIRNAME,
            cls.Auth.DIRNAME,
        )


REG_DELIM = "/"

NO_TITLE = "No title provided"
REC_TITLE = re.compile(r"^\s*title\s*=\s*(.*)\s*$")

PASSPHRASE_CHARSET = ascii_letters + digits
PASSPHRASE_LEN = 20

PS_OPTS = '-opid,args'

CONTACT_FILE_EXISTS_MSG = r"""suite contact file exists: %(fname)s

Suite "%(suite)s" is already running, and listening at "%(host)s:%(port)s".

To start a new run, stop the old one first with one or more of these:
* cylc stop %(suite)s              # wait for active tasks/event handlers
* cylc stop --kill %(suite)s       # kill active tasks and wait

* cylc stop --now %(suite)s        # don't wait for active tasks
* cylc stop --now --now %(suite)s  # don't wait
* ssh -n "%(host)s" kill %(pid)s   # final brute force!
"""


def detect_old_contact_file(reg, check_host_port=None):
    """Detect old suite contact file.

    If an old contact file does not exist, do nothing. If one does exist
    but the suite process is definitely not alive, remove it. If one exists
    and the suite process is still alive, raise SuiteServiceFileError.

    If check_host_port is specified and does not match the (host, port)
    value in the old contact file, raise AssertionError.

    Args:
        reg (str): suite name
        check_host_port (tuple): (host, port) to check against

    Raise:
        AssertionError:
            If old contact file exists but does not have matching
            (host, port) with value of check_host_port.
        SuiteServiceFileError:
            If old contact file exists and the suite process still alive.
    """
    # An old suite of the same name may be running if a contact file exists
    # and can be loaded.
    try:
        data = load_contact_file(reg)
        old_host = data[ContactFileFields.HOST]
        old_port = data[ContactFileFields.PORT]
        old_proc_str = data[ContactFileFields.PROCESS]
    except (IOError, ValueError, SuiteServiceFileError):
        # Contact file does not exist or corrupted, should be OK to proceed
        return
    if check_host_port and check_host_port != (old_host, int(old_port)):
        raise AssertionError("%s != (%s, %s)" % (
            check_host_port, old_host, old_port))
    # Run the "ps" command to see if the process is still running or not.
    # If the old suite process is still running, it should show up with the
    # same command line as before.
    # Terminate command after 10 seconds to prevent hanging, etc.
    old_pid_str = old_proc_str.split(None, 1)[0].strip()
    cmd = ["timeout", "10", "ps", PS_OPTS, str(old_pid_str)]
    if is_remote_host(old_host):
        import shlex
        ssh_str = str(glbl_cfg().get_host_item("ssh command", old_host))
        cmd = shlex.split(ssh_str) + ["-n", old_host] + cmd
    from subprocess import Popen, PIPE, DEVNULL  # nosec
    from time import sleep, time
    proc = Popen(cmd, stdin=DEVNULL, stdout=PIPE, stderr=PIPE)  # nosec
    # Terminate command after 10 seconds to prevent hanging SSH, etc.
    timeout = time() + 10.0
    while proc.poll() is None:
        if time() > timeout:
            proc.terminate()
        sleep(0.1)
    fname = get_contact_file(reg)
    ret_code = proc.wait()
    out, err = (f.decode() for f in proc.communicate())
    if ret_code:
        LOG.debug("$ %s  # return %d\n%s", ' '.join(cmd), ret_code, err)
    for line in reversed(out.splitlines()):
        if line.strip() == old_proc_str:
            # Suite definitely still running
            break
        elif line.split(None, 1)[0].strip() == "PID":
            # Only "ps" header - "ps" has run, but no matching results.
            # Suite not running. Attempt to remove suite contact file.
            try:
                os.unlink(fname)
                return
            except OSError:
                break

    raise SuiteServiceFileError(
        CONTACT_FILE_EXISTS_MSG % {
            "host": old_host,
            "port": old_port,
            "pid": old_pid_str,
            "fname": fname,
            "suite": reg,
        }
    )


def dump_contact_file(reg, data):
    """Create contact file. Data should be a key=value dict."""
    # Note:
    # 1st fsync for writing the content of the contact file to disk.
    # 2nd fsync for writing the file metadata of the contact file to disk.
    # The double fsync logic ensures that if the contact file is written to
    # a shared file system e.g. via NFS, it will be immediately visible
    # from by a process on other hosts after the current process returns.
    with open(get_contact_file(reg), "wb") as handle:
        for key, value in sorted(data.items()):
            handle.write(("%s=%s\n" % (key, value)).encode())
        os.fsync(handle.fileno())
    dir_fileno = os.open(get_suite_srv_dir(reg), os.O_DIRECTORY)
    os.fsync(dir_fileno)
    os.close(dir_fileno)


def get_contact_file(reg):
    """Return name of contact file."""
    return os.path.join(
        get_suite_srv_dir(reg), SuiteFiles.Service.CONTACT)


def get_auth_item(item, reg, owner=None, host=None, content=False):
    """Locate/load passphrase, SSL private key, SSL certificate, etc.

    Return file name, or content of file if content=True is set.
    Files are searched from these locations in order:

    1/ For running task jobs, service directory under:
       a/ $CYLC_SUITE_RUN_DIR for remote jobs.
       b/ $CYLC_SUITE_RUN_DIR_ON_SUITE_HOST for local jobs or remote jobs
          with SSH messaging.

    2/ For suite on local user@host. The suite service directory.

    3/ Location under $HOME/.cylc/ for remote suite control from accounts
       that do not actually need the suite definition directory to be
       installed:
       $HOME/.cylc/auth/SUITE_OWNER@SUITE_HOST/SUITE_NAME/

    4/ For remote suites, try locating the file from the suite service
       directory on remote owner@host via SSH. If content=False, the value
       of the located file will be dumped under:
       $HOME/.cylc/auth/SUITE_OWNER@SUITE_HOST/SUITE_NAME/

    """
    if item not in [
            SuiteFiles.Service.PASSPHRASE, SuiteFiles.Service.CONTACT,
            SuiteFiles.Service.CONTACT2]:
        raise ValueError("%s: item not recognised" % item)

    if reg == os.getenv('CYLC_SUITE_NAME'):
        env_keys = []
        if 'CYLC_SUITE_RUN_DIR' in os.environ:
            # 1(a)/ Task messaging call.
            env_keys.append('CYLC_SUITE_RUN_DIR')
        elif ContactFileFields.SUITE_RUN_DIR_ON_SUITE_HOST in os.environ:
            # 1(b)/ Task messaging call via ssh messaging.
            env_keys.append(ContactFileFields.SUITE_RUN_DIR_ON_SUITE_HOST)
        for key in env_keys:
            path = os.path.join(os.environ[key], SuiteFiles.Service.DIRNAME)
            if content:
                value = _load_local_item(item, path)
            else:
                value = _locate_item(item, path)
            if value:
                return value
    # 2/ Local suite service directory
    if _is_local_auth_ok(reg, owner, host):
        path = get_suite_srv_dir(reg)
        if content:
            value = _load_local_item(item, path)
        else:
            value = _locate_item(item, path)
        if value:
            return value
    # 3/ Disk cache for remote suites
    if owner is not None and host is not None:
        paths = [_get_cache_dir(reg, owner, host)]
        short_host = host.split('.', 1)[0]
        if short_host != host:
            paths.append(_get_cache_dir(reg, owner, short_host))
        for path in paths:
            if content:
                value = _load_local_item(item, path)
            else:
                value = _locate_item(item, path)
            if value:
                return value

    # 4/ Use SSH to load content from remote owner@host
    # Note: It is not possible to find ".service/contact2" on the suite
    # host, because it is installed on task host by "cylc remote-init" on
    # demand.
    if item != SuiteFiles.Service.CONTACT2:
        value = _load_remote_item(item, reg, owner, host)
        if value:
            if not content:
                path = _get_cache_dir(reg, owner, host)
                _dump_item(path, item, value)
                value = os.path.join(path, item)
            return value

    raise SuiteServiceFileError("Couldn't get %s" % item)


def get_suite_rc(reg, suite_owner=None):
    """Return the suite.rc path of a suite."""
    return os.path.join(
        get_suite_source_dir(reg, suite_owner),
        SuiteFiles.SUITE_RC)


def get_suite_source_dir(reg, suite_owner=None):
    """Return the source directory path of a suite.

    Will register un-registered suites located in the cylc run dir.
    """
    srv_d = get_suite_srv_dir(reg, suite_owner)
    fname = os.path.join(srv_d, SuiteFiles.Service.SOURCE)
    try:
        source = os.readlink(fname)
    except OSError:
        suite_d = os.path.dirname(srv_d)
        if os.path.exists(suite_d) and not is_remote_user(suite_owner):
            # suite exists but is not yet registered
            register(reg=reg, source=suite_d)
            return suite_d
        else:
            raise SuiteServiceFileError("Suite not found %s" % reg)
    else:
        if os.path.isabs(source):
            return source
        else:
            return os.path.normpath(os.path.join(srv_d, source))


def get_suite_srv_dir(reg, suite_owner=None):
    """Return service directory of a suite."""
    if not suite_owner:
        suite_owner = get_user()
    run_d = os.getenv("CYLC_SUITE_RUN_DIR")
    if (not run_d or os.getenv("CYLC_SUITE_NAME") != reg or
            os.getenv("CYLC_SUITE_OWNER") != suite_owner):
        run_d = get_suite_run_dir(reg)
    return os.path.join(run_d, SuiteFiles.Service.DIRNAME)


def load_contact_file(reg, owner=None, host=None, file_base=None):
    """Load contact file. Return data as key=value dict."""
    if not file_base:
        file_base = SuiteFiles.Service.CONTACT
    file_content = get_auth_item(
        file_base, reg, owner, host, content=True)
    data = {}
    for line in file_content.splitlines():
        key, value = [item.strip() for item in line.split("=", 1)]
        data[key] = value
    return data


def parse_suite_arg(options, arg):
    """From CLI arg "SUITE", return suite name and suite.rc path.

    If arg is a registered suite, suite name is the registered name.
    If arg is a directory, suite name is the base name of the
    directory.
    If arg is a file, suite name is the base name of its container
    directory.
    """
    if arg == '.':
        arg = os.getcwd()
    try:
        path = get_suite_rc(arg, options.suite_owner)
        name = arg
    except SuiteServiceFileError:
        arg = os.path.abspath(arg)
        if os.path.isdir(arg):
            path = os.path.join(arg, SuiteFiles.SUITE_RC)
            name = os.path.basename(arg)
        else:
            path = arg
            name = os.path.basename(os.path.dirname(arg))
    return name, path


def register(reg=None, source=None, redirect=False):
    """Register a suite, or renew its registration.

    Create suite service directory and symlink to suite source location.

    Args:
        reg (str): suite name, default basename($PWD).
        source (str): directory location of suite.rc file, default $PWD.
        redirect (bool): allow reuse of existing name and run directory.

    Return:
        str: The registered suite name (which may be computed here).

    Raise:
        SuiteServiceFileError:
            No suite.rc file found in source location.
            Illegal name (can look like a relative path, but not absolute).
            Another suite already has this name (unless --redirect).
    """
    if reg is None:
        reg = os.path.basename(os.getcwd())

    is_valid, message = SuiteNameValidator.validate(reg)
    if not is_valid:
        raise SuiteServiceFileError(
            f'invalid suite name - {message}'
        )

    if os.path.isabs(reg):
        raise SuiteServiceFileError(
            "suite name cannot be an absolute path: %s" % reg)

    if source is not None:
        if os.path.basename(source) == SuiteFiles.SUITE_RC:
            source = os.path.dirname(source)
    else:
        source = os.getcwd()

    # suite.rc must exist so we can detect accidentally reversed args.
    source = os.path.abspath(source)
    if not os.path.isfile(os.path.join(source, SuiteFiles.SUITE_RC)):
        raise SuiteServiceFileError("no suite.rc in %s" % source)

    # Create service dir if necessary.
    srv_d = get_suite_srv_dir(reg)
    os.makedirs(srv_d, exist_ok=True)

    # See if suite already has a source or not
    try:
        orig_source = os.readlink(
            os.path.join(srv_d, SuiteFiles.Service.SOURCE))
    except OSError:
        orig_source = None
    else:
        if not os.path.isabs(orig_source):
            orig_source = os.path.normpath(
                os.path.join(srv_d, orig_source))
    if orig_source is not None and source != orig_source:
        if not redirect:
            raise SuiteServiceFileError(
                "the name '%s' already points to %s.\nUse "
                "--redirect to re-use an existing name and run "
                "directory." % (reg, orig_source))
        LOG.warning(
            "the name '%(reg)s' points to %(old)s.\nIt will now"
            " be redirected to %(new)s.\nFiles in the existing %(reg)s run"
            " directory will be overwritten.\n",
            {'reg': reg, 'old': orig_source, 'new': source})
        # Remove symlink to the original suite.
        os.unlink(os.path.join(srv_d, SuiteFiles.Service.SOURCE))

    # Create symlink to the suite, if it doesn't already exist.
    if orig_source is None or source != orig_source:
        target = os.path.join(srv_d, SuiteFiles.Service.SOURCE)
        if (os.path.abspath(source) ==
                os.path.abspath(os.path.dirname(srv_d))):
            # If source happens to be the run directory,
            # create .service/source -> ..
            source_str = ".."
        else:
            source_str = source
        os.symlink(source_str, target)

    print('REGISTERED %s -> %s' % (reg, source))
    return reg


def create_auth_files(reg):
    """Create or renew passphrase and SSL files for suite 'reg'."""
    # Suite service directory.
    srv_d = get_suite_srv_dir(reg)
    os.makedirs(srv_d, exist_ok=True)

    # Create a new passphrase for the suite if necessary.
    if not _locate_item(SuiteFiles.Service.PASSPHRASE, srv_d):
        import random
        _dump_item(srv_d, SuiteFiles.Service.PASSPHRASE, ''.join(
            random.sample(PASSPHRASE_CHARSET, PASSPHRASE_LEN)))


def _dump_item(path, item, value):
    """Dump "value" to a file called "item" in the directory "path".

    1. File permission should already be user-read-write-only on
       creation by mkstemp.
    2. The combination of os.fsync and os.rename should guarantee
       that we don't end up with an incomplete file.
    """
    os.makedirs(path, exist_ok=True)
    from tempfile import NamedTemporaryFile
    handle = NamedTemporaryFile(prefix=item, dir=path, delete=False)
    try:
        handle.write(value.encode())
    except AttributeError:
        handle.write(value)
    os.fsync(handle.fileno())
    handle.close()
    fname = os.path.join(path, item)
    os.rename(handle.name, fname)
    LOG.debug('Generated %s', fname)


def _get_cache_dir(reg, owner, host):
    """Return the cache directory for remote suite service files."""
    return os.path.join(
        UserFiles.get_path(),
        "%s@%s" % (owner, host), reg
    )


def get_suite_title(reg):
    """Return the the suite title without a full file parse

    Limitations:
    * 1st line of title only.
    * Assume title is not in an include-file.
    """
    title = NO_TITLE
    for line in open(get_suite_rc(reg), 'rb'):
        line = line.decode()
        if line.lstrip().startswith("[meta]"):
            # continue : title comes inside [meta] section
            continue
        elif line.lstrip().startswith("["):
            # abort: title comes before first [section]
            break
        match = REC_TITLE.match(line)
        if match:
            title = match.groups()[0].strip('"\'')
    return title


@lru_cache()
def _is_local_auth_ok(reg, owner, host):
    """Return True if it is OK to use local passphrase file.

    Use values in ~/cylc-run/REG/.service/contact to make a judgement.
    """
    if is_remote(host, owner):
        fname = os.path.join(
            get_suite_srv_dir(reg), SuiteFiles.Service.CONTACT)
        data = {}
        try:
            for line in open(fname):
                key, value = (
                    [item.strip() for item in line.split("=", 1)])
                data[key] = value
        except (IOError, ValueError):
            # No contact file
            return False
        else:
            # Contact file exists, check values match
            if owner is None:
                owner = get_user()
            if host is None:
                host = get_host()
            host_value = data.get(ContactFileFields.HOST, "")
            return (
                reg == data.get(ContactFileFields.NAME) and
                owner == data.get(ContactFileFields.OWNER) and
                (
                    host == host_value or
                    host == host_value.split(".", 1)[0]  # no domain
                )
            )
    else:
        return True


def _load_local_item(item, path):
    """Load and return content of a file (item) in path."""
    try:
        with open(os.path.join(path, item)) as file_:
            return file_.read()
    except IOError:
        return None


def _load_remote_item(item, reg, owner, host):
    """Load content of service item from remote [owner@]host via SSH."""
    if not is_remote(host, owner):
        return
    if host is None:
        host = 'localhost'
    if owner is None:
        owner = get_user()
    if item == SuiteFiles.Service.CONTACT and not is_remote_host(host):
        # Attempt to read suite contact file via the local filesystem.
        path = r'%(run_d)s/%(srv_base)s' % {
            'run_d': get_remote_suite_run_dir('localhost', owner, reg),
            'srv_base': SuiteFiles.Service.DIRNAME,
        }
        content = _load_local_item(item, path)
        if content is not None:
            return content
        # Else drop through and attempt via ssh to the suite account.
    # Prefix STDOUT to ensure returned content is relevant
    prefix = r'[CYLC-AUTH] %(suite)s' % {'suite': reg}
    # Attempt to cat passphrase file under suite service directory
    script = (
        r"""echo '%(prefix)s'; """
        r'''cat "%(run_d)s/%(srv_base)s/%(item)s"'''
    ) % {
        'prefix': prefix,
        'run_d': get_remote_suite_run_dir(host, owner, reg),
        'srv_base': SuiteFiles.Service.DIRNAME,
        'item': item
    }
    import shlex
    command = shlex.split(
        glbl_cfg().get_host_item('ssh command', host, owner))
    command += ['-n', owner + '@' + host, script]
    from subprocess import Popen, PIPE, DEVNULL  # nosec
    try:
        proc = Popen(
            command, stdin=DEVNULL, stdout=PIPE, stderr=PIPE)  # nosec
    except OSError:
        if cylc.flow.flags.debug:
            import traceback
            traceback.print_exc()
        return
    out, err = (f.decode() for f in proc.communicate())
    ret_code = proc.wait()
    # Extract passphrase from STDOUT
    # It should live in the line with the correct prefix
    content = ""
    can_read = False
    for line in out.splitlines(True):
        if can_read:
            content += line
        elif line.strip() == prefix:
            can_read = True
    if not content or ret_code:
        LOG.debug(
            '$ %(command)s  # code=%(ret_code)s\n%(err)s',
            {
                'command': command,
                # STDOUT may contain passphrase, so not safe to print
                # 'out': out,
                'err': err,
                'ret_code': ret_code,
            })
        return
    return content


def _locate_item(item, path):
    """Locate a service item in "path"."""
    fname = os.path.join(path, item)
    if os.path.exists(fname):
        return fname<|MERGE_RESOLUTION|>--- conflicted
+++ resolved
@@ -95,13 +95,8 @@
     PORT = 'CYLC_SUITE_PORT'
     """The port Cylc uses to communicate with this suite."""
 
-<<<<<<< HEAD
     SSH_USE_LOGIN_SHELL = 'CYLC_SSH_USE_LOGIN_SHELL'
     """TODO: Unused at present, waiting on #2975."""
-=======
-    def register(self, reg=None, source=None, redirect=False, rundir=None):
-        """Register a suite, or renew its registration.
->>>>>>> 341b2256
 
     SUITE_RUN_DIR_ON_SUITE_HOST = 'CYLC_SUITE_RUN_DIR_ON_SUITE_HOST'
     """The path to the suite run directory as seen from ``HOST``."""
@@ -125,34 +120,8 @@
 class UserFiles:
     """Directory containing config and auth files for a user."""
 
-<<<<<<< HEAD
     DIRNAME = '.cylc'
     """The name of this directory."""
-=======
-        # Create service dir if necessary.
-        srv_d = self.get_suite_srv_dir(reg)
-        if rundir is None:
-            os.makedirs(srv_d, exist_ok=True)
-        else:
-            suite_run_d, srv_d_name = os.path.split(srv_d)
-            alt_suite_run_d = os.path.join(rundir, reg)
-            alt_srv_d = os.path.join(rundir, reg, srv_d_name)
-            os.makedirs(alt_srv_d, exist_ok=True)
-            os.makedirs(os.path.dirname(suite_run_d), exist_ok=True)
-            if os.path.islink(suite_run_d) and not os.path.exists(suite_run_d):
-                # Remove a bad symlink.
-                os.unlink(suite_run_d)
-            if not os.path.exists(suite_run_d):
-                os.symlink(alt_suite_run_d, suite_run_d)
-            elif not os.path.islink(suite_run_d):
-                raise SuiteServiceFileError(
-                    f"Run directory '{suite_run_d}' already exists.")
-            elif alt_suite_run_d != os.readlink(suite_run_d):
-                target = os.readlink(suite_run_d)
-                raise SuiteServiceFileError(
-                    f"Symlink '{suite_run_d}' already points to {target}.")
-            # (else already the right symlink)
->>>>>>> 341b2256
 
     class Auth:
         """Cache for remote service files."""
@@ -463,7 +432,7 @@
     return name, path
 
 
-def register(reg=None, source=None, redirect=False):
+def register(reg=None, source=None, redirect=False, rundir=None):
     """Register a suite, or renew its registration.
 
     Create suite service directory and symlink to suite source location.
@@ -508,7 +477,27 @@
 
     # Create service dir if necessary.
     srv_d = get_suite_srv_dir(reg)
-    os.makedirs(srv_d, exist_ok=True)
+    if rundir is None:
+        os.makedirs(srv_d, exist_ok=True)
+    else:
+        suite_run_d, srv_d_name = os.path.split(srv_d)
+        alt_suite_run_d = os.path.join(rundir, reg)
+        alt_srv_d = os.path.join(rundir, reg, srv_d_name)
+        os.makedirs(alt_srv_d, exist_ok=True)
+        os.makedirs(os.path.dirname(suite_run_d), exist_ok=True)
+        if os.path.islink(suite_run_d) and not os.path.exists(suite_run_d):
+            # Remove a bad symlink.
+            os.unlink(suite_run_d)
+        if not os.path.exists(suite_run_d):
+            os.symlink(alt_suite_run_d, suite_run_d)
+        elif not os.path.islink(suite_run_d):
+            raise SuiteServiceFileError(
+                f"Run directory '{suite_run_d}' already exists.")
+        elif alt_suite_run_d != os.readlink(suite_run_d):
+            target = os.readlink(suite_run_d)
+            raise SuiteServiceFileError(
+                f"Symlink '{suite_run_d}' already points to {target}.")
+        # (else already the right symlink)
 
     # See if suite already has a source or not
     try:

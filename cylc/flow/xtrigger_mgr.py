# THIS FILE IS PART OF THE CYLC SUITE ENGINE.
# Copyright (C) NIWA & British Crown (Met Office) & Contributors.
#
# This program is free software: you can redistribute it and/or modify
# it under the terms of the GNU General Public License as published by
# the Free Software Foundation, either version 3 of the License, or
# (at your option) any later version.
#
# This program is distributed in the hope that it will be useful,
# but WITHOUT ANY WARRANTY; without even the implied warranty of
# MERCHANTABILITY or FITNESS FOR A PARTICULAR PURPOSE.  See the
# GNU General Public License for more details.
#
# You should have received a copy of the GNU General Public License
# along with this program.  If not, see <http://www.gnu.org/licenses/>.

import json
import re
from copy import deepcopy
from time import time
from typing import List, Tuple

from cylc.flow import LOG
import cylc.flow.flags
from cylc.flow.hostuserutil import get_user
from cylc.flow.xtriggers.wall_clock import wall_clock

from cylc.flow.subprocctx import SubFuncContext
from cylc.flow.broadcast_mgr import BroadcastMgr
from cylc.flow.data_store_mgr import DataStoreMgr
from cylc.flow.subprocpool import SubProcPool
from cylc.flow.task_proxy import TaskProxy
from cylc.flow.subprocpool import get_func
from cylc.flow.task_state import TASK_STATUS_WAITING

# Templates for string replacement in function arg values.
TMPL_USER_NAME = 'user_name'
TMPL_SUITE_NAME = 'suite_name'
TMPL_TASK_CYCLE_POINT = 'point'
TMPL_TASK_IDENT = 'id'
TMPL_TASK_NAME = 'name'
TMPL_SUITE_RUN_DIR = 'suite_run_dir'
TMPL_SUITE_SHARE_DIR = 'suite_share_dir'
TMPL_DEBUG_MODE = 'debug'
ARG_VAL_TEMPLATES = [
    TMPL_TASK_CYCLE_POINT, TMPL_TASK_IDENT, TMPL_TASK_NAME, TMPL_SUITE_RUN_DIR,
    TMPL_SUITE_SHARE_DIR, TMPL_USER_NAME, TMPL_SUITE_NAME, TMPL_DEBUG_MODE]

# Extract 'foo' from string templates '%(foo)s', avoiding '%%' escaping
# ('%%(foo)s` is not a string template).
RE_STR_TMPL = re.compile(r'(?<!%)%\(([\w]+)\)s')


class XtriggerManager:
    """Manage clock triggers and xtrigger functions.

    # Example:
    [scheduling]
        [[xtriggers]]
            clock_0 = wall_clock()  # offset PT0H
            clock_1 = wall_clock(offset=PT1H)
                 # or wall_clock(PT1H)
            suite_x = suite_state(suite=other,
                                  point=%(task_cycle_point)s):PT30S
        [[graph]]
            PT1H = '''
                @clock_1 & @suite_x => foo & bar
                @wall_clock = baz  # pre-defined zero-offset clock
            '''

    Task proxies only store xtriggers labels: clock_0, suite_x, etc. above.
    These are mapped to the defined function calls. Dependence on xtriggers
    is satisfied by calling these functions asynchronously in the task pool
    (except clock triggers which are called synchronously as they're quick).

    A unique call is defined by a unique function call signature, i.e. the
    function name and all arguments. So suite_x above defines a different
    xtrigger for each cycle point. A new call will not be made before the
    previous one has returned via the xtrigger callback. The interval (in
    "name(args):INTVL") determines frequency of calls (default PT10S).

    Once a trigger is satisfied, remember it until the cleanup cutoff point.

    Clock triggers are treated separately and called synchronously in the main
    process, because they are guaranteed to be quick (but they are still
    managed uniquely - i.e. many tasks depending on the same clock trigger
    (with same offset from cycle point) get satisfied by the same call.

    Args:
        suite (str): suite name
        user (str): suite owner
        broadcast_mgr (BroadcastMgr): the Broadcast Manager
        proc_pool (SubProcPool): pool of Subprocesses
        suite_run_dir (str): suite run directory
        suite_share_dir (str): suite share directory

    """

    def __init__(
        self,
        suite: str,
        user: str = None,
        *,  # following must be keyword args
        broadcast_mgr: BroadcastMgr = None,
        data_store_mgr: DataStoreMgr = None,
        proc_pool: SubProcPool = None,
        suite_run_dir: str = None,
        suite_share_dir: str = None,
    ):
        # Suite function and clock triggers by label.
        self.functx_map: dict = {}
        # When next to call a function, by signature.
        self.t_next_call: dict = {}
        # Satisfied triggers and their function results, by signature.
        self.sat_xtrig: dict = {}
        # Signatures of active functions (waiting on callback).
        self.active: list = []

        self.suite_run_dir = suite_run_dir

        # For function arg templating.
        if not user:
            user = get_user()
        self.farg_templ: dict = {
            TMPL_SUITE_NAME: suite,
            TMPL_USER_NAME: user,
            TMPL_SUITE_RUN_DIR: suite_run_dir,
            TMPL_SUITE_SHARE_DIR: suite_share_dir,
            TMPL_DEBUG_MODE: cylc.flow.flags.debug
        }
        self.proc_pool: 'SubProcPool' = proc_pool
        self.broadcast_mgr: 'BroadcastMgr' = broadcast_mgr
        self.data_store_mgr: 'DataStoreMgr' = data_store_mgr

    @staticmethod
    def validate_xtrigger(fname: str, fdir: str):
        """Validate an Xtrigger function.

        Args:
            fname (str): function name
            fdir(str): function directory
        Raises:
            ImportError: if the function module was not found
            AttributeError: if the function was not found in the xtrigger
                module
            ValueError: if the function is not callable
        """
        try:
            func = get_func(fname, fdir)
        except ImportError:
            raise ImportError(
                f"ERROR: xtrigger module '{fname}' not found")
        except AttributeError:
            raise AttributeError(
                f"ERROR: '{fname}' not found in xtrigger module '{fname}'")
        if not callable(func):
            raise ValueError(
                f"ERROR: '{fname}' not callable in xtrigger module '{fname}'")

    def add_trig(self, label: str, fctx: SubFuncContext, fdir: str):
        """Add a new xtrigger function.

        Check the xtrigger function exists here (e.g. during validation).
        Args:
            label (str): xtrigger label
            fctx (SubFuncContext): function context
            fdir (str): function module directory
        Raises:
            ValueError: if any string template in the function context
                arguments are not present in the expected template values.
        """
        self.validate_xtrigger(fctx.func_name, fdir)
        self.functx_map[label] = fctx
        # Check any string templates in the function arg values (note this
        # won't catch bad task-specific values - which are added dynamically).
        for argv in fctx.func_args + list(fctx.func_kwargs.values()):
            try:
                for match in RE_STR_TMPL.findall(argv):
                    if match not in ARG_VAL_TEMPLATES:
                        raise ValueError(
                            f"Illegal template in xtrigger {label}: {match}")
            except TypeError:
                # Not a string arg.
                pass

    def mutate_trig(self, label, kwargs):
        self.functx_map[label].func_kwargs.update(kwargs)

    def load_xtrigger_for_restart(self, row_idx: int, row: Tuple[str, str]):
        """Load satisfied xtrigger results from suite DB.

        Args:
            row_idx (int): row index (used for logging)
            row (Tuple[str, str]): tuple with the signature and results (json)
        Raises:
            ValueError: if the row cannot be parsed as JSON
        """
        if row_idx == 0:
            LOG.info("LOADING satisfied xtriggers")
        sig, results = row
        self.sat_xtrig[sig] = json.loads(results)

    def _get_xtrigs(self, itask: TaskProxy, unsat_only: bool = False,
                    sigs_only: bool = False):
        """(Internal helper method.)

        Args:
            itask (TaskProxy): TaskProxy
            unsat_only (bool): whether to retrieve only unsatisfied xtriggers
                or not
            sigs_only (bool): whether to append only the function signature
                or not
        Returns:
            List[Union[str, Tuple[str, str, SubFuncContext, bool]]]: a list
                with either signature (if sigs_only True) or with tuples of
                label, signature, function context, and flag for satisfied.
        """
        res = []
        for label, satisfied in itask.state.xtriggers.items():
            if unsat_only and satisfied:
                continue
            ctx = self.get_xtrig_ctx(itask, label)
            sig = ctx.get_signature()
            if sigs_only:
                res.append(sig)
            else:
                res.append((label, sig, ctx, satisfied))
        return res

    def get_xtrig_ctx(self, itask: TaskProxy, label: str) -> SubFuncContext:
        """Get a real function context from the template.

        Args:
            itask (TaskProxy): task proxy
            label (str): xtrigger label
        Returns:
            SubFuncContext: function context
        """
        farg_templ = {
            TMPL_TASK_CYCLE_POINT: str(itask.point),
            TMPL_TASK_NAME: str(itask.tdef.name),
            TMPL_TASK_IDENT: str(itask.identity)
        }
        farg_templ.update(self.farg_templ)
        ctx = deepcopy(self.functx_map[label])
        ctx.point = itask.point
        kwargs = {}
        args = []
        for val in ctx.func_args:
            try:
                val = val % farg_templ
            except TypeError:
                pass
            args.append(val)
        for key, val in ctx.func_kwargs.items():
            try:
                val = val % farg_templ
            except TypeError:
                pass
            kwargs[key] = val
        ctx.func_args = args
        ctx.func_kwargs = kwargs
        ctx.update_command(self.suite_run_dir)
        return ctx

<<<<<<< HEAD
    def call_xtriggers(self, itasks: List[TaskProxy]):
        """Call all xtrigger functions depended on by itasks."""
        for itask in itasks:
            self._call_xtriggers_async(itask)

    def _call_xtriggers_async(self, itask: TaskProxy):
        """Call itask's xtrigger functions via the process pool...

        ...if previous call not still in-process, and retry period is up.
=======
    def _call_funcs(self, itask: TaskProxy):
        """Call itask's xtrigger functions via the process pool.

        Skip if previous call still in-process or delay interval not up yet.
        Check the wall_clock xtrigger immediately. Others are wrapped to a
        minimal program and called asynchronously via the process pool.
>>>>>>> 7c75129f

        Args:
            itask (TaskProxy): TaskProxy with xtriggers to check.
        """
        for label, sig, ctx, _ in self._get_xtrigs(itask, unsat_only=True):
            if sig.startswith("wall_clock"):
                # Special case: quick synchronous clock check.
                if 'absolute_as_seconds' not in ctx.func_kwargs:
                    ctx.func_kwargs.update(
                        {
                            'point_as_seconds': itask.get_point_as_seconds()
                        }
                    )
                if wall_clock(*ctx.func_args, **ctx.func_kwargs):
                    itask.state.xtriggers[label] = True
                    self.sat_xtrig[sig] = {}
                    self.data_store_mgr.delta_task_xtrigger(sig, True)
                    LOG.info('xtrigger satisfied: %s = %s', label, sig)
                continue
            # General case: potentially slow asynchronous function call.
            if sig in self.sat_xtrig:
                if not itask.state.xtriggers[label]:
                    itask.state.xtriggers[label] = True
                    res = {}
                    for key, val in self.sat_xtrig[sig].items():
                        res["%s_%s" % (label, key)] = val
                    if res:
                        xtrigger_env = [{'environment': {key: val}} for
                                        key, val in res.items()]
                        self.broadcast_mgr.put_broadcast(
                            [str(ctx.point)],
                            [itask.tdef.name],
                            xtrigger_env
                        )
                continue
            if sig in self.active:
                # Already waiting on this result.
                continue
            now = time()
            if sig in self.t_next_call and now < self.t_next_call[sig]:
                # Too soon to call this one again.
                continue
            self.t_next_call[sig] = now + ctx.intvl
            # Queue to the process pool, and record as active.
            self.active.append(sig)
            self.proc_pool.put_command(ctx, self.callback)

<<<<<<< HEAD
    def housekeep(self, itasks: List[TaskProxy]):
        """Delete satisfied xtriggers that are no longer needed.
=======
    def _housekeep(self, itasks: List[TaskProxy]):
        """Delete satisfied xtriggers no longer needed by any task.
>>>>>>> 7c75129f

        Args:
            itasks (List[TaskProxy]): list of task proxies.
        """
        all_xtrig = []
        for itask in itasks:
            all_xtrig += self._get_xtrigs(itask, sigs_only=True)
        for sig in list(self.sat_xtrig):
            if sig not in all_xtrig:
                del self.sat_xtrig[sig]

    def callback(self, ctx: SubFuncContext):
        """Callback for asynchronous xtrigger functions.

        Record satisfaction status and function results dict.

        Args:
            ctx (SubFuncContext): function context
        Raises:
            ValueError: if the context given is not active
        """
        LOG.debug(ctx)
        sig = ctx.get_signature()
        self.active.remove(sig)
        try:
            satisfied, results = json.loads(ctx.out)
        except (ValueError, TypeError):
            return
        LOG.debug('%s: returned %s', sig, results)
        if satisfied:
            self.data_store_mgr.delta_task_xtrigger(sig, True)
            LOG.info('xtrigger satisfied: %s = %s', ctx.label, sig)
            self.sat_xtrig[sig] = results

<<<<<<< HEAD
    def check_xtriggers(
            self, itasks: List[TaskProxy], db_update_func):
        """
        Check if any of itasks' xtriggers have become satisfied.

        Return set of newly satisfied tasks.
=======
    def check_xtriggers(self, itasks, db_update_func):
        """
        Call xtrigger funcs, and check if any have become satisfied.
>>>>>>> 7c75129f

        Args:
            itask ...
            db_update_func ...

        """
<<<<<<< HEAD
        satisfied = set(
            [
                itask for itask in itasks
                if itask.state.xtriggers_all_satisfied()
            ]
        )
        if satisfied:
            self.housekeep(itasks)
=======
        changed = False
        satisfied = set()
        for itask in itasks:
            # Ignore tasks that are queued, runahead, or not waiting.
            if (itask.state.is_queued or
                    itask.state.is_runahead or
                    not itask.state(TASK_STATUS_WAITING)):
                continue
            # Call xtrigger funcs if necessary (via async calls).
            self._call_funcs(itask)
            # Check if my xtriggers have been satisfied (via async calls).
            if itask.state.xtriggers_all_satisfied():
                satisfied.add(itask)
                changed = True
        if changed:
            self._housekeep(itasks)
>>>>>>> 7c75129f
            db_update_func(self.sat_xtrig)
        return satisfied<|MERGE_RESOLUTION|>--- conflicted
+++ resolved
@@ -263,7 +263,6 @@
         ctx.update_command(self.suite_run_dir)
         return ctx
 
-<<<<<<< HEAD
     def call_xtriggers(self, itasks: List[TaskProxy]):
         """Call all xtrigger functions depended on by itasks."""
         for itask in itasks:
@@ -273,14 +272,7 @@
         """Call itask's xtrigger functions via the process pool...
 
         ...if previous call not still in-process, and retry period is up.
-=======
-    def _call_funcs(self, itask: TaskProxy):
-        """Call itask's xtrigger functions via the process pool.
-
-        Skip if previous call still in-process or delay interval not up yet.
-        Check the wall_clock xtrigger immediately. Others are wrapped to a
-        minimal program and called asynchronously via the process pool.
->>>>>>> 7c75129f
+
 
         Args:
             itask (TaskProxy): TaskProxy with xtriggers to check.
@@ -328,13 +320,8 @@
             self.active.append(sig)
             self.proc_pool.put_command(ctx, self.callback)
 
-<<<<<<< HEAD
-    def housekeep(self, itasks: List[TaskProxy]):
-        """Delete satisfied xtriggers that are no longer needed.
-=======
     def _housekeep(self, itasks: List[TaskProxy]):
         """Delete satisfied xtriggers no longer needed by any task.
->>>>>>> 7c75129f
 
         Args:
             itasks (List[TaskProxy]): list of task proxies.
@@ -369,25 +356,18 @@
             LOG.info('xtrigger satisfied: %s = %s', ctx.label, sig)
             self.sat_xtrig[sig] = results
 
-<<<<<<< HEAD
     def check_xtriggers(
             self, itasks: List[TaskProxy], db_update_func):
         """
         Check if any of itasks' xtriggers have become satisfied.
 
         Return set of newly satisfied tasks.
-=======
-    def check_xtriggers(self, itasks, db_update_func):
-        """
-        Call xtrigger funcs, and check if any have become satisfied.
->>>>>>> 7c75129f
-
-        Args:
-            itask ...
+
+        Args:
+            itasks ...
             db_update_func ...
 
         """
-<<<<<<< HEAD
         satisfied = set(
             [
                 itask for itask in itasks
@@ -396,23 +376,5 @@
         )
         if satisfied:
             self.housekeep(itasks)
-=======
-        changed = False
-        satisfied = set()
-        for itask in itasks:
-            # Ignore tasks that are queued, runahead, or not waiting.
-            if (itask.state.is_queued or
-                    itask.state.is_runahead or
-                    not itask.state(TASK_STATUS_WAITING)):
-                continue
-            # Call xtrigger funcs if necessary (via async calls).
-            self._call_funcs(itask)
-            # Check if my xtriggers have been satisfied (via async calls).
-            if itask.state.xtriggers_all_satisfied():
-                satisfied.add(itask)
-                changed = True
-        if changed:
-            self._housekeep(itasks)
->>>>>>> 7c75129f
             db_update_func(self.sat_xtrig)
         return satisfied
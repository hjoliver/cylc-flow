--- conflicted
+++ resolved
@@ -170,12 +170,7 @@
         self.start_point = start_point
         self.initial_point = initial_point
 
-<<<<<<< HEAD
-        self.sequences = []
-
-=======
         self.sequences: List[SequenceBase] = []
->>>>>>> 4f119960
         self.used_in_offset_trigger = False
 
         # some defaults

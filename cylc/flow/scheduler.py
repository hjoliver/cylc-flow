# THIS FILE IS PART OF THE CYLC SUITE ENGINE.
# Copyright (C) NIWA & British Crown (Met Office) & Contributors.
#
# This program is free software: you can redistribute it and/or modify
# it under the terms of the GNU General Public License as published by
# the Free Software Foundation, either version 3 of the License, or
# (at your option) any later version.
#
# This program is distributed in the hope that it will be useful,
# but WITHOUT ANY WARRANTY; without even the implied warranty of
# MERCHANTABILITY or FITNESS FOR A PARTICULAR PURPOSE.  See the
# GNU General Public License for more details.
#
# You should have received a copy of the GNU General Public License
# along with this program.  If not, see <http://www.gnu.org/licenses/>.
"""Cylc scheduler server."""

import asyncio
from collections import deque
from dataclasses import dataclass
import logging
from optparse import Values
import os
from pathlib import Path
from queue import Empty, Queue
from shlex import quote
from subprocess import Popen, PIPE, DEVNULL
import sys
from threading import Barrier
from time import sleep, time
import traceback
from typing import Optional, List
from uuid import uuid4
import zmq
from zmq.auth.thread import ThreadAuthenticator

from metomi.isodatetime.parsers import TimePointParser

from cylc.flow import LOG, main_loop, ID_DELIM, __version__ as CYLC_VERSION
from cylc.flow.broadcast_mgr import BroadcastMgr
from cylc.flow.cfgspec.glbl_cfg import glbl_cfg
from cylc.flow.config import SuiteConfig
from cylc.flow.cycling.loader import get_point
from cylc.flow.data_store_mgr import DataStoreMgr, parse_job_item
from cylc.flow.exceptions import (
    CylcError, SuiteConfigError, PlatformLookupError
)
import cylc.flow.flags
from cylc.flow.host_select import select_suite_host
from cylc.flow.hostuserutil import (
    get_host,
    get_user,
    is_remote_platform
)
from cylc.flow.loggingutil import (
    TimestampRotatingFileHandler,
    ReferenceLogFileHandler
)
from cylc.flow.network import API
from cylc.flow.network.authentication import key_housekeeping
from cylc.flow.network.server import SuiteRuntimeServer
from cylc.flow.network.publisher import WorkflowPublisher
from cylc.flow.parsec.OrderedDict import DictTree
from cylc.flow.parsec.util import printcfg
from cylc.flow.parsec.validate import DurationFloat
from cylc.flow.pathutil import (
    get_workflow_run_dir,
    get_suite_run_log_dir,
    get_suite_run_config_log_dir,
    get_suite_run_share_dir,
    get_suite_run_work_dir,
    get_suite_test_log_name,
    make_suite_run_tree
)
from cylc.flow.platforms import (
    get_install_target_from_platform,
    get_platform,
    is_platform_with_target_in_list)
from cylc.flow.profiler import Profiler
from cylc.flow.resources import extract_resources
from cylc.flow.subprocpool import SubProcPool
from cylc.flow.suite_db_mgr import SuiteDatabaseManager
from cylc.flow.suite_events import (
    SuiteEventContext, SuiteEventHandler)
from cylc.flow.suite_status import StopMode, AutoRestartMode
from cylc.flow import suite_files
from cylc.flow.taskdef import TaskDef
from cylc.flow.task_events_mgr import TaskEventsManager
from cylc.flow.task_id import TaskID
from cylc.flow.task_job_mgr import TaskJobManager
from cylc.flow.task_pool import TaskPool
from cylc.flow.task_proxy import TaskProxy
from cylc.flow.task_remote_mgr import (
    REMOTE_FILE_INSTALL_IN_PROGRESS, REMOTE_INIT_DONE,
    REMOTE_INIT_IN_PROGRESS)
from cylc.flow.task_state import (
    TASK_STATUSES_ACTIVE,
    TASK_STATUSES_NEVER_ACTIVE,
    TASK_STATUS_FAILED)
from cylc.flow.templatevars import load_template_vars
from cylc.flow.wallclock import (
    get_current_time_string,
    get_seconds_as_interval_string,
    get_time_string_from_unix_time as time2str,
    get_utc_mode)
from cylc.flow.xtrigger_mgr import XtriggerManager


class SchedulerStop(CylcError):
    """Scheduler normal stop."""
    pass


class SchedulerError(CylcError):
    """Scheduler expected error stop."""
    pass


class SchedulerUUID:
    """Scheduler identifier - which persists on restart."""
    __slots__ = ('value')

    def __init__(self):
        self.value = str(uuid4())

    def __str__(self):
        return self.value


@dataclass
class Scheduler:
    """Cylc scheduler server."""

    EVENT_STARTUP = SuiteEventHandler.EVENT_STARTUP
    EVENT_SHUTDOWN = SuiteEventHandler.EVENT_SHUTDOWN
    EVENT_ABORTED = SuiteEventHandler.EVENT_ABORTED
    EVENT_TIMEOUT = SuiteEventHandler.EVENT_TIMEOUT
    EVENT_INACTIVITY_TIMEOUT = SuiteEventHandler.EVENT_INACTIVITY_TIMEOUT
    EVENT_STALLED = SuiteEventHandler.EVENT_STALLED

    # Intervals in seconds
    INTERVAL_MAIN_LOOP = 1.0
    INTERVAL_MAIN_LOOP_QUICK = 0.5
    INTERVAL_STOP_KILL = 10.0
    INTERVAL_STOP_PROCESS_POOL_EMPTY = 0.5
    INTERVAL_AUTO_RESTART_ERROR = 5

    START_MESSAGE_PREFIX = 'Suite server: '
    START_MESSAGE_TMPL = (
        START_MESSAGE_PREFIX +
        'url=%(comms_method)s://%(host)s:%(port)s/ pid=%(pid)s')
    START_PUB_MESSAGE_PREFIX = 'Suite publisher: '
    START_PUB_MESSAGE_TMPL = (
        START_PUB_MESSAGE_PREFIX +
        'url=%(comms_method)s://%(host)s:%(port)s')

    # flow information
    suite: Optional[str] = None
    owner: Optional[str] = None
    host: Optional[str] = None
    id: Optional[str] = None  # owner|suite
    uuid_str: Optional[SchedulerUUID] = None
    contact_data: Optional[dict] = None

    # run options
    is_restart: Optional[bool] = None
    template_vars: Optional[dict] = None
    options: Optional[Values] = None

    # suite params
    stop_mode: StopMode = None
    stop_task: Optional[str] = None
    stop_clock_time: Optional[int] = None

    # configuration
    config: SuiteConfig = None  # flow config
    cylc_config: DictTree = None  # [scheduler] config
    flow_file: Optional[str] = None
    flow_file_update_time: Optional[float] = None

    # directories
    suite_dir: Optional[str] = None
    suite_log_dir: Optional[str] = None
    suite_run_dir: Optional[str] = None
    suite_share_dir: Optional[str] = None
    suite_work_dir: Optional[str] = None

    # task event loop
    is_updated: Optional[bool] = None
    is_stalled: Optional[bool] = None

    # main loop
    main_loop_intervals: deque = deque(maxlen=10)
    main_loop_plugins: Optional[dict] = None
    auto_restart_mode: AutoRestartMode = None
    auto_restart_time: Optional[float] = None

    # tcp / zmq
    zmq_context: zmq.Context = None
    port: Optional[int] = None
    pub_port: Optional[int] = None
    server: SuiteRuntimeServer = None
    publisher: WorkflowPublisher = None
    barrier: Optional[Barrier] = None
    curve_auth: ThreadAuthenticator = None
    client_pub_key_dir: Optional[str] = None

    # managers
    profiler: Profiler = None
    pool: TaskPool = None
    proc_pool: SubProcPool = None
    task_job_mgr: TaskJobManager = None
    task_events_mgr: TaskEventsManager = None
    suite_event_handler: SuiteEventHandler = None
    data_store_mgr: DataStoreMgr = None
    suite_db_mgr: SuiteDatabaseManager = None
    broadcast_mgr: BroadcastMgr = None
    xtrigger_mgr: XtriggerManager = None

    # queues
    command_queue: Optional[Queue] = None
    message_queue: Optional[Queue] = None
    ext_trigger_queue: Optional[Queue] = None

    # queue-released tasks still in prep
    pre_submit_tasks: Optional[List[TaskProxy]] = None

    # profiling
    _profile_amounts: Optional[dict] = None
    _profile_update_times: Optional[dict] = None
    previous_profile_point: float = 0
    count: int = 0

    # timeout:
    suite_timer_timeout: float = 0.0
    suite_timer_active: bool = False
    suite_inactivity_timeout: float = 0.0
    already_inactive: bool = False
    time_next_kill: Optional[float] = None
    already_timed_out: bool = False

    def __init__(self, reg, options):
        # flow information
        self.suite = reg
        self.owner = get_user()
        self.host = get_host()
        self.id = f'{self.owner}{ID_DELIM}{self.suite}'
        self.uuid_str = SchedulerUUID()
        self.options = options
        self.template_vars = load_template_vars(
            self.options.templatevars,
            self.options.templatevars_file
        )

        # mutable defaults
        self._profile_amounts = {}
        self._profile_update_times = {}
        self.pre_submit_tasks = []

        self.restored_stop_task_id = None

        # create thread sync barrier for setup
        self.barrier = Barrier(3, timeout=10)

    async def install(self):
        """Get the filesystem in the right state to run the flow.
        * Validate flowfiles
        * Install authentication files.
        * Build the directory tree.
        * Copy Python files.

        """
        # Install
        source = suite_files.get_workflow_source_dir(Path.cwd())
        if source is None:
            # register workflow
            rund = get_workflow_run_dir(self.suite)
            suite_files.register(self.suite, source=rund)

        make_suite_run_tree(self.suite)

        # directory information
        self.flow_file = suite_files.get_flow_file(self.suite)
        self.suite_run_dir = get_workflow_run_dir(self.suite)
        self.suite_work_dir = get_suite_run_work_dir(self.suite)
        self.suite_share_dir = get_suite_run_share_dir(self.suite)
        self.suite_log_dir = get_suite_run_log_dir(self.suite)

        # Create ZMQ keys
        key_housekeeping(self.suite, platform=self.options.host or 'localhost')

        # Extract job.sh from library, for use in job scripts.
        extract_resources(
            suite_files.get_suite_srv_dir(self.suite),
            ['etc/job.sh'])
        # Add python dirs to sys.path
        for sub_dir in ["python", os.path.join("lib", "python")]:
            # TODO - eventually drop the deprecated "python" sub-dir.
            suite_py = os.path.join(self.suite_run_dir, sub_dir)
            if os.path.isdir(suite_py):
                sys.path.append(os.path.join(self.suite_run_dir, sub_dir))

    async def initialise(self):
        """Initialise the components and sub-systems required to run the flow.

        * Initialise the network components.
        * Initialise managers.

        """
        self.suite_db_mgr = SuiteDatabaseManager(
            suite_files.get_suite_srv_dir(self.suite),  # pri_d
            os.path.join(self.suite_run_dir, 'log'))  # pub_d
        self.data_store_mgr = DataStoreMgr(self)
        self.broadcast_mgr = BroadcastMgr(
            self.suite_db_mgr, self.data_store_mgr)

        # *** Network Related ***
        # TODO: this in zmq asyncio context?
        # Requires the Cylc main loop in asyncio first
        # And use of concurrent.futures.ThreadPoolExecutor?
        self.zmq_context = zmq.Context()
        # create an authenticator for the ZMQ context
        self.curve_auth = ThreadAuthenticator(self.zmq_context, log=LOG)
        self.curve_auth.start()  # start the authentication thread

        # Setting the location means that the CurveZMQ auth will only
        # accept public client certificates from the given directory, as
        # generated by a user when they initiate a ZMQ socket ready to
        # connect to a server.
        suite_srv_dir = suite_files.get_suite_srv_dir(self.suite)
        client_pub_keyinfo = suite_files.KeyInfo(
            suite_files.KeyType.PUBLIC,
            suite_files.KeyOwner.CLIENT,
            suite_srv_dir=suite_srv_dir)
        self.client_pub_key_dir = client_pub_keyinfo.key_path

        # Initial load for the localhost key.
        self.curve_auth.configure_curve(
            domain='*',
            location=(self.client_pub_key_dir)
        )

        self.server = SuiteRuntimeServer(
            self, context=self.zmq_context, barrier=self.barrier)
        self.publisher = WorkflowPublisher(
            self.suite, context=self.zmq_context, barrier=self.barrier)

        self.proc_pool = SubProcPool()
        self.command_queue = Queue()
        self.message_queue = Queue()
        self.ext_trigger_queue = Queue()
        self.suite_event_handler = SuiteEventHandler(self.proc_pool)

        self.xtrigger_mgr = XtriggerManager(
            self.suite,
            self.owner,
            broadcast_mgr=self.broadcast_mgr,
            data_store_mgr=self.data_store_mgr,
            proc_pool=self.proc_pool,
            suite_run_dir=self.suite_run_dir,
            suite_share_dir=self.suite_share_dir,
        )

        self.task_events_mgr = TaskEventsManager(
            self.suite,
            self.proc_pool,
            self.suite_db_mgr,
            self.broadcast_mgr,
            self.xtrigger_mgr,
            self.data_store_mgr,
            self.options.log_timestamp,
            self.reset_inactivity_timer
        )
        self.task_events_mgr.uuid_str = self.uuid_str

        self.task_job_mgr = TaskJobManager(
            self.suite,
            self.proc_pool,
            self.suite_db_mgr,
            self.task_events_mgr,
            self.data_store_mgr
        )
        self.task_job_mgr.task_remote_mgr.uuid_str = self.uuid_str

        self.profiler = Profiler(self, self.options.profile_mode)

    async def configure(self):
        """Configure the scheduler.

        * Load the flow configuration.
        * Load/write suite parameters from the DB.
        * Get the data store rolling.

        """
        self.profiler.log_memory("scheduler.py: start configure")

        self.is_restart = self.suite_db_mgr.restart_check()
        # Note: since cylc play replaced cylc run/restart, we wait until this
        # point before setting self.is_restart as we couldn't tell if
        # we're restarting until now.

        self.process_cycle_point_opts()

        if self.is_restart:
            pri_dao = self.suite_db_mgr.get_pri_dao()
            try:
                # This logic handles lack of initial cycle point in flow.cylc
                # Things that can't change on workflow reload.
                pri_dao.select_suite_params(self._load_suite_params)
                pri_dao.select_suite_template_vars(self._load_template_vars)
                pri_dao.execute_queued_items()
            finally:
                pri_dao.close()

        self.profiler.log_memory("scheduler.py: before load_flow_file")
        self.load_flow_file()
        self.profiler.log_memory("scheduler.py: after load_flow_file")

        self.suite_db_mgr.on_suite_start(self.is_restart)

        if not self.is_restart:
            # Set suite params that would otherwise be loaded from database:
            self.options.utc_mode = get_utc_mode()
            self.options.cycle_point_tz = (
                self.config.cfg['scheduler']['cycle point time zone'])

        self.broadcast_mgr.linearized_ancestors.update(
            self.config.get_linearized_ancestors())
        self.task_events_mgr.mail_interval = self.cylc_config['mail'][
            "task event batch interval"]
        self.task_events_mgr.mail_smtp = self._get_events_conf("smtp")
        self.task_events_mgr.mail_footer = self._get_events_conf("footer")
        self.task_events_mgr.suite_url = self.config.cfg['meta']['URL']
        self.task_events_mgr.suite_cfg = self.config.cfg
        if self.options.genref:
            LOG.addHandler(ReferenceLogFileHandler(
                self.config.get_ref_log_name()))
        elif self.options.reftest:
            LOG.addHandler(ReferenceLogFileHandler(
                get_suite_test_log_name(self.suite)))

        self.pool = TaskPool(
            self.config,
            self.suite_db_mgr,
            self.task_events_mgr,
            self.data_store_mgr)

        self.data_store_mgr.initiate_data_model()

        self.profiler.log_memory("scheduler.py: before load_tasks")
        if self.is_restart:
            self.load_tasks_for_restart()
            if self.restored_stop_task_id is not None:
                self.pool.set_stop_task(self.restored_stop_task_id)
        else:
            self.load_tasks_for_run()
        self.process_cylc_stop_point()
        self.profiler.log_memory("scheduler.py: after load_tasks")

        self.suite_db_mgr.put_suite_params(self)
        self.suite_db_mgr.put_suite_template_vars(self.template_vars)
        self.suite_db_mgr.put_runtime_inheritance(self.config)

        self.already_timed_out = False
        self.set_suite_timer()

        # Inactivity setting
        self.already_inactive = False
        key = self.EVENT_INACTIVITY_TIMEOUT
        if self.options.reftest:
            self.config.cfg['scheduler']['events'][f'abort on {key}'] = True
            if not self.config.cfg['scheduler']['events'][key]:
                self.config.cfg['scheduler']['events'][key] = DurationFloat(
                    180
                )
        if self._get_events_conf(key):
            self.reset_inactivity_timer()

        # Main loop plugins
        self.main_loop_plugins = main_loop.load(
            self.cylc_config.get('main loop', {}),
            self.options.main_loop
        )

        # Determine whether suite is held or should be held
        # Determine whether suite can be auto shutdown
        holdcp = None
        if self.options.holdcp:
            holdcp = self.options.holdcp
        elif self.config.cfg['scheduling']['hold after cycle point']:
            holdcp = self.config.cfg['scheduling']['hold after cycle point']
        if holdcp is not None:
            self.hold_suite(get_point(holdcp))
        if self.options.hold_start:
            LOG.info("Held on start-up (no tasks will be submitted)")
            self.hold_suite()
        self.profiler.log_memory("scheduler.py: begin run while loop")
        self.is_updated = True
        if self.options.profile_mode:
            self.previous_profile_point = 0
            self.count = 0

        self.profiler.log_memory("scheduler.py: end configure")

    async def start_servers(self):
        """Start the TCP servers."""
        port_range = glbl_cfg().get(['scheduler', 'run hosts', 'ports'])
        self.server.start(port_range[0], port_range[-1])
        self.publisher.start(port_range[0], port_range[-1])
        # wait for threads to setup socket ports before continuing
        self.barrier.wait()
        self.port = self.server.port
        self.pub_port = self.publisher.port
        self.data_store_mgr.delta_workflow_ports()

    async def log_start(self):
        if self.is_restart:
            n_restart = self.suite_db_mgr.n_restart
        else:
            n_restart = 0

        log_extra = {TimestampRotatingFileHandler.FILE_HEADER_FLAG: True}
        log_extra_num = {
            TimestampRotatingFileHandler.FILE_HEADER_FLAG: True,
            TimestampRotatingFileHandler.FILE_NUM: 1}
        LOG.info(
            self.START_MESSAGE_TMPL % {
                'comms_method': 'tcp',
                'host': self.host,
                'port': self.port,
                'pid': os.getpid()},
            extra=log_extra,
        )
        LOG.info(
            self.START_PUB_MESSAGE_TMPL % {
                'comms_method': 'tcp',
                'host': self.host,
                'port': self.pub_port},
            extra=log_extra,
        )
        LOG.info(
            'Run: (re)start=%d log=%d', n_restart, 1, extra=log_extra_num)
        LOG.info('Cylc version: %s', CYLC_VERSION, extra=log_extra)
        # Note that the following lines must be present at the top of
        # the suite log file for use in reference test runs:
        LOG.info('Run mode: %s', self.config.run_mode(), extra=log_extra)
        LOG.info(
            'Initial point: %s', self.config.initial_point, extra=log_extra)
        if self.config.start_point != self.config.initial_point:
            LOG.info(
                'Start point: %s', self.config.start_point, extra=log_extra)
        LOG.info('Final point: %s', self.config.final_point, extra=log_extra)

    async def start_scheduler(self):
        """Start the scheduler main loop."""
        try:
            self._configure_contact()
            if self.is_restart:
                self.restart_remote_init()
            self.run_event_handlers(self.EVENT_STARTUP, 'suite starting')
            await asyncio.gather(
                *main_loop.get_runners(
                    self.main_loop_plugins,
                    main_loop.CoroTypes.StartUp,
                    self
                )
            )
            await self.publisher.publish(self.data_store_mgr.publish_deltas)
            self.profiler.start()
            await self.main_loop()

        except SchedulerStop as exc:
            # deliberate stop
            await self.shutdown(exc)
            if self.auto_restart_mode == AutoRestartMode.RESTART_NORMAL:
                self.suite_auto_restart()
            # run shutdown coros
            await asyncio.gather(
                *main_loop.get_runners(
                    self.main_loop_plugins,
                    main_loop.CoroTypes.ShutDown,
                    self
                )
            )

        except SchedulerError as exc:
            await self.shutdown(exc)
            raise exc from None

        except (KeyboardInterrupt, asyncio.CancelledError, Exception) as exc:
            await self.handle_exception(exc)

        else:
            # main loop ends (not used?)
            await self.shutdown(SchedulerStop(StopMode.AUTO.value))

        finally:
            self.profiler.stop()

    async def run(self):
        """Run the startup sequence.

        * initialise
        * configure
        * start_servers
        * start_scheduler

        Lightweight wrapper for convenience.

        """
    
        #from cylc.flow.cylc_pudb import set_trace
        #set_trace()

        try:
            await self.install()
            await self.initialise()
            await self.configure()
            await self.start_servers()
            await self.log_start()
        except (KeyboardInterrupt, asyncio.CancelledError, Exception) as exc:
            await self.handle_exception(exc)
        else:
            # note start_scheduler handles its own shutdown logic
            await self.start_scheduler()

    def load_tasks_for_run(self):
        """Load tasks for a new run.

        Iterate through all sequences to find the first instance of each task,
        and add it to the pool if it has no parents.

        (Later on, tasks with parents will be spawned on-demand, and tasks with
        no parents will be auto-spawned when their own previous instances are
        released from the runhead pool.)

        """
        if self.config.start_point is not None:
            start_type = "Warm" if self.options.startcp else "Cold"
            LOG.info(f"{start_type} Start {self.config.start_point}")

        task_list = self.config.get_task_name_list()

        flow_label = self.pool.flow_label_mgr.get_new_label()
        for name in task_list:
            if self.config.start_point is None:
                # No start cycle point at which to load cycling tasks.
                continue
            tdef = self.config.get_taskdef(name)
            try:
                point = sorted([
                    point for point in
                    (seq.get_first_point(self.config.start_point)
                     for seq in tdef.sequences) if point
                ])[0]
            except IndexError:
                # No points
                continue
            parent_points = tdef.get_parent_points(point)
            if not parent_points or all(
                    x < self.config.start_point for x in parent_points):
                self.pool.add_to_pool(
                    TaskProxy(tdef, point, flow_label))

    def load_tasks_for_restart(self):
        """Load tasks for restart."""
        if self.options.startcp:
            self.config.start_point = TaskID.get_standardised_point(
                self.options.startcp)
        self.suite_db_mgr.pri_dao.select_broadcast_states(
            self.broadcast_mgr.load_db_broadcast_states)
        self.suite_db_mgr.pri_dao.select_task_job_run_times(
            self._load_task_run_times)
        self.suite_db_mgr.pri_dao.select_task_pool_for_restart(
            self.pool.load_db_task_pool_for_restart)
        self.suite_db_mgr.pri_dao.select_jobs_for_restart(
            self.data_store_mgr.insert_db_job)
        self.suite_db_mgr.pri_dao.select_task_action_timers(
            self.pool.load_db_task_action_timers)
        self.suite_db_mgr.pri_dao.select_xtriggers_for_restart(
            self.xtrigger_mgr.load_xtrigger_for_restart)
        self.suite_db_mgr.pri_dao.select_abs_outputs_for_restart(
            self.pool.load_abs_outputs_for_restart)

    def restart_remote_init(self):
        """Remote init for all submitted / running tasks in the pool.

        Note: tasks should all be in the runahead pool at this point.

        """
        distinct_install_target_platforms = []
        for itask in self.pool.get_rh_tasks():
            itask.platform['install target'] = (
                get_install_target_from_platform(itask.platform))
            if itask.state(*TASK_STATUSES_ACTIVE):
                if not (
                    is_platform_with_target_in_list(
                        itask.platform['install target'],
                        distinct_install_target_platforms
                    )
                ):
                    distinct_install_target_platforms.append(itask.platform)

        incomplete_init = False
        for platform in distinct_install_target_platforms:
            self.task_job_mgr.task_remote_mgr.remote_init(
                platform, self.curve_auth,
                self.client_pub_key_dir)
            status = self.task_job_mgr.task_remote_mgr.remote_init_map[
                platform['install target']]
            if status in (REMOTE_INIT_IN_PROGRESS,
                          REMOTE_FILE_INSTALL_IN_PROGRESS):
                incomplete_init = True
                break
            if status == REMOTE_INIT_DONE:
                self.task_job_mgr.task_remote_mgr.file_install(platform)
        if incomplete_init:
            # TODO: Review whether this sleep is needed.
            sleep(1.0)
            # Remote init/file-install is done via process pool
            self.proc_pool.process()
        self.command_poll_tasks()

    def _load_task_run_times(self, row_idx, row):
        """Load run times of previously succeeded task jobs."""
        if row_idx == 0:
            LOG.info("LOADING task run times")
        name, run_times_str = row
        try:
            taskdef = self.config.taskdefs[name]
            maxlen = TaskDef.MAX_LEN_ELAPSED_TIMES
            for run_time_str in run_times_str.rsplit(",", maxlen)[-maxlen:]:
                run_time = int(run_time_str)
                taskdef.elapsed_times.append(run_time)
            LOG.info("+ %s: %s" % (
                name, ",".join(str(s) for s in taskdef.elapsed_times)))
        except (KeyError, ValueError, AttributeError):
            return

    def process_queued_task_messages(self):
        """Handle incoming task messages for each task proxy."""
        messages = {}
        while self.message_queue.qsize():
            try:
                task_job, event_time, severity, message = (
                    self.message_queue.get(block=False))
            except Empty:
                break
            self.message_queue.task_done()
            cycle, task_name, submit_num = parse_job_item(task_job)
            task_id = TaskID.get(task_name, cycle)
            messages.setdefault(task_id, [])
            messages[task_id].append(
                (submit_num, event_time, severity, message))
        # Note on to_poll_tasks: If an incoming message is going to cause a
        # reverse change to task state, it is desirable to confirm this by
        # polling.
        to_poll_tasks = []
        for itask in self.pool.get_tasks():
            message_items = messages.get(itask.identity)
            if message_items is None:
                continue
            should_poll = False
            for submit_num, event_time, severity, message in message_items:
                if self.task_events_mgr.process_message(
                        itask, severity, message, event_time,
                        self.task_events_mgr.FLAG_RECEIVED, submit_num):
                    should_poll = True
            if should_poll:
                to_poll_tasks.append(itask)
        self.task_job_mgr.poll_task_jobs(
            self.suite, to_poll_tasks)

    def process_command_queue(self):
        """Process queued commands."""
        qsize = self.command_queue.qsize()
        if qsize > 0:
            log_msg = 'Processing ' + str(qsize) + ' queued command(s)'
        else:
            return

        while True:
            try:
                name, args, kwargs = self.command_queue.get(False)
            except Empty:
                break
            args_string = ', '.join(str(a) for a in args)
            cmdstr = name + '(' + args_string
            kwargs_string = ', '.join(
                ('%s=%s' % (key, value) for key, value in kwargs.items()))
            if kwargs_string and args_string:
                cmdstr += ', '
            cmdstr += kwargs_string + ')'
            log_msg += '\n+\t' + cmdstr
            try:
                n_warnings = getattr(self, "command_%s" % name)(
                    *args, **kwargs)
            except SchedulerStop:
                LOG.info('Command succeeded: ' + cmdstr)
                raise
            except Exception as exc:
                # Don't let a bad command bring the suite down.
                LOG.warning(traceback.format_exc())
                LOG.warning(str(exc))
                LOG.warning('Command failed: ' + cmdstr)
            else:
                if n_warnings:
                    LOG.info(
                        'Command succeeded with %s warning(s): %s' %
                        (n_warnings, cmdstr))
                else:
                    LOG.info('Command succeeded: ' + cmdstr)
                self.is_updated = True
            self.command_queue.task_done()
        LOG.info(log_msg)

    def info_get_graph_raw(self, cto, ctn, group_nodes=None,
                           ungroup_nodes=None,
                           ungroup_recursive=False, group_all=False,
                           ungroup_all=False):
        """Return raw graph."""
        return (
            self.config.get_graph_raw(
                cto, ctn, group_nodes, ungroup_nodes, ungroup_recursive,
                group_all, ungroup_all),
            self.config.suite_polling_tasks,
            self.config.leaves,
            self.config.feet)

    def command_stop(
            self,
            mode=None,
            cycle_point=None,
            # NOTE clock_time YYYY/MM/DD-HH:mm back-compat removed
            clock_time=None,
            task=None,
            flow_label=None
    ):
        if flow_label:
            self.pool.stop_flow(flow_label)
            return

        if cycle_point:
            # schedule shutdown after tasks pass provided cycle point
            point = TaskID.get_standardised_point(cycle_point)
            if self.pool.set_stop_point(point):
                self.options.stopcp = str(point)
                self.suite_db_mgr.put_suite_stop_cycle_point(
                    self.options.stopcp)
            else:
                # TODO: yield warning
                pass
        elif clock_time:
            # schedule shutdown after wallclock time passes provided time
            parser = TimePointParser()
            clock_time = parser.parse(clock_time)
            self.set_stop_clock(
                int(clock_time.get("seconds_since_unix_epoch")))
        elif task:
            # schedule shutdown after task succeeds
            task_id = TaskID.get_standardised_taskid(task)
            if TaskID.is_valid_id(task_id):
                self.pool.set_stop_task(task_id)
            else:
                # TODO: yield warning
                pass
        else:
            # immediate shutdown
            self._set_stop(mode)
            if mode is StopMode.REQUEST_KILL:
                self.time_next_kill = time()

    def _set_stop(self, stop_mode=None):
        """Set shutdown mode."""
        self.proc_pool.set_stopping()
        self.stop_mode = stop_mode

    def command_release(self, ids=None):
        if ids:
            return self.pool.release_tasks(ids)
        self.release_suite()

    def command_poll_tasks(self, items=None):
        """Poll pollable tasks or a task/family if options are provided."""
        if self.config.run_mode('simulation'):
            return
        itasks, bad_items = self.pool.filter_task_proxies(items)
        self.task_job_mgr.poll_task_jobs(self.suite, itasks)
        return len(bad_items)

    def command_kill_tasks(self, items=None):
        """Kill all tasks or a task/family if options are provided."""
        itasks, bad_items = self.pool.filter_task_proxies(items)
        if self.config.run_mode('simulation'):
            for itask in itasks:
                if itask.state(*TASK_STATUSES_ACTIVE):
                    itask.state.reset(TASK_STATUS_FAILED)
                    self.data_store_mgr.delta_task_state(itask)
            return len(bad_items)
        self.task_job_mgr.kill_task_jobs(self.suite, itasks)
        return len(bad_items)

    def command_hold(self, tasks=None, time=None):
        if tasks:
            self.pool.hold_tasks(tasks)
        if time:
            point = TaskID.get_standardised_point(time)
            self.hold_suite(point)
            LOG.info(
                'The suite will pause when all tasks have passed %s', point)
        if not (tasks or time):
            self.hold_suite()

    @staticmethod
    def command_set_verbosity(lvl):
        """Set suite verbosity."""
        try:
            LOG.setLevel(int(lvl))
        except (TypeError, ValueError):
            return
        cylc.flow.flags.verbose = bool(LOG.isEnabledFor(logging.INFO))
        cylc.flow.flags.debug = bool(LOG.isEnabledFor(logging.DEBUG))
        return True, 'OK'

    def command_remove_tasks(self, items):
        """Remove tasks."""
        return self.pool.remove_tasks(items)

    def command_reload_suite(self):
        """Reload suite configuration."""
        LOG.info("Reloading the suite definition.")
        old_tasks = set(self.config.get_task_name_list())
        # Things that can't change on suite reload:
        pri_dao = self.suite_db_mgr.get_pri_dao()
        pri_dao.select_suite_params(self._load_suite_params)

        self.load_flow_file(is_reload=True)
        self.broadcast_mgr.linearized_ancestors = (
            self.config.get_linearized_ancestors())
        self.pool.set_do_reload(self.config)
        self.task_events_mgr.mail_interval = self.cylc_config['mail'][
            'task event batch interval']
        self.task_events_mgr.mail_smtp = self._get_events_conf("smtp")
        self.task_events_mgr.mail_footer = self._get_events_conf("footer")

        # Log tasks that have been added by the reload, removed tasks are
        # logged by the TaskPool.
        add = set(self.config.get_task_name_list()) - old_tasks
        for task in add:
            LOG.warning("Added task: '%s'" % (task,))
        self.suite_db_mgr.put_suite_template_vars(self.template_vars)
        self.suite_db_mgr.put_runtime_inheritance(self.config)
        self.suite_db_mgr.put_suite_params(self)
        self.is_updated = True

    def set_suite_timer(self):
        """Set suite's timeout timer."""
        timeout = self._get_events_conf(self.EVENT_TIMEOUT)
        if timeout is None:
            return
        self.suite_timer_timeout = time() + timeout
        LOG.debug(
            "%s suite timer starts NOW: %s",
            get_seconds_as_interval_string(timeout),
            get_current_time_string())
        self.suite_timer_active = True

    def reset_inactivity_timer(self):
        """Reset suite's inactivity timer."""

        timeout = self._get_events_conf(self.EVENT_INACTIVITY_TIMEOUT)
        if timeout is None:
            return
        self.suite_inactivity_timeout = time() + timeout
        LOG.debug(
            "%s suite inactivity timer starts NOW: %s",
            get_seconds_as_interval_string(timeout),
            get_current_time_string())

    def _configure_contact(self):
        """Create contact file."""
        # Make sure another suite of the same name has not started while this
        # one is starting
        suite_files.detect_old_contact_file(self.suite)
        # Get "pid,args" process string with "ps"
        pid_str = str(os.getpid())
        proc = Popen(
            ['ps', suite_files.PS_OPTS, pid_str],
            stdin=DEVNULL, stdout=PIPE, stderr=PIPE)
        out, err = (f.decode() for f in proc.communicate())
        ret_code = proc.wait()
        process_str = None
        for line in out.splitlines():
            if line.split(None, 1)[0].strip() == pid_str:
                process_str = line.strip()
                break
        if ret_code or not process_str:
            raise RuntimeError(
                'cannot get process "args" from "ps": %s' % err)
        # Write suite contact file.
        # Preserve contact data in memory, for regular health check.
        fields = suite_files.ContactFileFields
        # fmt: off
        contact_data = {
            fields.API:
                str(API),
            fields.HOST:
                self.host,
            fields.NAME:
                self.suite,
            fields.OWNER:
                self.owner,
            fields.PORT:
                str(self.server.port),
            fields.PROCESS:
                process_str,
            fields.PUBLISH_PORT:
                str(self.publisher.port),
            fields.SSH_USE_LOGIN_SHELL:
                str(get_platform()['use login shell']),
            fields.SUITE_RUN_DIR_ON_SUITE_HOST:
                self.suite_run_dir,
            fields.UUID:
                self.uuid_str.value,
            fields.VERSION:
                CYLC_VERSION
        }
        # fmt: on
        suite_files.dump_contact_file(self.suite, contact_data)
        self.contact_data = contact_data

    def load_flow_file(self, is_reload=False):
        """Load, and log the suite definition."""
        # Local suite environment set therein.
        self.config = SuiteConfig(
            self.suite,
            self.flow_file,
            self.options,
            self.template_vars,
            is_reload=is_reload,
            xtrigger_mgr=self.xtrigger_mgr,
            mem_log_func=self.profiler.log_memory,
            output_fname=os.path.join(
                self.suite_run_dir,
                suite_files.SuiteFiles.FLOW_FILE + '.processed'),
            run_dir=self.suite_run_dir,
            log_dir=self.suite_log_dir,
            work_dir=self.suite_work_dir,
            share_dir=self.suite_share_dir,
        )
        self.cylc_config = DictTree(
            self.config.cfg['scheduler'],
            glbl_cfg().get(['scheduler'])
        )
        self.flow_file_update_time = time()
        # Dump the loaded flow.cylc file for future reference.
        time_str = get_current_time_string(
            override_use_utc=True, use_basic_format=True,
            display_sub_seconds=False
        )
        if is_reload:
            load_type = "reload"
        elif self.is_restart:
            load_type = "restart"
        else:
            load_type = "run"
        file_name = get_suite_run_config_log_dir(
            self.suite, f"{time_str}-{load_type}.cylc")
        with open(file_name, "wb") as handle:
            handle.write(b"# cylc-version: %s\n" % CYLC_VERSION.encode())
            printcfg(self.config.cfg, none_str=None, handle=handle)

        if not self.config.initial_point and not self.is_restart:
            LOG.warning('No initial cycle point provided - no cycling tasks '
                        'will be loaded.')

        # Pass static cylc and suite variables to job script generation code
        self.task_job_mgr.job_file_writer.set_suite_env({
            'CYLC_UTC': str(get_utc_mode()),
            'CYLC_DEBUG': str(cylc.flow.flags.debug).lower(),
            'CYLC_VERBOSE': str(cylc.flow.flags.verbose).lower(),
            'CYLC_SUITE_NAME': self.suite,
            'CYLC_CYCLING_MODE': str(
                self.config.cfg['scheduling']['cycling mode']),
            'CYLC_SUITE_INITIAL_CYCLE_POINT': str(self.config.initial_point),
            'CYLC_SUITE_FINAL_CYCLE_POINT': str(self.config.final_point),
        })

    def _load_suite_params(self, row_idx, row):
        """Load a row in the "suite_params" table in a restart/reload.

        This currently includes:
        * Initial/Final cycle points.
        * Start/Stop Cycle points.
        * Stop task.
        * Suite UUID.
        * A flag to indicate if the suite should be held or not.
        * Original suite run time zone.
        """
        if row_idx == 0:
            LOG.info('LOADING suite parameters')
        key, value = row
        if key in self.suite_db_mgr.KEY_INITIAL_CYCLE_POINT_COMPATS:
            if self.is_restart and self.options.icp == 'ignore':
                LOG.debug(f"- initial point = {value} (ignored)")
            elif self.options.icp is None:
                self.options.icp = value
                LOG.info(f"+ initial point = {value}")
        elif key in self.suite_db_mgr.KEY_START_CYCLE_POINT_COMPATS:
            if self.is_restart and self.options.startcp == 'ignore':
                LOG.debug(f"- start point = {value} (ignored)")
            elif self.options.startcp is None:
                self.options.startcp = value
                LOG.info(f"+ start point = {value}")
        elif key in self.suite_db_mgr.KEY_FINAL_CYCLE_POINT_COMPATS:
            if self.is_restart and self.options.fcp == 'ignore':
                LOG.debug(f"- override final point = {value} (ignored)")
            elif self.options.fcp is None:
                self.options.fcp = value
                LOG.info(f"+ override final point = {value}")
        elif key == self.suite_db_mgr.KEY_STOP_CYCLE_POINT:
            if self.is_restart and self.options.stopcp == 'ignore':
                LOG.debug(f"- stop point = {value} (ignored)")
            elif self.options.stopcp is None:
                self.options.stopcp = value
                LOG.info(f"+ stop point = {value}")
        elif key == self.suite_db_mgr.KEY_RUN_MODE:
            if self.options.run_mode is None:
                self.options.run_mode = value
                LOG.info(f"+ run mode = {value}")
        elif key == self.suite_db_mgr.KEY_UUID_STR:
            self.uuid_str.value = value
            LOG.info('+ suite UUID = %s', value)
        elif key == self.suite_db_mgr.KEY_HOLD:
            if self.options.hold_start is None:
                self.options.hold_start = bool(value)
                LOG.info('+ hold suite = %s', bool(value))
        elif key == self.suite_db_mgr.KEY_HOLD_CYCLE_POINT:
            if self.options.holdcp is None:
                self.options.holdcp = value
                LOG.info('+ hold point = %s', value)
        elif key == self.suite_db_mgr.KEY_STOP_CLOCK_TIME:
            value = int(value)
            if time() <= value:
                self.stop_clock_time = value
                LOG.info('+ stop clock time = %d (%s)', value, time2str(value))
            else:
                LOG.debug(
                    '- stop clock time = %d (%s) (ignored)',
                    value,
                    time2str(value))
        elif key == self.suite_db_mgr.KEY_STOP_TASK:
            self.restored_stop_task_id = value
            LOG.info('+ stop task = %s', value)
        elif key == self.suite_db_mgr.KEY_UTC_MODE:
            value = bool(int(value))
            self.options.utc_mode = value
            LOG.info(f"+ UTC mode = {value}")
        elif key == self.suite_db_mgr.KEY_CYCLE_POINT_TIME_ZONE:
            self.options.cycle_point_tz = value
            LOG.info(f"+ cycle point time zone = {value}")

    def _load_template_vars(self, _, row):
        """Load suite start up template variables."""
        key, value = row
        # Command line argument takes precedence
        if key not in self.template_vars:
            self.template_vars[key] = value

    def run_event_handlers(self, event, reason):
        """Run a suite event handler.

        Run suite events in simulation and dummy mode ONLY if enabled.
        """
        conf = self.config
        try:
            if (
                conf.run_mode('simulation', 'dummy')
            ):
                return
        except KeyError:
            pass
        self.suite_event_handler.handle(conf, SuiteEventContext(
            event, str(reason), self.suite, self.uuid_str, self.owner,
            self.host, self.server.port))

    def queue_pop(self):
        """Release queued tasks, and submit task jobs.

        The task queue manages references to task proxies in the task pool.

        Newly released tasks are passed to job submission multiple times until
        associated asynchronous host select, remote init, and remote install
        processes are done.

        """
        # Forget tasks that are no longer preparing for job submission.
        self.pre_submit_tasks = [
            itask for itask in self.pre_submit_tasks if
            itask.waiting_on_job_prep
        ]

        if self.stop_mode is None and self.auto_restart_time is None:
            # Add newly released tasks to those still preparing.
            self.pre_submit_tasks += self.pool.release_queued_tasks()
            if self.pre_submit_tasks:
                self.is_updated = True
                self.task_job_mgr.task_remote_mgr.rsync_includes = (
                    self.config.get_validated_rsync_includes())
                for itask in self.task_job_mgr.submit_task_jobs(
                        self.suite,
                        self.pre_submit_tasks,
                        self.curve_auth,
                        self.client_pub_key_dir,
                        self.config.run_mode('simulation')):
                    # TODO log flow labels here (beware effect on ref tests)
                    LOG.info('[%s] -triggered off %s',
                             itask, itask.state.get_resolved_dependencies())

    def process_suite_db_queue(self):
        """Update suite DB."""
        self.suite_db_mgr.process_queued_ops()

    def database_health_check(self):
        """If public database is stuck, blast it away by copying the content
        of the private database into it."""
        self.suite_db_mgr.recover_pub_from_pri()

    def late_tasks_check(self):
        """Report tasks that are never active and are late."""
        now = time()
        for itask in self.pool.get_tasks():
            if (
                    not itask.is_late
                    and itask.get_late_time()
                    and itask.state(*TASK_STATUSES_NEVER_ACTIVE)
                    and now > itask.get_late_time()
            ):
                msg = '%s (late-time=%s)' % (
                    self.task_events_mgr.EVENT_LATE,
                    time2str(itask.get_late_time()))
                itask.is_late = True
                LOG.warning('[%s] -%s', itask, msg)
                self.task_events_mgr.setup_event_handlers(
                    itask, self.task_events_mgr.EVENT_LATE, msg)
                self.suite_db_mgr.put_insert_task_late_flags(itask)

    def timeout_check(self):
        """Check suite and task timers."""
        self.check_suite_timer()
        if self._get_events_conf(self.EVENT_INACTIVITY_TIMEOUT):
            self.check_suite_inactive()
        # check submission and execution timeout and polling timers
        if not self.config.run_mode('simulation'):
            self.task_job_mgr.check_task_jobs(self.suite, self.pool)

    async def suite_shutdown(self):
        """Determines if the suite can be shutdown yet."""
        if self.pool.check_abort_on_task_fails():
            self._set_stop(StopMode.AUTO_ON_TASK_FAILURE)

        # Can suite shut down automatically?
        if self.stop_mode is None and (
            self.stop_clock_done() or
            self.pool.stop_task_done() or
            self.check_auto_shutdown()
        ):
            self._set_stop(StopMode.AUTO)

        # Is the suite ready to shut down now?
        if self.pool.can_stop(self.stop_mode):
            await self.update_data_structure()
            self.proc_pool.close()
            if self.stop_mode != StopMode.REQUEST_NOW_NOW:
                # Wait for process pool to complete,
                # unless --now --now is requested
                stop_process_pool_empty_msg = (
                    "Waiting for the command process pool to empty" +
                    " for shutdown")
                while self.proc_pool.is_not_done():
                    sleep(self.INTERVAL_STOP_PROCESS_POOL_EMPTY)
                    if stop_process_pool_empty_msg:
                        LOG.info(stop_process_pool_empty_msg)
                        stop_process_pool_empty_msg = None
                    self.proc_pool.process()
                    self.process_command_queue()
            if self.options.profile_mode:
                self.profiler.log_memory(
                    "scheduler.py: end main loop (total loops %d): %s" %
                    (self.count, get_current_time_string()))
            if self.stop_mode == StopMode.AUTO_ON_TASK_FAILURE:
                raise SchedulerError(self.stop_mode.value)
            else:
                raise SchedulerStop(self.stop_mode.value)
        elif (self.time_next_kill is not None and
              time() > self.time_next_kill):
            self.command_poll_tasks()
            self.command_kill_tasks()
            self.time_next_kill = time() + self.INTERVAL_STOP_KILL

        # Is the suite set to auto stop [+restart] now ...
        if self.auto_restart_time is None or time() < self.auto_restart_time:
            # ... no
            pass
        elif self.auto_restart_mode == AutoRestartMode.RESTART_NORMAL:
            # ... yes - wait for local jobs to complete before restarting
            #           * Avoid polling issues see #2843
            #           * Ensure the host can be safely taken down once the
            #             suite has stopped running.
            for itask in self.pool.get_tasks():
                if (
                        itask.state(*TASK_STATUSES_ACTIVE)
                        and itask.summary['job_runner_name']
                        and not is_remote_platform(itask.platform)
                        and self.task_job_mgr.job_runner_mgr
                        .is_job_local_to_host(
                            itask.summary['job_runner_name'])
                ):
                    LOG.info('Waiting for jobs running on localhost to '
                             'complete before attempting restart')
                    break
            else:
                self._set_stop(StopMode.REQUEST_NOW_NOW)
        elif self.auto_restart_mode == AutoRestartMode.FORCE_STOP:
            # ... yes - leave local jobs running then stop the suite
            #           (no restart)
            self._set_stop(StopMode.REQUEST_NOW)
        else:
            raise SchedulerError(
                'Invalid auto_restart_mode=%s' % self.auto_restart_mode)

    def suite_auto_restart(self, max_retries=3):
        """Attempt to restart the suite assuming it has already stopped."""
        cmd = ['cylc', 'play', quote(self.suite)]
        if self.options.abort_if_any_task_fails:
            cmd.append('--abort-if-any-task-fails')

        for attempt_no in range(max_retries):
            new_host = select_suite_host(cached=False)[0]
            LOG.info(f'Attempting to restart on "{new_host}"')

            # proc will start with current env (incl CYLC_HOME etc)
            proc = Popen(
                [*cmd, f'--host={new_host}'],
                stdin=DEVNULL, stdout=PIPE, stderr=PIPE)
            if proc.wait():
                msg = 'Could not restart suite'
                if attempt_no < max_retries:
                    msg += (
                        f' will retry in {self.INTERVAL_AUTO_RESTART_ERROR}s')
                LOG.critical(
                    f"{msg}. Restart error:\n",
                    f"{proc.communicate()[1].decode()}")
                sleep(self.INTERVAL_AUTO_RESTART_ERROR)
            else:
                LOG.info(f'Suite now running on "{new_host}".')
                return True
        LOG.critical(
            'Suite unable to automatically restart after '
            f'{max_retries} tries - manual restart required.')
        return False

    def update_profiler_logs(self, tinit):
        """Update info for profiler."""
        now = time()
        self._update_profile_info("scheduler loop dt (s)", now - tinit,
                                  amount_format="%.3f")
        self._update_cpu_usage()
        if now - self.previous_profile_point >= 60:
            # Only get this every minute.
            self.previous_profile_point = now
            self.profiler.log_memory("scheduler.py: loop #%d: %s" % (
                self.count, get_current_time_string()))
        self.count += 1

    async def main_loop(self):
        """The scheduler main loop.

        TODO: the following docs should be relocated!

        IDEALLY:

        The n=0 "active" task pool should contain:
        - active tasks: preparing, submitted, running
        - active xtrigger, queue, and runahead limiter objects
        - (tasks waiting on old-style built-in ext- and clock-triggers?)
        The n=1 datastore should contain tasks waiting on the above 

        CURRENTLY:

        The runahead pool holds task proxies:
        - with tasks prereqs satisfied, but held back by runahead limiting
        - (embody partially satisfied task prerequisites - because
          spawn-on-demand is implemented as spawn-on-ouputs)

        The main pool holds tasks that are:
        - "active": preparing, submitted, or running
        - task prereqs satisfied, but waiting on:
          - queues
          - xtriggers
          - old-style built-in ext- and clock-triggers

        Spawn-on-demand is currently based only on task dependence, not on
        xtriggers (and definitely not old-style clock and ext triggers, which
        are task proxy attributes). Tasks proxies are spawned into the runahead
        pool once their task prerequisites are satisfied (or auto-spawned if
        they have no task parents). (Actually they are spawned on individual
        upstream outputs, but those with partially satisfied task prerequisites
        are not released to the main pool even if below the runahead limit -
        they should be considered as "partially satisfied prerequisites", not
        as task proxies).

        They are released from runahead to the main pool if:
        - they are below the runahead limit
        and
        - their dependence on other tasks is satisfied
        Non-task prerequisites are
        """
        while True:  # MAIN LOOP
            tinit = time()

            if self.pool.do_reload:
                # Re-initialise data model on reload
                self.data_store_mgr.initiate_data_model(reloaded=True)
                self.pool.reload_taskdefs()
                self.is_updated = True
                await self.publisher.publish(
                    self.data_store_mgr.publish_deltas)

            self.process_command_queue()

            if self.pool.release_runahead_tasks():
                self.is_updated = True
                self.reset_inactivity_timer()

            self.proc_pool.process()

<<<<<<< HEAD
            # Get tasks with newly satisfied external triggers.
            check_if_ready = self.broadcast_mgr.check_ext_triggers(
                [x for x in self.pool.get_tasks()
                    if x.state(TASK_STATUS_WAITING)
                    and not x.state.is_queued
                    and x.state.external_triggers
                    and not x.state.external_triggers_all_satisfied()],
                self.ext_trigger_queue
            )

            # Call unsatisfied xtrigger functions if needed.
            self.xtrigger_mgr.call_xtriggers(
                [
                    itask for itask in self.pool.get_tasks()
                    if (
                        itask.state(TASK_STATUS_WAITING) and
                        not itask.state.is_queued and
                        itask.state.xtriggers and
                        not itask.state.xtriggers_all_satisfied()
                    )
                ]
            )

            # Get tasks with satisfied xtriggers.
            check_if_ready.update(
                self.xtrigger_mgr.check_xtriggers(
                    [x for x in self.pool.get_tasks()
                        if x.state(TASK_STATUS_WAITING)
                        and not x.state.is_queued
                        and x.state.xtriggers],
                    self.suite_db_mgr.put_xtriggers
                )
            )

            # Queue if these tasks are ready to run.
            for itask in check_if_ready:
=======
            # Check xtrigger and ext-trigger satisfaction, and queue updated
            # tasks if they are ready to run.
            for itask in set.union(
                    self.xtrigger_mgr.check_xtriggers(
                        self.pool.get_tasks(),
                        self.suite_db_mgr.put_xtriggers
                    ),
                    self.broadcast_mgr.check_ext_triggers(
                        self.pool.get_tasks(),
                        self.ext_trigger_queue
                    )):
>>>>>>> 7c75129f
                if all(itask.is_ready_to_run()):
                    self.pool.queue_task(itask)

            self.pool.set_expired_tasks()

            self.queue_pop()

            self.pool.dump()

            if self.pool.sim_time_check(self.message_queue):
                # A simulated task state change occurred.
                self.reset_inactivity_timer()

            self.broadcast_mgr.expire_broadcast(self.pool.get_min_point())
            self.late_tasks_check()

            self.process_queued_task_messages()
            self.process_command_queue()
            self.task_events_mgr.process_events(self)

            # Update state summary, database, and uifeed
            self.suite_db_mgr.put_task_event_timers(self.task_events_mgr)
            has_updated = await self.update_data_structure()

            self.process_suite_db_queue()

            # If public database is stuck, blast it away by copying the content
            # of the private database into it.
            self.database_health_check()

            # Shutdown suite if timeouts have occurred
            self.timeout_check()

            # Does the suite need to shutdown on task failure?
            await self.suite_shutdown()

            if self.options.profile_mode:
                self.update_profiler_logs(tinit)

            # Run plugin functions
            await asyncio.gather(
                *main_loop.get_runners(
                    self.main_loop_plugins,
                    main_loop.CoroTypes.Periodic,
                    self
                )
            )

            if not has_updated and not self.stop_mode:
                # Has the suite stalled?
                self.check_suite_stalled()

            # Sleep a bit for things to catch up.
            # Quick sleep if there are items pending in process pool.
            # (Should probably use quick sleep logic for other queues?)
            elapsed = time() - tinit
            quick_mode = self.proc_pool.is_not_done()
            if (elapsed >= self.INTERVAL_MAIN_LOOP or
                    quick_mode and elapsed >= self.INTERVAL_MAIN_LOOP_QUICK):
                # Main loop has taken quite a bit to get through
                # Still yield control to other threads by sleep(0.0)
                duration = 0
            elif quick_mode:
                duration = self.INTERVAL_MAIN_LOOP_QUICK - elapsed
            else:
                duration = self.INTERVAL_MAIN_LOOP - elapsed
            await asyncio.sleep(duration)
            # Record latest main loop interval
            self.main_loop_intervals.append(time() - tinit)
            # END MAIN LOOP

    async def update_data_structure(self):
        """Update DB, UIS, Summary data elements"""
        updated_tasks = [
            t for t in self.pool.get_tasks() if t.state.is_updated]
        has_updated = self.is_updated or updated_tasks
        # Add tasks that have moved moved from runahead to live pool.
        if has_updated or self.data_store_mgr.updates_pending:
            # Collect/apply data store updates/deltas
            self.data_store_mgr.update_data_structure()
            # Publish updates:
            await self.publisher.publish(self.data_store_mgr.publish_deltas)
        if has_updated:
            # Database update
            self.suite_db_mgr.put_task_pool(self.pool)
            # Reset suite and task updated flags.
            self.is_updated = False
            self.is_stalled = False
            for itask in updated_tasks:
                itask.state.is_updated = False
            # Suite can't be stalled, so stop the suite timer.
            if self.suite_timer_active:
                self.suite_timer_active = False
                LOG.debug(
                    "%s suite timer stopped NOW: %s",
                    get_seconds_as_interval_string(
                        self._get_events_conf(self.EVENT_TIMEOUT)),
                    get_current_time_string())
        return has_updated

    def check_suite_timer(self):
        """Check if suite has timed out or not."""
        if (self._get_events_conf(self.EVENT_TIMEOUT) is None or
                self.already_timed_out or not self.is_stalled):
            return
        if time() > self.suite_timer_timeout:
            self.already_timed_out = True
            message = 'suite timed out after %s' % (
                get_seconds_as_interval_string(
                    self._get_events_conf(self.EVENT_TIMEOUT))
            )
            LOG.warning(message)
            self.run_event_handlers(self.EVENT_TIMEOUT, message)
            if self._get_events_conf('abort on timeout'):
                raise SchedulerError('Abort on suite timeout is set')

    def check_suite_inactive(self):
        """Check if suite is inactive or not."""
        if self.already_inactive:
            return
        if time() > self.suite_inactivity_timeout:
            self.already_inactive = True
            message = 'suite timed out after inactivity for %s' % (
                get_seconds_as_interval_string(
                    self._get_events_conf(self.EVENT_INACTIVITY_TIMEOUT)))
            LOG.warning(message)
            self.run_event_handlers(self.EVENT_INACTIVITY_TIMEOUT, message)
            if self._get_events_conf('abort on inactivity'):
                raise SchedulerError('Abort on suite inactivity is set')

    def check_suite_stalled(self):
        """Check if suite is stalled or not."""
        if self.is_stalled:  # already reported
            return
        self.is_stalled = self.pool.is_stalled()
        if self.is_stalled:
            self.run_event_handlers(self.EVENT_STALLED, 'suite stalled')
            self.pool.report_unmet_deps()
            if self._get_events_conf('abort on stalled'):
                raise SchedulerError('Abort on suite stalled is set')
            # Start suite timeout timer
            if self._get_events_conf(self.EVENT_TIMEOUT):
                self.set_suite_timer()

    async def shutdown(self, reason):
        """Shutdown the suite.

        Warning:
            At the moment this method must be called from the main_loop.
            In the future it should shutdown the main_loop itself but
            we're not quite there yet.

        """
        if isinstance(reason, SchedulerStop):
            LOG.info(f'Suite shutting down - {reason.args[0]}')
        elif isinstance(reason, SchedulerError):
            LOG.error(f'Suite shutting down - {reason}')
        elif isinstance(reason, SuiteConfigError):
            LOG.error(f'{SuiteConfigError.__name__}: {reason}')
        elif isinstance(reason, PlatformLookupError):
            LOG.error(f'{PlatformLookupError.__name__}: {reason}')
        else:
            LOG.exception(reason)
            if str(reason):
                LOG.critical(f'Suite shutting down - {reason}')
            else:
                LOG.critical('Suite shutting down')

        if self.proc_pool:
            self.proc_pool.close()
            if self.proc_pool.is_not_done():
                # e.g. KeyboardInterrupt
                self.proc_pool.terminate()
            self.proc_pool.process()

        if self.pool is not None:
            if not self.is_stalled:
                # (else already reported)
                self.pool.report_unmet_deps()
            self.pool.warn_stop_orphans()
            try:
                self.suite_db_mgr.put_task_event_timers(self.task_events_mgr)
                self.suite_db_mgr.put_task_pool(self.pool)
            except Exception as exc:
                LOG.exception(exc)

        if self.server:
            self.server.stop()
        if self.publisher:
            await self.publisher.publish(
                [(b'shutdown', str(reason).encode('utf-8'))]
            )
            self.publisher.stop()
        self.curve_auth.stop()  # stop the authentication thread

        # Flush errors and info before removing suite contact file
        sys.stdout.flush()
        sys.stderr.flush()

        try:
            # Remove ZMQ keys from scheduler
            LOG.debug("Removing authentication keys from scheduler")
            key_housekeeping(self.suite, create=False)
        except Exception as ex:
            LOG.exception(ex)
        # disconnect from suite-db, stop db queue
        try:
            self.suite_db_mgr.process_queued_ops()
            self.suite_db_mgr.on_suite_shutdown()
        except Exception as exc:
            LOG.exception(exc)

        # NOTE: Removing the contact file should happen last of all (apart
        # from running event handlers), because the existence of the file is
        # used to determine if the workflow is running
        if self.contact_data:
            fname = suite_files.get_contact_file(self.suite)
            try:
                os.unlink(fname)
            except OSError as exc:
                LOG.warning(f"failed to remove suite contact file: {fname}")
                LOG.exception(exc)
            if self.task_job_mgr:
                self.task_job_mgr.task_remote_mgr.remote_tidy()

        # The getattr() calls and if tests below are used in case the
        # suite is not fully configured before the shutdown is called.
        if getattr(self, "config", None) is not None:
            # run shutdown handlers
            if isinstance(reason, CylcError):
                self.run_event_handlers(self.EVENT_SHUTDOWN, reason.args[0])
            else:
                self.run_event_handlers(self.EVENT_ABORTED, str(reason))

    def set_stop_clock(self, unix_time):
        """Set stop clock time."""
        LOG.info(
            "Setting stop clock time: %s (unix time: %s)",
            time2str(unix_time),
            unix_time)
        self.stop_clock_time = unix_time
        self.suite_db_mgr.put_suite_stop_clock_time(self.stop_clock_time)

    def stop_clock_done(self):
        """Return True if wall clock stop time reached."""
        if self.stop_clock_time is None:
            return
        now = time()
        if now > self.stop_clock_time:
            LOG.info("Wall clock stop time reached: %s", time2str(
                self.stop_clock_time))
            self.stop_clock_time = None
            self.suite_db_mgr.delete_suite_stop_clock_time()
            return True
        LOG.debug("stop time=%d; current time=%d", self.stop_clock_time, now)
        return False

    def check_auto_shutdown(self):
        """Check if we should do an automatic shutdown: main pool empty."""
        self.pool.release_runahead_tasks()
        if self.pool.get_tasks():
            # There are more tasks to run.
            return False
        # Can shut down.
        if self.pool.stop_point:
            self.options.stopcp = None
            self.pool.stop_point = None
            self.suite_db_mgr.delete_suite_stop_cycle_point()
        return True

    def hold_suite(self, point=None):
        """Hold all tasks in suite."""
        if point is None:
            self.pool.hold_all_tasks()
            self.suite_db_mgr.put_suite_hold()
            LOG.info('Suite held.')
        else:
            LOG.info(
                'Setting suite hold cycle point: %s.'
                '\nThe suite will hold once all tasks have passed this point.',
                point
            )
            self.pool.set_hold_point(point)
            self.suite_db_mgr.put_suite_hold_cycle_point(point)

    def release_suite(self):
        """Release (un-hold) all tasks in suite."""
        if self.pool.is_held:
            LOG.info("RELEASE: new tasks will be queued when ready")
        self.pool.set_hold_point(None)
        self.pool.release_all_tasks()
        self.suite_db_mgr.delete_suite_hold()

    def paused(self):
        """Is the suite paused?"""
        return self.pool.is_held

    def command_force_trigger_tasks(self, items, reflow=False):
        """Trigger tasks."""
        return self.pool.force_trigger_tasks(items, reflow)

    def command_force_spawn_children(self, items, outputs):
        """Force spawn task successors."""
        return self.pool.force_spawn_children(items, outputs)

    def _update_profile_info(self, category, amount, amount_format="%s"):
        """Update the 1, 5, 15 minute dt averages for a given category."""
        now = time()
        self._profile_amounts.setdefault(category, [])
        amounts = self._profile_amounts[category]
        amounts.append((now, amount))
        self._profile_update_times.setdefault(category, None)
        last_update = self._profile_update_times[category]
        if last_update is not None and now < last_update + 60:
            return
        self._profile_update_times[category] = now
        averages = {1: [], 5: [], 15: []}
        for then, amount in list(amounts):
            age = (now - then) / 60.0
            if age > 15:
                amounts.remove((then, amount))
                continue
            for minute_num in averages:
                if age <= minute_num:
                    averages[minute_num].append(amount)
        output_text = "PROFILE: %s:" % category
        for minute_num, minute_amounts in sorted(averages.items()):
            averages[minute_num] = sum(minute_amounts) / len(minute_amounts)
            output_text += (" %d: " + amount_format) % (
                minute_num, averages[minute_num])
        LOG.info(output_text)

    def _update_cpu_usage(self):
        """Obtain CPU usage statistics."""
        proc = Popen(
            ["ps", "-o%cpu= ", str(os.getpid())],
            stdin=DEVNULL, stdout=PIPE)
        try:
            cpu_frac = float(proc.communicate()[0])
        except (TypeError, OSError, IOError, ValueError) as exc:
            LOG.warning("Cannot get CPU % statistics: %s" % exc)
            return
        self._update_profile_info("CPU %", cpu_frac, amount_format="%.1f")

    def _get_events_conf(self, key, default=None):
        """Return a named [scheduler][[events]] configuration."""
        return self.suite_event_handler.get_events_conf(
            self.config, key, default)

    def process_cycle_point_opts(self) -> None:
        """Check the values of --icp, --fcp, --startcp, --stopcp.

        Reset the values to None if necessary:
        * The value 'ignore' is not used in a first start.
        * The opts --icp and --startcp cannot be used in a restart.
        """
        if self.is_restart:
            for opt in ('icp', 'startcp'):
                val = getattr(self.options, opt, None)
                if val not in (None, 'ignore'):
                    LOG.warning(
                        f"Ignoring option: --{opt}={val}. The only valid "
                        "value for a restart is 'ignore'.")
                    setattr(self.options, opt, None)
        else:
            for opt in ('icp', 'fcp', 'startcp', 'stopcp'):
                if getattr(self.options, opt, None) == 'ignore':
                    LOG.warning(
                        f"Ignoring option: --{opt}=ignore. The value cannot "
                        "be 'ignore' unless restarting the workflow.")
                    setattr(self.options, opt, None)

    def process_cylc_stop_point(self):
        """
        Set stop point.

        In decreasing priority, stop cycle point (``stopcp``) is set:
        * From the final point for ``cylc play --stopcp=ignore``.
        * From the command line (``cylc play --stopcp=XYZ``).
        * From the database.
        * From the flow.cylc file (``[scheduling]stop after cycle point``).
        """
        stoppoint = None
        if self.is_restart and self.options.stopcp == 'ignore':
            stoppoint = self.config.final_point
        elif self.options.stopcp:
            stoppoint = self.options.stopcp
        # Tests whether pool has stopcp from database on restart.
        elif (
            self.pool.stop_point and
            self.pool.stop_point != self.config.final_point
        ):
            stoppoint = self.pool.stop_point
        elif 'stop after cycle point' in self.config.cfg['scheduling']:
            stoppoint = self.config.cfg['scheduling']['stop after cycle point']

        if stoppoint is not None:
            self.options.stopcp = str(stoppoint)
            self.pool.set_stop_point(get_point(self.options.stopcp))

    async def handle_exception(self, exc):
        """Gracefully shut down the scheduler.

        This re-raises the caught exception, to be caught higher up.

        Args:
            exc: The caught exception to be logged during the shutdown.
        """
        try:
            await self.shutdown(exc)
        except Exception as exc2:
            # In case of exceptions in the shutdown method itself
            LOG.exception(exc2)
        raise exc from None<|MERGE_RESOLUTION|>--- conflicted
+++ resolved
@@ -1435,7 +1435,6 @@
 
             self.proc_pool.process()
 
-<<<<<<< HEAD
             # Get tasks with newly satisfied external triggers.
             check_if_ready = self.broadcast_mgr.check_ext_triggers(
                 [x for x in self.pool.get_tasks()
@@ -1472,19 +1471,6 @@
 
             # Queue if these tasks are ready to run.
             for itask in check_if_ready:
-=======
-            # Check xtrigger and ext-trigger satisfaction, and queue updated
-            # tasks if they are ready to run.
-            for itask in set.union(
-                    self.xtrigger_mgr.check_xtriggers(
-                        self.pool.get_tasks(),
-                        self.suite_db_mgr.put_xtriggers
-                    ),
-                    self.broadcast_mgr.check_ext_triggers(
-                        self.pool.get_tasks(),
-                        self.ext_trigger_queue
-                    )):
->>>>>>> 7c75129f
                 if all(itask.is_ready_to_run()):
                     self.pool.queue_task(itask)
 

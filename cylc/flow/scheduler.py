--- conflicted
+++ resolved
@@ -1054,14 +1054,6 @@
 
     async def command_reload_workflow(self) -> None:
         """Reload workflow configuration."""
-<<<<<<< HEAD
-        LOG.info("Reloading the workflow definition.")
-        old_tasks = set(self.config.get_task_name_list())
-        # Things that can't change on workflow reload:
-        self._load_workflow_params(
-            self.workflow_db_mgr.pri_dao.select_workflow_params()
-        )
-=======
         # pause the workflow if not already
         was_paused_before_reload = self.is_paused
         if not was_paused_before_reload:
@@ -1092,7 +1084,6 @@
             self.update_data_store()
             # give commands time to complete
             sleep(1)  # give any remove-init's time to complete
->>>>>>> 5108f255
 
         # reload the workflow definition
         self.reload_pending = 'loading the workflow definition'
@@ -1118,8 +1109,8 @@
             self.reload_pending = 'applying the new config'
             old_tasks = set(self.config.get_task_name_list())
             # Things that can't change on workflow reload:
-            self.workflow_db_mgr.pri_dao.select_workflow_params(
-                self._load_workflow_params
+            self._load_workflow_params(
+                self.workflow_db_mgr.pri_dao.select_workflow_params()
             )
             self.apply_new_config(config, is_reload=True)
             self.broadcast_mgr.linearized_ancestors = (

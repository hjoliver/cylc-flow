--- conflicted
+++ resolved
@@ -53,11 +53,7 @@
 
 environ_init()
 
-<<<<<<< HEAD
-__version__ = '8.4.4.dev'
-=======
 __version__ = '8.5.0.dev'
->>>>>>> 06d88cc2
 
 
 def iter_entry_points(entry_point_name):

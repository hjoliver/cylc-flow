# THIS FILE IS PART OF THE CYLC WORKFLOW ENGINE.
# Copyright (C) NIWA & British Crown (Met Office) & Contributors.
#
# This program is free software: you can redistribute it and/or modify
# it under the terms of the GNU General Public License as published by
# the Free Software Foundation, either version 3 of the License, or
# (at your option) any later version.
#
# This program is distributed in the hope that it will be useful,
# but WITHOUT ANY WARRANTY; without even the implied warranty of
# MERCHANTABILITY or FITNESS FOR A PARTICULAR PURPOSE.  See the
# GNU General Public License for more details.
#
# You should have received a copy of the GNU General Public License
# along with this program.  If not, see <http://www.gnu.org/licenses/>.
"""Write task job files."""

import os
import re
import stat
from subprocess import Popen, PIPE, DEVNULL
from textwrap import dedent

from cylc.flow import __version__ as CYLC_VERSION
from cylc.flow.job_runner_mgr import JobRunnerManager
import cylc.flow.flags
<<<<<<< HEAD
from cylc.flow.pathutil import (
    get_remote_workflow_run_dir,
    get_remote_workflow_work_dir)
=======
from cylc.flow.pathutil import get_remote_suite_run_dir
>>>>>>> 6d5a95ea
from cylc.flow.config import interpolate_template, ParamExpandError


class JobFileWriter:

    """Write task job files."""

    def __init__(self):
        self.workflow_env = {}
        self.job_runner_mgr = JobRunnerManager()

    def set_workflow_env(self, workflow_env):
        """Configure workflow environment for all job files."""
        self.workflow_env.clear()
        self.workflow_env.update(workflow_env)

    def write(self, local_job_file_path, job_conf, check_syntax=True):
        """Write each job script section in turn."""

        # ########### !!!!!!!! WARNING !!!!!!!!!!! #####################
        # BE EXTREMELY WARY OF CHANGING THE ORDER OF JOB SCRIPT SECTIONS
        # Users may be relying on the existing order (see for example
        # the comment below on workflow bin path being required before
        # task runtime environment setup).
        # ##############################################################

        # Access to cylc must be configured before user environment so
        # that cylc commands can be used in defining user environment
        # variables: NEXT_CYCLE=$( cylc cycle-point --offset-hours=6 )
        tmp_name = os.path.expandvars(local_job_file_path + '.tmp')
<<<<<<< HEAD
        run_d = get_remote_workflow_run_dir(
            platform, job_conf['workflow_name']
        )
=======
        run_d = get_remote_suite_run_dir(job_conf['suite_name'])
>>>>>>> 6d5a95ea
        try:
            with open(tmp_name, 'w') as handle:
                self._write_header(handle, job_conf)
                self._write_directives(handle, job_conf)
                self._write_reinvocation(handle)
                self._write_prelude(handle, job_conf)
                self._write_workflow_environment(handle, job_conf, run_d)
                self._write_task_environment(handle, job_conf)
                self._write_global_init_script(handle, job_conf)
                # workflow bin access must be before runtime environment
                # because workflow bin commands may be used in variable
                # assignment expressions: FOO=$(command args).
                self._write_runtime_environment(handle, job_conf)
                self._write_script(handle, job_conf)
                self._write_epilogue(handle, job_conf, run_d)
        except IOError as exc:
            # Remove temporary file
            try:
                os.unlink(tmp_name)
            except OSError:
                pass
            raise exc
        # check syntax
        if check_syntax:
            try:
                with Popen(
                        ['/usr/bin/env', 'bash', '-n', tmp_name],
                        stderr=PIPE, stdin=DEVNULL) as proc:
                    if proc.wait():
                        # This will leave behind the temporary file,
                        # which is useful for debugging syntax errors, etc.
                        raise RuntimeError(proc.communicate()[1].decode())
            except OSError as exc:
                # Popen has a bad habit of not telling you anything if it fails
                # to run the executable.
                if exc.filename is None:
                    exc.filename = 'bash'
                # Remove temporary file
                try:
                    os.unlink(tmp_name)
                except OSError:
                    pass
                raise exc
        # Make job file executable
        mode = (
            os.stat(tmp_name).st_mode |
            stat.S_IXUSR | stat.S_IXGRP | stat.S_IXOTH)
        os.chmod(tmp_name, mode)
        os.rename(tmp_name, os.path.expandvars(local_job_file_path))

    @staticmethod
    def _check_script_value(value):
        """Return True if script has any executable statements."""
        if value:
            for line in value.splitlines():
                line = line.strip()
                if line and not line.startswith("#"):
                    return True
        return False

    @staticmethod
    def _write_header(handle, job_conf):
        """Write job script header."""
        handle.write("#!/bin/bash -l\n")
        handle.write("#\n# ++++ THIS IS A CYLC TASK JOB SCRIPT ++++")
        for prefix, value in [
                ("# Workflow: ", job_conf['workflow_name']),
                ("# Task: ", job_conf['task_id']),
                (JobRunnerManager.LINE_PREFIX_JOB_LOG_DIR, job_conf['job_d']),
                (JobRunnerManager.LINE_PREFIX_JOB_RUNNER_NAME,
                 job_conf['platform']['job runner']),
                (JobRunnerManager.LINE_PREFIX_JOB_RUNNER_CMD_TMPL,
                 job_conf['platform']['job runner command template']),
                (JobRunnerManager.LINE_PREFIX_EXECUTION_TIME_LIMIT,
                 job_conf['execution_time_limit'])]:
            if value:
                handle.write("\n%s%s" % (prefix, value))

    def _write_directives(self, handle, job_conf):
        """Job directives."""
        lines = self.job_runner_mgr.format_directives(job_conf)
        if lines:
            handle.write('\n\n# DIRECTIVES:')
            for line in lines:
                handle.write('\n' + line)

    def _write_reinvocation(self, handle):
        """Re-invoke using user determined bash interpreter."""
        # NOTE this must be done after the directives are written out
        # due to the way slurm reads directives
        # NOTE we cannot do /usr/bin/env bash because we need to use the -l
        # option and GNU env doesn't support additional arguments (recent
        # versions permit this with the -S option similar to BSD env but we
        # cannot make the jump to this until is it more widely adopted)
        handle.write(dedent('''
            if [[ $1 == 'noreinvoke' ]]; then
                shift
            else
                exec bash -l "$0" noreinvoke "$@"
            fi
        '''))

    def _write_prelude(self, handle, job_conf):
        """Job script prelude."""
        # Variables for traps
        handle.write("\nCYLC_FAIL_SIGNALS='%s'" % " ".join(
            self.job_runner_mgr.get_fail_signals(job_conf)))
        vacation_signals_str = self.job_runner_mgr.get_vacation_signal(
            job_conf)
        if vacation_signals_str:
            handle.write("\nCYLC_VACATION_SIGNALS='%s'" % vacation_signals_str)
        # Path to the `cylc` executable, if defined.
        cylc_path = job_conf['platform']['cylc path']
        if cylc_path:
            handle.write(f"\nexport PATH={cylc_path}:$PATH")
        # Environment variables for prelude
        if cylc.flow.flags.debug:
            handle.write("\nexport CYLC_DEBUG=true")
        handle.write("\nexport CYLC_VERSION='%s'" % CYLC_VERSION)
        env_vars = (
            (job_conf['platform']['copyable environment variables'] or [])
            # pass CYLC_COVERAGE into the job execution environment
            + ['CYLC_COVERAGE']
        )
        for key in env_vars:
            if key in os.environ:
                handle.write("\nexport %s='%s'" % (key, os.environ[key]))

    def _write_workflow_environment(self, handle, job_conf, run_d):
        """Workflow and task environment."""
        handle.write("\n\ncylc__job__inst__cylc_env() {")
        handle.write("\n    # CYLC WORKFLOW ENVIRONMENT:")
        # write the static workflow variables
        for var, val in sorted(self.workflow_env.items()):
            if var != 'CYLC_DEBUG':
                handle.write('\n    export %s="%s"' % (var, val))

        if str(self.workflow_env.get('CYLC_UTC')) == 'True':
            handle.write('\n    export TZ="UTC"')

        handle.write('\n')
<<<<<<< HEAD
        # override and write task-host-specific workflow variables
        work_d = get_remote_workflow_work_dir(
            job_conf["platform"], job_conf['workflow_name'])
        handle.write('\n    export CYLC_WORKFLOW_RUN_DIR="%s"' % run_d)
        if work_d != run_d:
            # Note: not an environment variable, but used by job.sh
            handle.write(
                '\n    export CYLC_WORKFLOW_WORK_DIR_ROOT="%s"' % work_d
            )
=======
        # override and write task-host-specific suite variables
        handle.write('\n    export CYLC_SUITE_RUN_DIR="%s"' % run_d)
>>>>>>> 6d5a95ea
        handle.write(
            '\n    export CYLC_WORKFLOW_UUID="%s"' % job_conf['uuid_str'])

    def _write_task_environment(self, handle, job_conf):
        comm_meth = job_conf['platform']['communication method']

        handle.write("\n\n    # CYLC TASK ENVIRONMENT:")
        handle.write(f"\n    export CYLC_TASK_COMMS_METHOD={comm_meth}")
        handle.write('\n    export CYLC_TASK_JOB="%s"' % job_conf['job_d'])
        handle.write(
            '\n    export CYLC_TASK_NAMESPACE_HIERARCHY="%s"' %
            ' '.join(job_conf['namespace_hierarchy']))
        handle.write(
            '\n    export CYLC_TASK_DEPENDENCIES="%s"' %
            ' '.join(job_conf['dependencies']))
        handle.write(
            '\n    export CYLC_TASK_TRY_NUMBER=%s' % job_conf['try_num'])
        handle.write(
            '\n    export CYLC_TASK_FLOW_LABEL=%s' % job_conf['flow_label'])
        # Standard parameter environment variables
        for var, val in job_conf['param_var'].items():
            handle.write('\n    export CYLC_TASK_PARAM_%s="%s"' % (var, val))
        if job_conf['work_d']:
            # Note: not an environment variable, but used by job.sh
            handle.write(
                "\n    CYLC_TASK_WORK_DIR_BASE='%s'" % job_conf['work_d'])
        handle.write("\n}")

    @staticmethod
    def _write_runtime_environment(handle, job_conf):
        if job_conf['environment']:
            handle.write("\n\ncylc__job__inst__user_env() {")
            # Generate variable assignment expressions
            handle.write("\n    # TASK RUNTIME ENVIRONMENT:")

            # NOTE: the reason for separate export of user-specified
            # variables is this: inline export does not activate the
            # error trap if sub-expressions fail, e.g. (note typo in
            # 'echo' command name):
            #   export FOO=$( ecko foo )  # error not trapped!
            #   FOO=$( ecko foo )  # error trapped
            # The export is done before variable definition to enable
            # use of already defined variables by command substitutions
            # in later definitions:
            #   FOO='foo'
            #   BAR=$(script_using_FOO)
            handle.write("\n    export")
            for var in job_conf['environment']:
                handle.write(f' {var}')
            for var, val in job_conf['environment'].items():
                value = JobFileWriter._get_variable_value_definition(
                    str(val), job_conf.get('param_var', {})
                )
                handle.write(f'\n    {var}={value}')
            handle.write("\n}")

    @staticmethod
    def _get_variable_value_definition(value, param_vars):
        """Return a properly-quoted command which handles parameter environment
        templates and the '~' character.

        Args:
            value (str): value to assign to a variable
            param_vars (dict): parameter variables ( job_conf['param_vars'] )
        """
        # Interpolate any parameter environment template variables:
        if param_vars:
            try:
                value = interpolate_template(value, param_vars)
            except ParamExpandError:
                # Already logged warnings in
                # cylc.flow.config.WorkflowConfig.check_param_env_tmpls()
                pass

        # Handle '~':
        match = re.match(r"^(~[^/\s]*/)(.*)$", value)
        if match:
            # ~foo/bar or ~/bar
            # write as ~foo/"bar" or ~/"bar"
            head, tail = match.groups()
            return '%s"%s"' % (head, tail)
        elif re.match(r"^~[^\s]*$", value):
            # plain ~foo or just ~
            # just leave unquoted as subsequent spaces don't
            # make sense in this case anyway
            return value
        else:
            # Non tilde values - quote the lot.
            # This gets values like "~one ~two" too, but these
            # (in variable values) aren't expanded by the shell
            # anyway so it doesn't matter.
            return '"%s"' % value

        # NOTE ON TILDE EXPANSION:
        # The code above handles the following correctly:
        # | ~foo/bar
        # | ~/bar
        # | ~/filename with spaces
        # | ~foo
        # | ~

    @classmethod
    def _write_global_init_script(cls, handle, job_conf):
        """Global Init-script."""
        global_init_script = job_conf['platform']['global init-script']
        if cls._check_script_value(global_init_script):
            handle.write("\n\ncylc__job__inst__global_init_script() {")
            handle.write("\n# GLOBAL-INIT-SCRIPT:\n")
            handle.write(global_init_script)
            handle.write("\n}")

    @classmethod
    def _write_script(cls, handle, job_conf):
        """Write (*-)script in functions.

        init-script, env-script, err-script, pre-script, script, post-script,
        exit-script
        """
        for prefix in ['init-', 'env-', 'err-', 'pre-', '', 'post-', 'exit-']:
            value = job_conf[prefix + 'script']
            if cls._check_script_value(value):
                handle.write("\n\ncylc__job__inst__%sscript() {" % (
                    prefix.replace("-", "_")))
                handle.write("\n# %sSCRIPT:\n%s" % (
                    prefix.upper(), value))
                handle.write("\n}")

    @staticmethod
    def _write_epilogue(handle, job_conf, run_d):
        """Write epilogue."""
        handle.write(f'\n\n. "{run_d}/.service/etc/job.sh"\ncylc__job__main')
        handle.write("\n\n%s%s\n" % (
            JobRunnerManager.LINE_PREFIX_EOF, job_conf['job_d']))<|MERGE_RESOLUTION|>--- conflicted
+++ resolved
@@ -24,13 +24,7 @@
 from cylc.flow import __version__ as CYLC_VERSION
 from cylc.flow.job_runner_mgr import JobRunnerManager
 import cylc.flow.flags
-<<<<<<< HEAD
-from cylc.flow.pathutil import (
-    get_remote_workflow_run_dir,
-    get_remote_workflow_work_dir)
-=======
-from cylc.flow.pathutil import get_remote_suite_run_dir
->>>>>>> 6d5a95ea
+from cylc.flow.pathutil import get_remote_workflow_run_dir
 from cylc.flow.config import interpolate_template, ParamExpandError
 
 
@@ -61,13 +55,7 @@
         # that cylc commands can be used in defining user environment
         # variables: NEXT_CYCLE=$( cylc cycle-point --offset-hours=6 )
         tmp_name = os.path.expandvars(local_job_file_path + '.tmp')
-<<<<<<< HEAD
-        run_d = get_remote_workflow_run_dir(
-            platform, job_conf['workflow_name']
-        )
-=======
-        run_d = get_remote_suite_run_dir(job_conf['suite_name'])
->>>>>>> 6d5a95ea
+        run_d = get_remote_workflow_run_dir(job_conf['workflow_name'])
         try:
             with open(tmp_name, 'w') as handle:
                 self._write_header(handle, job_conf)
@@ -209,20 +197,8 @@
             handle.write('\n    export TZ="UTC"')
 
         handle.write('\n')
-<<<<<<< HEAD
         # override and write task-host-specific workflow variables
-        work_d = get_remote_workflow_work_dir(
-            job_conf["platform"], job_conf['workflow_name'])
         handle.write('\n    export CYLC_WORKFLOW_RUN_DIR="%s"' % run_d)
-        if work_d != run_d:
-            # Note: not an environment variable, but used by job.sh
-            handle.write(
-                '\n    export CYLC_WORKFLOW_WORK_DIR_ROOT="%s"' % work_d
-            )
-=======
-        # override and write task-host-specific suite variables
-        handle.write('\n    export CYLC_SUITE_RUN_DIR="%s"' % run_d)
->>>>>>> 6d5a95ea
         handle.write(
             '\n    export CYLC_WORKFLOW_UUID="%s"' % job_conf['uuid_str'])
 

--- conflicted
+++ resolved
@@ -717,18 +717,16 @@
 
 + Family node state coloring in the graph control view.
 
-<<<<<<< HEAD
 + The "cylc cycletime" utility command has been extended to handle
 daily, monthly, and yearly cycle time offsets, as well as hours.
 
 + The "cylc template" filename templating utility has been removed;
 templating is now handled by the "cylc cycletime" utility.
-=======
-+ The user environment (read on the suite host when the suite definition
-is parsed) is now imported into the Jinja2 template, as a dictionary
-structure called "environ". Example:
+
++ The user environment on the suite host is now imported into the Jinja2
+template when the suite is parsed, as a dictionary structure called
+"environ". Example:
     #!Jinja2
     #...
     [[[environment]]]
         MY_HOME_DIR_ON_SUITE_HOST = {{environ['HOME']}}
->>>>>>> b206db74

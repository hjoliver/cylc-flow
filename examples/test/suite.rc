--- conflicted
+++ resolved
@@ -34,16 +34,11 @@
                     prep => X & ColdA & ColdB & ColdC"""
 
 [namespaces]
-<<<<<<< HEAD
-[[global]]
-[[[environment]]]
-=======
     [[global]]
         [[[environment]]]
->>>>>>> c4a9e829
-    TASK_EXE_SECONDS = 10
-    WORKSPACE = /tmp/$USER/$CYLC_SUITE/common
-    RUNNING   = $WORKSPACE/running
+            TASK_EXE_SECONDS = 10
+            WORKSPACE = /tmp/$USER/$CYLC_SUITE/common
+            RUNNING   = $WORKSPACE/running
 
 [tasks]
     [[prep]]

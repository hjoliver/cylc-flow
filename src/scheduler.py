--- conflicted
+++ resolved
@@ -255,14 +255,8 @@
                     except CycleTimeError, x:
                         raise SystemExit(x)
 
-<<<<<<< HEAD
         if not self.start_time:
             print >> sys.stderr, 'WARNING: No initial cycle time provided - no cycling tasks will be loaded.'
-=======
-            if not self.start_time:
-                # TO DO: this may not be an error if the suite contains asynchronous tasks
-                raise SystemExit('ERROR: No initial cycle time provided.')
->>>>>>> 3034ae62
 
         if self.stop_time:
             self.banner[ 'Stopping at' ] = self.stop_time

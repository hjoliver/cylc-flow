# Selected Cylc Changes

Internal changes that do not directly affect users may not be listed here.  For
all changes see the [closed
milestones](https://github.com/cylc/cylc-flow/milestones?state=closed) for each
release.

## Backward-incompatible changes in Cylc-8.x

Cylc 8.0aX (alpha) releases are not compatible with Cylc 7 or with previous
8.0aX releases, as the API is still under heavy development.

The Cylc server program and CLI codebase is now a Python 3 package that can be
installed from PyPI with `pip` (see
[#2990](https://github.com/cylc/cylc-flow/pull/2990)), and has been renamed to
`cylc-flow`. The name `cylc` is now used as a native Python package namespace
to allow other projects to re-use it and extend Cylc with plug-ins.

The old PyGTK GUI is being replaced by a Web UI, with development managed in
the cylc/cylc-ui repository (and see also cylc/cylc-uiserver).

The User Guide and other documentation has been removed from the Python package
to the cylc/cylc-doc repository.

The commands `cylc-profile-battery`, `cylc-test-battery`, `cylc-license`
have been removed, and `cylc graph` is only retained for text output
used in tests (it will be re-implemented in the new web UI).

The xtrigger examples were moved to a separate `cylc/cylc-xtriggers` project
(see [#3123](https://github.com/cylc/cylc-flow/pull/3123)).

Jinja filters were moved from its `Jinja2Filters` folder to within the `cylc`
namespace, under `cylc.jinja.filters`.

Cylc Review was also removed in this version.

Cylc 7 suites cannot be *restarted* (from previous state) with Cylc 8, but they
can still be started from scratch
([#3863](https://github.com/cylc/cylc-flow/pull/3863)).

Named checkpoints have been removed ([#3906](https://github.com/cylc/cylc-flow/pull/3906))
due to being a seldom-used feature. Workflows can still be restarted from the
last run, or reflow can be used to achieve the same result.

<!-- The topmost release date is automatically updated by GitHub Actions. When
creating a new release entry be sure to copy & paste the span tag with the
`actions:bind` attribute, which is used by a regex to find the text to be
updated. Only the first match gets replaced, so it's fine to leave the old
ones in. -->
-------------------------------------------------------------------------------
## __cylc-8.0b2 (<span actions:bind='release-date'>Upcoming, 2021</span>)__

Third beta release of Cylc 8.

(See note on cylc-8 backward-incompatible changes, above)

### Enhancements

[#4218](https://github.com/cylc/cylc-flow/pull/4218)
- Start a new run from specified tasks.

[#4214](https://github.com/cylc/cylc-flow/pull/4214)
- Unify `-v --verbose`, `-q --quiet` and `--debug` options.

[#4174](https://github.com/cylc/cylc-flow/pull/4174) - Terminology: replace
"suite" with "workflow".

[#4177](https://github.com/cylc/cylc-flow/pull/4177) - Remove obsolete
configuration items from `global.cylc[platforms][<platform name>]`:
`run directory`, `work directory` and `suite definition directory`. This
functionality is now provided by `[symlink dirs]`.

[#4142](https://github.com/cylc/cylc-flow/pull/4142) - Record source directory
version control information on installation of a workflow.

[#4222](https://github.com/cylc/cylc-flow/pull/4222) - Fix bug where a
workflow's public database file was not closed properly.

### Fixes

<<<<<<< HEAD
[#4227](https://github.com/cylc/cylc-flow/pull/4227) - Better error messages
when initial cycle point is not valid for the cycling type.
=======
[#4228](https://github.com/cylc/cylc-flow/pull/4228) - Interacting with a
workflow on the cli using `runN` is now supported.
>>>>>>> fdc61c53

[#4193](https://github.com/cylc/cylc-flow/pull/4193) - Standard `cylc install`
now correctly installs from directories with a `.` in the name. Symlink dirs
now correctly expands environment variables on the remote. Fixes minor cosmetic
bugs.

[#4199](https://github.com/cylc/cylc-flow/pull/4199) -
`cylc validate` and `cylc run` now check task/family names in the `[runtime]`
section for validity.

[#4180](https://github.com/cylc/cylc-flow/pull/4180) - Fix bug where installing
a workflow that uses the deprecated `suite.rc` filename would symlink `flow.cylc`
to the `suite.rc` in the source dir instead of the run dir. Also fixes a couple
of other, small bugs.

-------------------------------------------------------------------------------
## __cylc-8.0b1 (<span actions:bind='release-date'>Released 2021-04-21</span>)__

Second beta release of Cylc 8.

(See note on cylc-8 backward-incompatible changes, above)

### Enhancements

[#4154](https://github.com/cylc/cylc-flow/pull/4154) -
Deprecate `CYLC_SUITE_DEF_PATH` with `CYLC_SUITE_RUN_DIR` (note the deprecated
variable is still present in the job environment).

[#4164](https://github.com/cylc/cylc-flow/pull/4164) -
Replace the job "host" field with "platform" in the GraphQL schema.

### Fixes

[#4169](https://github.com/cylc/cylc-flow/pull/4169) -
Fix a host ⇒ platform upgrade bug where host names were being popped from task
configs causing subsequent tasks to run on localhost.

[#4173](https://github.com/cylc/cylc-flow/pull/4173) -
Fix the state totals shown in both the UI and TUI, including incorrect counts
during workflow run and post pause.

[#4168](https://github.com/cylc/cylc-flow/pull/4168) - Fix bug where any
errors during workflow shutdown were not logged.

[#4161](https://github.com/cylc/cylc-flow/pull/4161) - Fix bug in in `cylc install`
where a workflow would be installed with the wrong name.

[#4188](https://github.com/cylc/cylc-flow/pull/4188) - Fix incorrect usage
examples for `cylc install`.

-------------------------------------------------------------------------------
## __cylc-8.0b0 (<span actions:bind='release-date'>Released 2021-03-29</span>)__

First beta release of Cylc 8.

(See note on cylc-8 backward-incompatible changes, above)

The filenames `suite.rc` and `global.rc` are now deprecated in favour of
`flow.cylc` and `global.cylc` respectively
([#3755](https://github.com/cylc/cylc-flow/pull/3755)). For backward
compatibility, the `cylc run` command will automatically symlink an existing
`suite.rc` file to `flow.cylc`.

Obsolete *queued* task state replaced by *waiting*, with a queued flag;
queueing logic centralized.
([#4088](https://github.com/cylc/cylc-flow/pull/4088)).

`cylc register` has been replaced by `cylc install`
([#4000](https://github.com/cylc/cylc-flow/pull/4000)).

Added a new command: `cylc clean`, for removing stopped workflows on the local
and any remote filesystems ([#3961](https://github.com/cylc/cylc-flow/pull/3961),
[#4017](https://github.com/cylc/cylc-flow/pull/4017)).

`cylc run` and `cylc restart` have been replaced by `cylc play`, simplifying
how workflows are restarted
([#4040](https://github.com/cylc/cylc-flow/pull/4040)).

`cylc pause` and `cylc play` are now used to pause and resume workflows,
respectively. `cylc hold` and `cylc release` now only hold and release tasks,
not the whole workflow. ([#4076](https://github.com/cylc/cylc-flow/pull/4076))

"Implicit"/"naked" tasks (tasks that do not have an explicit definition in
`flow.cylc[runtime]`) are now disallowed by default
([#4109](https://github.com/cylc/cylc-flow/pull/4109)). You can allow them by
setting `flow.cylc[scheduler]allow implicit tasks` to `True`.

### Enhancements

[#4119](https://github.com/cylc/cylc-flow/pull/4119) - Reimplement ssh task
communications.

[#4115](https://github.com/cylc/cylc-flow/pull/4115) - Raise an error when
invalid sort keys are provided clients.

[#4105](https://github.com/cylc/cylc-flow/pull/4105) - Replace the
`cylc executable` global config setting with `cylc path`, for consistency with
`cylc` invocation in job scripts.

[#4014](https://github.com/cylc/cylc-flow/pull/4014) - Rename "ready" task
state to "preparing".

[#4000](https://github.com/cylc/cylc-flow/pull/4000) - `cylc install` command
added. Install workflows into cylc run directory from source directories
configured in `global.cylc` (see [#4132](https://github.com/cylc/cylc-flow/pull/4132)),
or from arbitrary locations.

[#4071](https://github.com/cylc/cylc-flow/pull/4071) - `cylc reinstall` command
added.

[#3992](https://github.com/cylc/cylc-flow/pull/3992) - Rename
batch system to job runner.

[#3791](https://github.com/cylc/cylc-flow/pull/3791) - Support Slurm
heterogeneous jobs with a special directive prefix.

[#3974](https://github.com/cylc/cylc-flow/pull/3974) - Template variables,
both in set files and provided via the -s/--set command line options are
now parsed using ast.literal_eval. This permits non-string data types,
strings must now be quoted.

[#3811](https://github.com/cylc/cylc-flow/pull/3811) - Move from cycle based
to `n` distance dependency graph window node generation and pruning of the
data-store (API/visual backing data). Ability to modify distance of live
workflow via API, with default of `n=1`.

[#3899](https://github.com/cylc/cylc-flow/pull/3899) - CLI changes
* Commands no longer re-invoke (so you get `cylc run` not `cylc-run`).
* Improve CLI descriptions and help.
* Internal-only commands now hidden from help.
* New entry point for defining Cylc sub-commands.
* remove `cylc check-software` (use standard tools like pipdeptree)
* remove `cylc nudge` (no longer needed)

[#3884](https://github.com/cylc/cylc-flow/pull/3884) - Directories `run`,
`log`, `share`, `share/cycle`, `work` now have the option to be redirected to
configured directories by symlink.

[#3856](https://github.com/cylc/cylc-flow/pull/3856) - fail the GraphQL query
with a helpful message if the variables defined do not match the expected
values.

[#3853](https://github.com/cylc/cylc-flow/pull/3853) - Update protobuf and
pyzmq.

[#3857](https://github.com/cylc/cylc-flow/pull/3857) - removed the obsolete
"runahead" task state (not used since spawn-on-demand implementation).

[#3816](https://github.com/cylc/cylc-flow/pull/3816) - change `cylc spawn`
command name to `cylc set-outputs` to better reflect its role in Cylc 8.

[#3796](https://github.com/cylc/cylc-flow/pull/3796) - Remote installation is
now on a per install target rather than a per platform basis. `app/`, `bin/`,
`etc/`, `lib/` directories are now installed on the target, configurable in flow.cylc.

[#3724](https://github.com/cylc/cylc-flow/pull/3724) - Re-implemented
the `cylc scan` command line interface and added a Python API for accessing
workflow scanning functionality.

[#3515](https://github.com/cylc/cylc-flow/pull/3515) - spawn-on-demand: a more
efficient way of the evolving the workflow via the graph.

[#3692](https://github.com/cylc/cylc-flow/pull/3692) - Use the `$EDITOR`
and `$GEDITOR` environment variables to determine the default editor to use.

[#3574](https://github.com/cylc/cylc-flow/pull/3574) - use the bash
installation defined in $path rather than hardcoding to /bin/bash.

[#3774](https://github.com/cylc/cylc-flow/pull/3774) - Removed support for
interactive prompt.

[#3798](https://github.com/cylc/cylc-flow/pull/3798) - Deprecated the
`[runtime][X][parameter environment templates]` section and instead allow
templates in `[runtime][X][environment]`.

[#3802](https://github.com/cylc/cylc-flow/pull/3802) - New global config
hierarchy and ability to set site config directory.

[#3848](https://github.com/cylc/cylc-flow/pull/3848) - Deprecated
`[scheduling]max active cycle points` in favour of `[scheduling]runahead limit`.

[#3883](https://github.com/cylc/cylc-flow/pull/3883) - Added a new workflow
config option `[scheduling]stop after cycle point`.

[#3913](https://github.com/cylc/cylc-flow/pull/3913) - Added the ability to
use plugins to parse suite templating variables and additional files to
install. Only one such plugin exists at the time of writing, designed to
parse ``rose-suite.conf`` files in repository "cylc-rose".

[#3955](https://github.com/cylc/cylc-flow/pull/3955) - Global config options
to control the job submission environment.

[#4020](https://github.com/cylc/cylc-flow/pull/4020) - `cylc validate` will no
longer check for a cyclic/circular graph if there are more than 100 tasks,
unless the option  `--check-circular` is used. This is to improve performance.

[#3913](https://github.com/cylc/cylc-flow/pull/3913) - Add ability to use
pre-install entry point from cylc-rose plugin to provide environment and
template variables for a workflow.

[#4023](https://github.com/cylc/cylc-flow/pull/4023) - Add ability to use
post-install entry point from cylc-rose to use Rose style CLI settings of
configurations in Cylc install. If Cylc-rose is installed three new CLI
options will be available:
- `--opt_conf_keys="foo, bar"`
- `--defines="[env]FOO=BAR"`
- `--suite-defines="FOO=BAR"`

[#4101](https://github.com/cylc/cylc-flow/pull/4101) - Add the ability to
ignore (clear) rose install options from an earlier install:
`cylc reinstall --clear-rose-install-options`

[#4094](https://github.com/cylc/cylc-flow/pull/4094) - Prevent Cylc from
rsyncing the following files on install and reinstall:
- `rose-suite.conf`
- `opt/rose-suite-cylc-install.conf`
These files should be handled by the cylc-rose plugin if you require them.

[#4126](https://github.com/cylc/cylc-flow/pull/4126) - Make obselete the config
``flow.cylc:[runtime][__TASK__][remote]suite definition directory``.

[#4098](https://github.com/cylc/cylc-flow/pull/4098) - Provide a dictionary called
CYLC_TEMPLATE_VARS into the templating environment.

[#4099](https://github.com/cylc/cylc-flow/pull/4099) - Unify `cylc get-suite-config`
and `cylc get-site-config` commands as `cylc config`. Some options have been
removed.

### Fixes

[#3984](https://github.com/cylc/cylc-flow/pull/3984) - Only write task
event timers to the database when they have changed (reverts behaviour
change in 7.8.6). This corrects last updated db entries and reduces filesystem
load.

[#3917](https://github.com/cylc/cylc-flow/pull/3917) - Fix a bug that caused
one of the hostname resolution tests to fail in certain environments.

[#3879](https://github.com/cylc/cylc-flow/pull/3879) - Removed Google
Groups e-mail from pip packaging metadata. Users browsing PYPI will have
to visit our website to find out how to reach us (we are using Discourse
and it does not offer an e-mail address).

[#3859](https://github.com/cylc/cylc-flow/pull/3859) - Fixes the query of
broadcast states to retrieve only the data for the requested ID, instead
of returning all the broadcast states in the database.

[#3815](https://github.com/cylc/cylc-flow/pull/3815) - Fixes a minor bug in the
auto-restart functionality which caused suites to wait for local jobs running
on *any* host to complete before restarting.

[#3732](https://github.com/cylc/cylc-flow/pull/3732) - XTrigger labels
are now validated to ensure that runtime errors can not occur when
exporting environment variables.

[#3632](https://github.com/cylc/cylc-flow/pull/3632) - Fix a bug that was causing
`UTC mode` specified in global config to be pretty much ignored.

[#3614](https://github.com/cylc/cylc-flow/pull/3614) - Ensure the suite always
restarts using the same time zone as the last `cylc run`.

[#3788](https://github.com/cylc/cylc-flow/pull/3788),
[#3820](https://github.com/cylc/cylc-flow/pull/3820) - Task messages and
task outputs/message triggers are now validated.

[#3614](https://github.com/cylc/cylc-flow/pull/3795) - Fix error when running
`cylc ping --verbose $SUITE`.

[#3852](https://github.com/cylc/cylc-flow/pull/3852) - Prevents registering a
workflow in a sub-directory of a run directory (as `cylc scan` would not be
able to find it).

[#3452](https://github.com/cylc/cylc-flow/pull/3452) - Fix param graph
issue when mixing offset and conditional (e.g. foo<m-1> & baz => foo<m>).

[#3982](https://github.com/cylc/cylc-flow/pull/3982) - Fix bug preventing
workflow from shutting down properly on a keyboard interrupt (Ctrl+C) in
Python 3.8+.

[#4011](https://github.com/cylc/cylc-flow/pull/4011) - Fix bug where including
a trailing slash in the suite/workflow name would cause `cylc stop`
(and possibly other commands) to silently fail.

[#4046](https://github.com/cylc/cylc-flow/pull/4046) - Fix bug where a workflow
database could still be active for a short time after the workflow stops.

-------------------------------------------------------------------------------
## __cylc-8.0a2 (2020-07-03)__

Third alpha release of Cylc 8.

(See note on cylc-8 backward-incompatible changes, above)

The commands `cylc submit` and `cylc jobscript` have been removed.

### Enhancements

[#3389](https://github.com/cylc/cylc-flow/pull/3389) - Publisher/Subscriber
network components added (0MQ PUB/SUB pattern). Used to publish fine-grained
data-store updates for the purposes of UI Server data sync, this change also
includes CLI utility: `cylc subscribe`.

[#3402](https://github.com/cylc/cylc-flow/pull/3402) - removed automatic task
job status message retries (problems that prevent message transmission are
almost never transient, and in practice job polling is the only way to
recover).

[#3463](https://github.com/cylc/cylc-flow/pull/3463) - cylc tui:
A new terminal user interface to replace the old `cylc monitor`.
An interactive collapsible tree to match the new web interface.

[#3559](https://github.com/cylc/cylc-flow/pull/3559) - Cylc configuration
files are now auto-documented from their definitions.

[#3617](https://github.com/cylc/cylc-flow/pull/3617) - For integer cycling mode
there is now a default initial cycle point of 1.

[#3423](https://github.com/cylc/cylc-flow/pull/3423) - automatic task retries
re-implemented using xtriggers. Retrying tasks will now be in the "waiting"
state with a wall_clock xtrigger set for the retry time.

### Fixes

[#3618](https://github.com/cylc/cylc-flow/pull/3618) - Clear queue configuration
warnings for referencing undefined or unused tasks.

[#3596](https://github.com/cylc/cylc-flow/pull/3596) - Fix a bug that could
prevent housekeeping of the task_action_timers DB table and cause many warnings
at restart.

[#3602](https://github.com/cylc/cylc-flow/pull/3602) - Fix a bug that prevented
cycle point format conversion by the `cylc suite-state` command and the
`suite_state` xtrigger function, if the target suite used the default format
but downstream command or suite did not.

[#3541](https://github.com/cylc/cylc-flow/pull/3541) - Don't warn that a task
was already added to an internal queue, if the queue is the same.

[#3409](https://github.com/cylc/cylc-flow/pull/3409) - prevent cylc-run from
creating directories when executed for suites that do not exist.

[#3433](https://github.com/cylc/cylc-flow/pull/3433) - fix server abort at
shutdown during remote run dir tidy (introduced during Cylc 8 development).

[#3493](https://github.com/cylc/cylc-flow/pull/3493) - Update jinja2 and
pyzmq, as well as some test/dev dependencies. Fixes Jinja2 error where
validation shows incorrect context.

[#3531](https://github.com/cylc/cylc-flow/pull/3531) - Fix job submission to
SLURM when task name has a percent `%` character.

[#3543](https://github.com/cylc/cylc-flow/pull/3543) - fixed pipe polling
issue observed on darwin (BSD) which could cause Cylc to hang.

-------------------------------------------------------------------------------
## __cylc-8.0a1 (2019-09-18)__

Second alpha release of Cylc 8.

(See note on cylc-8 backward-incompatible changes, above)

### Enhancements

[#3377](https://github.com/cylc/cylc-flow/pull/3377) - removed support for
sourcing `job-init-env.sh` in task job scripts. Use bash login scripts instead.

[#3302](https://github.com/cylc/cylc-flow/pull/3302) - improve CLI
task-globbing help.

[#2935](https://github.com/cylc/cylc-flow/pull/2935) - support alternate run
directories, particularly for sub-suites.

[#3096](https://github.com/cylc/cylc-flow/pull/3096) - add colour to the
Cylc CLI.

[#2963](https://github.com/cylc/cylc-flow/pull/2963) - make suite context
available before config parsing.

[#3274](https://github.com/cylc/cylc-flow/pull/3274) - disallow the use of
special characters in suite names.

[#3001](https://github.com/cylc/cylc-flow/pull/3001) - simplify cylc version,
dropping VERSION file and git info.

[#3007](https://github.com/cylc/cylc-flow/pull/3007) - add tests for quoting
of tilde expressions in environment section.

[#3006](https://github.com/cylc/cylc-flow/pull/3006) - remove cylc.profiling
package and cylc-profile-battery.

[#2998](https://github.com/cylc/cylc-flow/pull/2998) - Bandit security
recommendations for Cylc 8 target.

[#3024](https://github.com/cylc/cylc-flow/pull/3024) - remove remaining Cylc
Review files.

[#3022](https://github.com/cylc/cylc-flow/pull/3022) - removed LaTeX support
from check-software.

[#3029](https://github.com/cylc/cylc-flow/pull/3029) - remove dev-suites
from tests.

[#3036](https://github.com/cylc/cylc-flow/pull/3036) - re-enable EmPy
templating.

[#3044](https://github.com/cylc/cylc-flow/pull/3044) - remove GTK labels
from task states.

[#3055](https://github.com/cylc/cylc-flow/pull/3055) - simplify regexes.

[#2995](https://github.com/cylc/cylc-flow/pull/2995) - elegantly handle
known errors.

[#3069](https://github.com/cylc/cylc-flow/pull/3069) - make Python 3.7 the
min version for Cylc.

[#3068](https://github.com/cylc/cylc-flow/pull/3068) - add shellcheck to
lint shell script files.

[#3088](https://github.com/cylc/cylc-flow/pull/3088) - remove obsolete
ksh support.

[#3091](https://github.com/cylc/cylc-flow/pull/3091) - remove useless
license commands.

[#3095](https://github.com/cylc/cylc-flow/pull/3095) - run prove with
--timer.

[#3093](https://github.com/cylc/cylc-flow/pull/3093) - job.sh: run
as bash only.

[#3101](https://github.com/cylc/cylc-flow/pull/3101) - add kill all to
functional tests.

[#3123](https://github.com/cylc/cylc-flow/pull/3123) - remove Kafka
xtrigger example.

[#2990](https://github.com/cylc/cylc-flow/pull/2990) - make cylc a module.

[#3131](https://github.com/cylc/cylc-flow/pull/3131) - renamed cylc to
cylc-flow, and simplified project summary.

[#3140](https://github.com/cylc/cylc-flow/pull/3140) - cylc-flow rename in
README badges, setup.py, and a few more places.

[#3138](https://github.com/cylc/cylc-flow/pull/3138) - add suite aborted
event.

[#3132](https://github.com/cylc/cylc-flow/pull/3132) - move parsec to
cylc.parsec.

[#3113](https://github.com/cylc/cylc-flow/pull/3113) - document
select_autoescape security ignore.

[#3083](https://github.com/cylc/cylc-flow/pull/3083) - extend
ZMQClient and update docstrings.

[#3155](https://github.com/cylc/cylc-flow/pull/3155) - remove changed
variable in async_map.

[#3135](https://github.com/cylc/cylc-flow/pull/3135) - incorporate
jinja2filters into cylc.flow.jinja.filters, and use native namespaces.

[#3134](https://github.com/cylc/cylc-flow/pull/3134) - update how
CYLC_DIR is used in Cylc.

[#3165](https://github.com/cylc/cylc-flow/pull/3165) - added GitHub
Issue and Pull Request templates.

[#3272](https://github.com/cylc/cylc-flow/pull/3272),
[#3191](https://github.com/cylc/cylc-flow/pull/3191) - uniform configuration
section level for defining non-cycling and cycling graphs. E.g.:

```
# Deprecated Syntax
[scheduling]
    initial cycle point = next(T00)
    [[dependencies]]
        [[[P1D]]]
            graph = task1 => task2
```

Can now be written as:

```
# New Syntax
[scheduling]
    initial cycle point = next(T00)
    [[graph]]
        P1D = task1 => task2
```

[#3249](https://github.com/cylc/cylc-flow/pull/3249) - export the environment
variable `ISODATETIMEREF` (reference time for the `isodatetime` command from
[metomi-isodatetime](https://github.com/metomi/isodatetime/)) in task jobs to
have the same value as `CYLC_TASK_CYCLE_POINT`.

[#3286](https://github.com/cylc/cylc-flow/pull/3286) -
Removed the `cylc check-triggering` command.
Changed the `suite.rc` schema:
* Removed `[cylc]log resolved dependencies`
* Removed `[cylc][[reference test]]*` except `expected task failures`.
* Moved `[cylc]abort if any task fails` to
  `[cylc][[events]]abort if any task fails` so it lives with the other
  `abort if/on ...` settings.

[#3351](https://github.com/cylc/cylc-flow/pull/3351) - sped up suite validation
(which also affects responsiveness of suite controllers during suite startup,
restarts, and reloads).  Impact of the speedup is most noticeable when dealing
with suite configurations that contain tasks with many task outputs.

[#3358](https://github.com/cylc/cylc-flow/pull/3358) - on submitting jobs to
SLURM or LSF, the job names will now follow the pattern `task.cycle.suite`
(instead of `suite.task.cycle`), for consistency with jobs on PBS.

[#3356](https://github.com/cylc/cylc-flow/pull/3356) - default job name length
maximum for PBS is now 236 characters (i.e. assuming PBS 13 or newer). If you
are still using PBS 12 or older, you should add a site configuration to
restrict it to 15 characters.

### Fixes

[#3308](https://github.com/cylc/cylc-flow/pull/3308) - fix a long-standing bug
causing suites to stall some time after reloading a suite definition that
removed tasks from the graph.

[#3287](https://github.com/cylc/cylc-flow/pull/3287) - fix xtrigger
cycle-sequence specificity.

[#3258](https://github.com/cylc/cylc-flow/pull/3258) - leave '%'-escaped string
templates alone in xtrigger arguments.

[#3010](https://github.com/cylc/cylc-flow/pull/3010) - fixes except KeyError
in task_job_mgr.

[#3031](https://github.com/cylc/cylc-flow/pull/3031) - convert range to list
so that we can use reduce.

[#3040](https://github.com/cylc/cylc-flow/pull/3040) - add check for zero
to xrandom.

[#3018](https://github.com/cylc/cylc-flow/pull/3018) - subprocpool: use
SpooledTemporaryFile instead of TemporaryFile.

[#3032](https://github.com/cylc/cylc-flow/pull/3032) - fix syntax for
array access in cylc check-software.

[#3035](https://github.com/cylc/cylc-flow/pull/3035) - fix scheduler#shutdown
when reference-log option is used.

[#3056](https://github.com/cylc/cylc-flow/pull/3056) - fix suite freeze on
non-existent xtrigger.

[#3060](https://github.com/cylc/cylc-flow/pull/3060) - fix bug when an
AttributeError is raised, and add unit tests for xtrigger.

[#3015](https://github.com/cylc/cylc-flow/pull/3015) - use global client
zmq context.

[#3092](https://github.com/cylc/cylc-flow/pull/3092) - fix recent
shellcheck-inspired quoting errors.

[#3085](https://github.com/cylc/cylc-flow/pull/3085) - fix cylc-search
for directories without suite.rc.

[#3105](https://github.com/cylc/cylc-flow/pull/3105) - fix work location
assumption in a test.

[#3112](https://github.com/cylc/cylc-flow/pull/3112) - prepend custom
Jinja2 paths.

[#3130](https://github.com/cylc/cylc-flow/pull/3130) - remove Python 2
compatibility in setup.py for wheel.

[#3137](https://github.com/cylc/cylc-flow/pull/3137) - fix job kill
hold-retry logic.

[#3077](https://github.com/cylc/cylc-flow/pull/3077) - support single
port configuration for zmq.

[#3153](https://github.com/cylc/cylc-flow/pull/3153) - fix bug in
async_map.

[#3164](https://github.com/cylc/cylc-flow/pull/3164) - fix pclient
undefined error.

[#3173](https://github.com/cylc/cylc-flow/issues/3173) - NameError when
invalid cylc command is used (instead of a ValueError).

[#3003](https://github.com/cylc/cylc-flow/pull/3003) - Fix inheritance
with quotes using shlex.

[#3184](https://github.com/cylc/cylc-flow/pull/3184) - Fix restart
correctness when the suite has a hold point, stop point, a stop task, a stop
clock time and/or an auto stop option. These settings are now stored in the
suite run SQLite file and are retrieved on suite restart. In addition, the
settings are removed when they are consumed, e.g. if the suite stopped
previously on reaching the stop point, the stop point would be consumed, so
that on restart the suite would not stop again immediately.

The `cylc run` command can now accept `--initial-cycle-point=CYCLE-POINT`
(`--icp=CYCLE-POINT)` and `--start-cycle-point=CYCLE-POINT` options. This
change should allow the command to have  a more uniform interface with commands
such as `cylc validate`, and with the final/stop cycle point options).

After this change:
* `cylc run SUITE POINT` is equivalent to `cylc run --icp=POINT SUITE`.
* `cylc run -w SUITE POINT` is equivalent to
  `cylc run -w --start-point=POINT SUITE`.

The `cylc run` and `cylc restart` commands can now accept the
`--final-cycle-point=POINT` and `--stop-cycle-point=POINT` options. The
`--until=POINT` option is now an alias for `--final-cycle-point=POINT` option.

The `cylc run` and `cylc restart` commands can now accept the new
`--auto-shutdown` option. This option overrides the equivalent suite
configuration to force auto shutdown to be enabled. Previously, it is only
possible to disable auto shutdown on the command line.

[#3236](https://github.com/cylc/cylc-flow/pull/3236) - Fix submit number
increment logic on insert of family with tasks that were previously submitted.

[#3276](https://github.com/cylc/cylc-flow/pull/3276) - Fix log & DB recording
of broadcasts from xtriggers so they register all settings, not just one.

[#3325](https://github.com/cylc/cylc-flow/pull/3325) - Fix task event handler
*start_time* being unavailable in *started* events.

### Documentation

[#3181](https://github.com/cylc/cylc-flow/pull/3181) - moved documentation to
the new cylc/cylc-doc repository.

[#3025](https://github.com/cylc/cylc-flow/pull/3025) - fix dev-suites
reference in docs (now in examples).

[#3004](https://github.com/cylc/cylc-flow/pull/3004) - document suite
runtime interface.

[#3066](https://github.com/cylc/cylc-flow/pull/3066) - minor fix to
docs about exit-script.

[#3108](https://github.com/cylc/cylc-flow/pull/3108) - anatomy of a
job script.

[#3129](https://github.com/cylc/cylc-flow/pull/3129) - added
SECURITY.md.

[#3151](https://github.com/cylc/cylc-flow/pull/3151) - fix documentation
heading levels.

[#3158](https://github.com/cylc/cylc-flow/pull/3158) - fix \ in doco
when wrapped in ``..``.

### Security issues

None. Note that we added a `SECURITY.md` file in this release (see #3129)
with instructions for reporting security issues, as well as a
listing with current incident reports.

-------------------------------------------------------------------------------
## __cylc-8.0a0 (2019-03-12)__

First alpha release of Cylc 8. Also first release of Cylc uploaded
to PYPI: https://pypi.org/project/cylc-flow/.

(See note on cylc-8 backward-incompatible changes, above)

### Enhancements

[#2936](https://github.com/cylc/cylc-flow/pull/2936) - remove obsolete commands,
modules, configuration, and documentation.

[#2966](https://github.com/cylc/cylc-flow/pull/2966) - port Cylc to Python 3.

### Fixes

None.

### Documentation

[#2939](https://github.com/cylc/cylc-flow/pull/2939) - use higher contrast link
colours for the generated documentation.

[#2954](https://github.com/cylc/cylc-flow/pull/2954) - fix jinja2 variable
setting example suites.

[#2951](https://github.com/cylc/cylc-flow/pull/2951) - amend makefile command
and address warning.

[#2971](https://github.com/cylc/cylc-flow/pull/2971) - general single- and
multi-page User Guides.

### Security issues

None.

-------------------------------------------------------------------------------
## __cylc-7.8.1 (2019-01-25)__

Maintenance and minor enhancement release, plus new-format User Guide.

Selected user-facing changes:

### Enhancements

[#2910](https://github.com/cylc/cylc-flow/pull/2910) - replace LaTeX-generated HTML
and PDF User Guide with Sphinx-generated HTML.

[#2815](https://github.com/cylc/cylc-flow/pull/2815) - allow initial cycle point
relative to current time.

[#2902](https://github.com/cylc/cylc-flow/pull/2902) - expose suite UUID to event
handlers.

### Fixes

[#2932](https://github.com/cylc/cylc-flow/pull/2932) - fix possible blocking pipe
due to chatty job submission (and other subprocess) commands.

[#2921](https://github.com/cylc/cylc-flow/pull/2921) - better suite validation
warning for out-of-bounds cycling sequences.

[#2924](https://github.com/cylc/cylc-flow/pull/2924) - fix and expand 7.8.0 `cylc
review` documentation in the User Guide.

-------------------------------------------------------------------------------
## __cylc-7.8.0 (2018-11-27)__

Minor release with over 120 issues closed. Significant issues include:

### Enhancements

[#2693](https://github.com/cylc/cylc-flow/pull/2693) - __auto host selection__; and
[#2809](https://github.com/cylc/cylc-flow/pull/2809) - __auto migration__.
`cylc run` and `cylc restart` can now select the best host (based on several
metrics) on which to launch suite server programs. And running suites
can be told (via global config) to self-migrate to another available host, e.g.
for server maintenance. (The pool of suite hosts should see a shared
filesystem).

[#2614](https://github.com/cylc/cylc-flow/pull/2614) and
[#2821](https://github.com/cylc/cylc-flow/pull/2821) - __web-based job log viewer__ -
 `cylc review` (migration of "Rose Bush" from the Rose project).


[#2339](https://github.com/cylc/cylc-flow/pull/2339) - __general external
triggering__: tasks can trigger off of arbitrary user-defined Python functions
called periodically by the suite server program, with built-in functions
for suite-state (inter-suite) triggering and clock triggering (these
deprecate the existing suite-state polling tasks and clock-triggered tasks).

[#2734](https://github.com/cylc/cylc-flow/pull/2734) - __EmPy templating__
support, as an alternative to Jinja2. _"EmPy allows embedding plain Python code
within templates and doesn't enforce any particular templating philosophy."_

[#2733](https://github.com/cylc/cylc-flow/pull/2733) - enhanced Jinja2 support:
- __import pure Python modules__ in the same way as template modules
- Jinja2Tests and Jinja2Globals, for custom "is" tests and global variables
  (c.f. our existing Jinja2Filters for custom filters).

[#2682](https://github.com/cylc/cylc-flow/pull/2682) - new built-in
Jinja2 filter to convert ISO8601 date-time durations to
decimal seconds or hours.

[#2842](https://github.com/cylc/cylc-flow/pull/2842) - `cylc gui` and
`cylc graph` - better integration with system desktop themes, including dark
themes; and other minor graph visualization improvements.

[#2807](https://github.com/cylc/cylc-flow/pull/2807) - task output events (event
handlers can now be triggered when a task reports a registered output message).

[#2868](https://github.com/cylc/cylc-flow/pull/2868) - a new task
runtime config item `exit-script`, for scripting to be executed at the
last moment after successful job completion. (Companion of `err-script`).

[#2781](https://github.com/cylc/cylc-flow/pull/2781) and
[#2854](https://github.com/cylc/cylc-flow/pull/2854) - improved suite
server program logging (including: `log/suite/err` is no longer used).

[#2849](https://github.com/cylc/cylc-flow/pull/2849) - record local
background jobs by host name rather than "localhost".

[#2877](https://github.com/cylc/cylc-flow/pull/2877) - new batch system
handler `pbs_multi_cluster`, supports PBS 13 clients fronting
heterogeneous clusters with different home directories from the
cylc remote. (Not needed for PBS 14+.) (For Rose suites this requires a
corresponding change to `rose suite-run`:
[metomi/rose#2252](https://github.com/metomi/rose/pull/2252).)

[#2812](https://github.com/cylc/cylc-flow/pull/2812) - `cylc gscan`:
show application menu bar by default.

[#2768](https://github.com/cylc/cylc-flow/pull/2768) - `cylc gscan`: display Cylc
version of running suites.

[#2786](https://github.com/cylc/cylc-flow/pull/2786) - make task try number
available to event handlers (as for task job submit number).

[#2771](https://github.com/cylc/cylc-flow/pull/2771) - bash command completion:
complete suite names for commands that take a suite name argument (see
`etc/cylc-bash-completion`).

[#2769](https://github.com/cylc/cylc-flow/pull/2769) - `cylc check-software` now
takes arguments to check for availability of specific modules.

[#2763](https://github.com/cylc/cylc-flow/pull/2763) - `cylc monitor` - clean exit
on Ctrl-C.

[#2704](https://github.com/cylc/cylc-flow/pull/2704) - paginated `cylc help` output.

[#2660](https://github.com/cylc/cylc-flow/pull/2660) - new `gcylc.rc` config item to
show grouped cyclepoint subgraphs by default.

[#2766](https://github.com/cylc/cylc-flow/pull/2766) - (development) formal test
coverage reporting and integration with GitHub.

[#2751](https://github.com/cylc/cylc-flow/pull/2751) - (development) new contributor
guidelines - see `CONTRIBUTING.md`.

### Fixes

[#2876](https://github.com/cylc/cylc-flow/pull/2876) - avoid subprocess hang when
executing commands that generate a lot of stdout (such as when submitting
hundreds of jobs at once).

[#2828](https://github.com/cylc/cylc-flow/pull/2828) - `suite.rc` - fail validation
on detecting trailing whitespace after a line continuation character.

[#2807](https://github.com/cylc/cylc-flow/pull/2807) - handle multiple events of
the same type with the same message (e.g. warnings) from the same task job.

[#2803](https://github.com/cylc/cylc-flow/pull/2803) - reset job submit number
correctly after aborting (backing out of) a trigger edit-run.

[#2727](https://github.com/cylc/cylc-flow/pull/2727) - `cylc gui`: fix dropdown list
of log numbers for re-inserted tasks or after suite
restart.

[#2759](https://github.com/cylc/cylc-flow/pull/2759) and
[#2816](https://github.com/cylc/cylc-flow/pull/2816) -
suite registration tweaks and fixes.

[#2861](https://github.com/cylc/cylc-flow/pull/2861) - improved emacs
syntax highlighting.

[#2892](https://github.com/cylc/cylc-flow/pull/2892) - print the bad host name along
with "Name or service not known" exceptions.


-------------------------------------------------------------------------------
## __cylc-7.7.2 (2018-07-26)__

Maintenance release.

(Some minor changes not relevant to normal users may be omitted.)

### Fixes and minor enhancements

[#2719](https://github.com/cylc/cylc-flow/pull/2719) - improved job poll logging

[#2724](https://github.com/cylc/cylc-flow/pull/2724) - fix a rare error associated
with ithe use of final cycle point in multiple recurrence expressions

[#2723](https://github.com/cylc/cylc-flow/pull/2723) - fix remote commands (executed
by remote task jobs) running in UTC mode when the suite is not running in UTC
mode

[#2726](https://github.com/cylc/cylc-flow/pull/2726) - fix crash in suites with no
final cycle point that are reloaded following a restart

[#2716](https://github.com/cylc/cylc-flow/pull/2716) - ensure that job polling
interval lists are not overridden

[#2714](https://github.com/cylc/cylc-flow/pull/2714) - block irrelevant
`InsecureRequestWarning`s from urllib3 on anonymous suite server access by
`cylc scan` and `cylc ping`

[#2715](https://github.com/cylc/cylc-flow/pull/2715) - fix a cross-version
incompatibility, if a cylc-7.6.x task job messages a cylc-7.7.1 suite

[#2710](https://github.com/cylc/cylc-flow/pull/2710) - fix a GUI error on
right-clicking a "scissor node" in the graph view

-------------------------------------------------------------------------------
## __cylc-7.7.1 (2018-06-27)__

Minor maintenance release.

### Fixes

(Several minor fixes have been omitted from this list.)

[#2678](https://github.com/cylc/cylc-flow/pull/2678) - fix loading of job poll
timers on restart (bug introduced at last release)

[#2683](https://github.com/cylc/cylc-flow/pull/2683) - fix potential error in
`cylc check-software` (which checks for installed software dependencies)

[#2691](https://github.com/cylc/cylc-flow/pull/2691) PBS support - handle job poll
result correctly if qstat temporarily fails to connect to the server

[#2703](https://github.com/cylc/cylc-flow/pull/2703) - fix an error
(inconsequential) that appears in the suite log at restart: `ValueError: No
JSON object could be decoded`

[#2692](https://github.com/cylc/cylc-flow/pull/2692) - fix X11 forwarding for GUI
edit job log, with `cylc gui --host=HOST`

[#2690](https://github.com/cylc/cylc-flow/pull/2690) - invoking Cylc command help
should not require `$DISPLAY` to be set

[#2677](https://github.com/cylc/cylc-flow/pull/2677) - use random serial numbers in
the self-signed SSL certificates generated by suite server programs

[#2688](https://github.com/cylc/cylc-flow/pull/2688)
[#2705](https://github.com/cylc/cylc-flow/pull/2705) - block several security
warnings emitted by `urllib3` under old Python versions (2.6). *We are
aware of the security issues, but these warnings serve no purpose on affected
platforms except to confuse and annoy users.*

[#2676](https://github.com/cylc/cylc-flow/pull/2676) - use `#!/usr/bin/env python2`
(i.e. Python-2 specific) in Cylc source files, to avoid issues with default
Python 3 installations (note Cylc is going to Python 3 next year)

[#2679](https://github.com/cylc/cylc-flow/pull/2679) - change bold font back to
normal in the GUI log viewer

-------------------------------------------------------------------------------
## __cylc-7.7.0 (2018-05-12)__

### Enhancements

[#2661](https://github.com/cylc/cylc-flow/pull/2661) -
 * new User Guide section on Remote Job Management
 * tidy the installation documentation
 * standardise directory structures (all docs updated accordingly):
   - deprecated `<cylc-dir>conf/` file locations:
     - site config file `<cylc-dir>etc/global.rc`
     - gcylc config example `<cylc-dir>/etc/gcylc.rc.eg`
     - site job environment init `<cylc-dir/etc/job-init-env.sh`
     - editor syntax files in `<cylc-dir>etc/syntax/`
     - bash completion script `<cylc-dir>/etc/cylc-bash-completion`
   - user `global.rc` can now go in `~/.cylc/<cylc-version>/` or `~/.cylc/`
     (the version-specific location avoid forward compatibility problems - see
     notes in `<cylc-dir>/etc/global.rc.eg`).
   - moved central cylc wrapper template to `usr/bin/cylc`
   - various developer scripts and notes moved from `<cylc-dir>/dev/` to
     `<cylc-dir>/etc/dev-bin, dev-notes, dev-suites`.
   - *the ancient `site.rc` and `user.rc` global config filename variants are
     now obsolete.*

[#2659](https://github.com/cylc/cylc-flow/pull/2659) - commands in the process pool
(event handlers, and job submit, poll and kill commands) will now be killed on
a configurable timeout if they hang, rather than tying up a member of the
finite process pool: `global.rc` default: `process pool timeout = PT10M`

[#2582](https://github.com/cylc/cylc-flow/pull/2582) - improve client/server
interface, including: `cylc message` can send multiple messages at once, with
different severities; server ignores messages from superseded job submits;
running jobs detect that the suite has been cold-started under them and will
not attempt to connect; ssh-based indirect client-server communication now
works automatically for all clients, not just messaging.

[#2582](https://github.com/cylc/cylc-flow/pull/2582),
[#2624](https://github.com/cylc/cylc-flow/pull/2624), and earlier changes: all job
host actions are now done by remote `cylc` subcommands that are compatible with
ssh whitelisting.

[#2590](https://github.com/cylc/cylc-flow/pull/2590) - replaced the fixed process
pool with direct management of individual sub-processes (for external commands
executed by the server program).

[#2561](https://github.com/cylc/cylc-flow/pull/2561) - pass resolved triggering
dependencies to `$CYLC_TASK_DEPENDENCIES` in job environments.

[#2639](https://github.com/cylc/cylc-flow/pull/2639) - date-time cycling: document
availability of 365-day (never a leap year) and 366-day (always a leap year)
calendars.

[#2597](https://github.com/cylc/cylc-flow/pull/2597) - emit a "late" event if a task
has not triggered by a user-defined real-time offset relative to cycle point.

[#2648](https://github.com/cylc/cylc-flow/pull/2648) - improve version reporting.
Note than non-standard lowercase `cylc -v` is now gone; use `cylc -V` or `cylc
--version`, with optional `--long` format to print as well as version.

[#2620](https://github.com/cylc/cylc-flow/pull/2620) - re-document the long-dated
`[special tasks]sequential` and recommend using explicit dependencies in the
graph instead.

[#2584](https://github.com/cylc/cylc-flow/pull/2584) - internal queues now release
task jobs on a FIFO (First In, First Out) basis, rather than randomly.

[#2538](https://github.com/cylc/cylc-flow/pull/2538) - remove leading whitespace
from multi-line `script` items in task definitions, for cleaner job scripts.

[#2503](https://github.com/cylc/cylc-flow/pull/2503),
[#2624](https://github.com/cylc/cylc-flow/pull/2624) - `cylc cat-log`: all remote
host actions now done by a `cylc` sub-command; and simpler command options (see
`cylc cat-log --help`; **warning: the old command options are not supported**)

### Fixes

[#2666](https://github.com/cylc/cylc-flow/pull/2666) - `cylc scan`: make default
behavior consistent with `cylc gscan`: get suite information from `~/cylc-run/`
only for the current user; and no partial matches with `-n/--name=PATTERN`
(i.e. `--name=bar` will only match the suite `bar`, not `foobar` or `barbaz`).

[#2593](https://github.com/cylc/cylc-flow/pull/2593) - fix polling after job
execution timeout (configured pre-poll delays were being ignored).

[#2656](https://github.com/cylc/cylc-flow/pull/2656) - fix suicide triggers with
multiple prerequisites in the same graph line.

[#2638](https://github.com/cylc/cylc-flow/pull/2638) - fix duplicate "failed" task
events after `cylc stop --kill`.

[#2653](https://github.com/cylc/cylc-flow/pull/2653) - tidy and correct the main `cylc
help` documentation.

[#2644](https://github.com/cylc/cylc-flow/pull/2644),
[#2646](https://github.com/cylc/cylc-flow/pull/2646) - fix some graph parsing edge
cases.

[#2649](https://github.com/cylc/cylc-flow/pull/2649) - respect suite
UTC mode when recording job submit time (database and GUI tree view).

[#2631](https://github.com/cylc/cylc-flow/pull/2631) - fix "failed" task event after
bad host select.

[#2626](https://github.com/cylc/cylc-flow/pull/2626) - `cylc gui`: fix error when
a task job completes just before "view task prerequisites" (menu) is actioned.

[#2600](https://github.com/cylc/cylc-flow/pull/2600) - correct task prerequisite
manipulation on state changes.

[#2596](https://github.com/cylc/cylc-flow/pull/2596) - fix reference to parameter
values containing `+` or `-` characters.

[#2592](https://github.com/cylc/cylc-flow/pull/2592) - permit syntax errors in edit
runs, so that the job file still gets written.

[#2579](https://github.com/cylc/cylc-flow/pull/2579) - `cylc gscan`: fix a
re-spawning error dialog.

[#2674](https://github.com/cylc/cylc-flow/pull/2674) - `cylc cat-log`: avoid leaving
orphaned tail-follow processes on job hosts.


-------------------------------------------------------------------------------
## __cylc-7.6.1 (2018-03-28)__

A collection of bug fixes made since cylc-7.6.0.

### Fixes

[#2571](https://github.com/cylc/cylc-flow/pull/2571) - `cylc gui`: fix tailing of
remote job logs from the GUI (in 7.6.0 this failed with a Python traceback).

[#2596](https://github.com/cylc/cylc-flow/pull/2596) - allow parameter values that
contain +/- characters

[#2574](https://github.com/cylc/cylc-flow/pull/2574) - `cylc gscan HOST`: show just
the owner's suites by default (at 7.6.0 this showed all suites on HOST).

[#2592](https://github.com/cylc/cylc-flow/pull/2592) - `cylc trigger --edit`:
disable job script syntax checking in edit runs (this prevented a new job
script from being written for editing).

[#2579](https://github.com/cylc/cylc-flow/pull/2579) - `cylc gscan`: fix respawning
error dialog on giving a bad regular expression (on the command line) to match
owner or suite name.

[#2606](https://github.com/cylc/cylc-flow/pull/2606) - jobs with batch system info
missing in a corrupted status file (thus not pollable) will now poll as failed
rather appear stuck as running.

[#2603](https://github.com/cylc/cylc-flow/pull/2603) - `cylc gui` (graph view): fix
possible error on inserting a nested family.

[#2602](https://github.com/cylc/cylc-flow/pull/2602) - `cylc gui` (tree view): fix
negative progress bar value (reportedly possible after manual task state
manipulations).

[#2586](https://github.com/cylc/cylc-flow/pull/2586) - `cylc gui` (tree view): fix
possible division-by-zero error in elapsed time computation.

[#2588](https://github.com/cylc/cylc-flow/pull/2588) - `cylc trigger --edit`: fix
edit runs for tasks with dynamic remote host selection.

[#2585](https://github.com/cylc/cylc-flow/pull/2585) - fix recovery from a failed
host select command.

-------------------------------------------------------------------------------
## __cylc-7.6.0 (2018-02-07)__

### Enhancements

[#2373](https://github.com/cylc/cylc-flow/pull/2373) - refactored suite server code
(for efficiency, maintainability, etc.)

[#2396](https://github.com/cylc/cylc-flow/pull/2396) - improved job polling and task
state reset:
 * allow polling of finished tasks - to confirm they really succeeded or failed
 * poll to confirm a task message that implies a state reversal - it could just
   be a delayed message
 * allow reset to submitted or running states
 * removed the "enable resurrection" setting - any task can now return from the
   dead

[#2410](https://github.com/cylc/cylc-flow/pull/2410) - new CUSTOM severity task
messages that can trigger a custom event handler

[#2420](https://github.com/cylc/cylc-flow/pull/2420) - `cylc monitor` now
reconnects automatically if its target suite gets restarted on a different port

[#2430](https://github.com/cylc/cylc-flow/pull/2430) - `cylc gscan`,
`cylc gui` - significant reduction in impact on suite server
programs

[#2433](https://github.com/cylc/cylc-flow/pull/2433) - "group" (used to group suites
in `cylc gscan`) is now defined under the suite "[[meta]]" section

[#2424](https://github.com/cylc/cylc-flow/pull/2424) - task job scripts now run in
`bash -l` (login shell) instead of explicitly sourcing your
`.profile` file. *WARNING*: if you have a
`.bash_profile` and were using `.profile` as well just for
Cylc, the latter file will now be ignored because bash gives precedence to the
former. If so, just move your Cylc settings into
`.bash_profile` or consult the Cylc User Guide for
other ways to configure the task job environment.

[#2441](https://github.com/cylc/cylc-flow/pull/2441) -
[#2458](https://github.com/cylc/cylc-flow/pull/2458) - allow more event handler
arguments:
 * batch system name and job ID
 * submit time, start time, finish time
 * user@host

[#2455](https://github.com/cylc/cylc-flow/pull/2455) - network client improvements:
 * on a failed connection, clients detect if the suite has stopped according to
   the contact file, then report it stopped and remove the contact file
 * on attempt run an already-running suite (contact file exists) print more
   information on how old the suite is and how to shut it down
 * clients running in plain HTTP protocol will no longer attempt to fetch a
   non-existent SSL certificate
 * if a contact file is loaded, always use the values in it to avoid
   conflicting host strings in SSL certificate file, etc.

[#2468](https://github.com/cylc/cylc-flow/pull/2468) - initialize task remotes
asynchronously via the multiprocessing pool, to avoid holding up suite start-up
unnecessarily. *WARNING* this introduces new remote commands: `cylc
remote-init` and `cylc remote-tidy` that will affect sites
using ssh whitelisting

[#2449](https://github.com/cylc/cylc-flow/pull/2449) -
[#2469](https://github.com/cylc/cylc-flow/pull/2469) -
[#2480](https://github.com/cylc/cylc-flow/pull/2480) -
[#2501](https://github.com/cylc/cylc-flow/pull/2501) -
[#2547](https://github.com/cylc/cylc-flow/pull/2547) -
[#2552](https://github.com/cylc/cylc-flow/pull/2552) -
[#2564](https://github.com/cylc/cylc-flow/pull/2564) -
User Guide:
 * rewrote the section on restart from state checkpoints
 * rewrote the section on suite run databases
 * new section on suite contact files
 * new section on disaster recovery
 * new section on remote monitoring and control
 * improved terminology:
   * "suite server program" instead of "suite daemon" (it's not always a daemon)
   * "severity" instead of "priority" for logging and task messaging
   * "task remote" to encompass the concept of "the account where a task job
     runs" whether under the same user account or not, on another host or not
 * documented requirements for remote access to suite-parsing and
   file-retrieval commands, including via the GUI; and clarified the same for
   suite client commands
 * documented a known bug in use of parameters in complex graph syntax (and an
   easy workaround) - see the task parameters section
 * documented kill-to-hold behavior of tasks with retries configured

[#2475](https://github.com/cylc/cylc-flow/pull/2475) - suite server program:
separate debug mode from daemonization

[#2485](https://github.com/cylc/cylc-flow/pull/2485) - export task job environment
variables on definition and before assignment, to ensure they are available to
subshells immediately - even in expressions inside subsequent variable
definitions

[#2489](https://github.com/cylc/cylc-flow/pull/2489) -
[#2557](https://github.com/cylc/cylc-flow/pull/2557) -
`cylc gscan` -
 * configurable menubar visibility at start-up
 * grouped suites now retain their grouped status once stopped

[#2515](https://github.com/cylc/cylc-flow/pull/2515) -
[#2529](https://github.com/cylc/cylc-flow/pull/2529) -
[#2517](https://github.com/cylc/cylc-flow/pull/2517) -
[#2560](https://github.com/cylc/cylc-flow/pull/2560) -
`cylc gui`
 * put prompt dialogs above all windows
 * load new-suite log files after switching to another suite via the File menu
 * graph view: reinstate the right-click menu for ghost nodes (lost at cylc-7.5.0)
 * job log files:
   * fix and document the "extra log files" setting
   * add "view in editor" support for extra log files
   * add text-editor functionality to `cylc jobscript`
   * add "preview jobscript" functionality to the GUI

[#2527](https://github.com/cylc/cylc-flow/pull/2527) -
[#2431](https://github.com/cylc/cylc-flow/pull/2431) -
[#2435](https://github.com/cylc/cylc-flow/pull/2435) -
[#2445](https://github.com/cylc/cylc-flow/pull/2445) -
[#2491](https://github.com/cylc/cylc-flow/pull/2491) -
[#2484](https://github.com/cylc/cylc-flow/pull/2484) -
[#2556](https://github.com/cylc/cylc-flow/pull/2556) -
improved parameter support:
 * allow "%d" integer format in parameter templates
 * allow out of range parameter on graph RHS
 * allow positive offset for parameter index on graph
 * allow negative integer parameters
 * allow custom templating of parameter environment variables, in addition to
   the built-in `CYLC_TASK_PARAM\_&lt;param-name&gt;`
 * allow bare parameter values as task names
 * allow explicit parameter values in "inherit" items under "[runtime]"
 * fix parameters inside (as opposed to beginning or end) of family names
 * fixed inheritance from multiple parameterized namespaces at once

[#2553](https://github.com/cylc/cylc-flow/pull/2553) - upgraded the bundled Jinja2
version to 2.10. This fixes the block scope problem introduced in the previous
version

[#2558](https://github.com/cylc/cylc-flow/pull/2558) - new options to print out JSON
format from `cylc show` and `cylc scan`

### Fixes

[#2381](https://github.com/cylc/cylc-flow/pull/2381) - validation: fail bad event
handler argument templates

[#2416](https://github.com/cylc/cylc-flow/pull/2416) - validation: print the problem
namespace in case of bad multiple inheritance

[#2426](https://github.com/cylc/cylc-flow/pull/2426) - validation: fail
non-predefined config item names (e.g. batch scheduler directives) that contain
multiple consecutive spaces (to ensure that hard-to-spot whitespace typos don't
prevent repeated items from overriding as intended)

[#2432](https://github.com/cylc/cylc-flow/pull/2432) - fixed an issue that could
cause HTTPS client failure due to SSL certificate host name mismatch

[#2434](https://github.com/cylc/cylc-flow/pull/2434) - correctly strip "at TIME"
from the end of multi-line task messages

[#2440](https://github.com/cylc/cylc-flow/pull/2440) - `cylc suite-state`
- fixed DB query of tasks with custom outputs that have not been generated yet

[#2444](https://github.com/cylc/cylc-flow/pull/2444) - added `cylc
report-timings` to main command help

[#2449](https://github.com/cylc/cylc-flow/pull/2449):
 * server suite and task URLs from suite server programs, rather than parsing
   them from the suite definition - so browsing URLs from a remote GUI now
   works
 * allow proper string templating of suite and task names in URLs; retained the
   old pseudo environment variables for backward compatibility

[#2461](https://github.com/cylc/cylc-flow/pull/2461) - fixed manual task retrigger
after an aborted edit run - this was erroneously using the edited job file

[#2462](https://github.com/cylc/cylc-flow/pull/2462) - fixed job polling for the SGE
batch scheduler

[#2464](https://github.com/cylc/cylc-flow/pull/2464) - fixed the ssh+HTTPS task
communication method (broken at cylc-7.5.0)

[#2467](https://github.com/cylc/cylc-flow/pull/2467) - fixed an error in reverse
date-time subtraction (first\_point - last\_point)

[#2474](https://github.com/cylc/cylc-flow/pull/2474) - `cylc graph` -
better handle suite parsing errors on view refresh

[#2496](https://github.com/cylc/cylc-flow/pull/2496) - ensure that broadcasted
environment variables are defined before all user-defined variables, which may
need to reference the broadcasted ones

[#2523](https://github.com/cylc/cylc-flow/pull/2523) - fixed a problem with suicide
triggers: with several used at once, tasks could go untriggered

[#2546](https://github.com/cylc/cylc-flow/pull/2546) - fixed problems with stop
point after a suite reload: do not reset an existing stop point (this is
dangerous, but it could be done before, and the stop point in the GUI status
bar would still refer to the original)

[#2562](https://github.com/cylc/cylc-flow/pull/2562) - improved advice on how to
generate an initial user config file (`global.rc`)

-------------------------------------------------------------------------------
## __cylc-7.5.0 (2017-08-29)__

### Enhancements

[#2387](https://github.com/cylc/cylc-flow/pull/2387),
[#2330](https://github.com/cylc/cylc-flow/pull/2330): New suite.rc `[meta]` sections
for suite and task metadata. These hold the existing `title`, `description`,
and `URL` items, plus arbitrary user-defined items. Metadata items can be passed
to event handlers (e.g. a site-specific task "priority" or "importance" rating
could inform an event-handler's decision on whether or not to escalate task
failures).

[#2298](https://github.com/cylc/cylc-flow/pull/2298),
[#2401](https://github.com/cylc/cylc-flow/pull/2401): New shell function
`cylc__job_abort <message>` to abort task job scripts with a custom message
that can be passed to task failed event handlers.

[#2204](https://github.com/cylc/cylc-flow/pull/2204): Remove auto-fallback to HTTP
communications, if HTTPS is not available.  Now HTTP is only used if explicitly
configured.

[#2332](https://github.com/cylc/cylc-flow/pull/2332),
[#2325](https://github.com/cylc/cylc-flow/pull/2325),
[#2321](https://github.com/cylc/cylc-flow/pull/2321),
[#2312](https://github.com/cylc/cylc-flow/pull/2312): Validation efficiency
improvements.

[#2291](https://github.com/cylc/cylc-flow/pull/2291),
[#2303](https://github.com/cylc/cylc-flow/pull/2303),
[#2322](https://github.com/cylc/cylc-flow/pull/2322): Runtime efficiency
improvements.

[#2286](https://github.com/cylc/cylc-flow/pull/2286): New command `cylc
report-timings` to generate reports of task runtime statistics.

[#2304](https://github.com/cylc/cylc-flow/pull/2304): New event handlers for general
CRITICAL events.

[#2244](https://github.com/cylc/cylc-flow/pull/2244),
[#2258](https://github.com/cylc/cylc-flow/pull/2258): Advanced syntax for excluding
multiple points from cycling sequences.

[#2407](https://github.com/cylc/cylc-flow/pull/2407): Documented exactly how Cylc
uses ssh, scp, and rsync to interact with remote job hosts.

[#2346](https://github.com/cylc/cylc-flow/pull/2346),
[#2386](https://github.com/cylc/cylc-flow/pull/2386): `cylc graph` now plots
implicit dependences as grayed-out ghost nodes.

[#2343](https://github.com/cylc/cylc-flow/pull/2343): Improved the "Running
Suites" section of the User Guide, including documentation of suite remote
control.

[#2344](https://github.com/cylc/cylc-flow/pull/2344): Attempt to access suite
service files via the filesystem first, before ssh, for other accounts on the
suite host.

[#2360](https://github.com/cylc/cylc-flow/pull/2360): Better validation of suite
parameter configuration.

[#2314](https://github.com/cylc/cylc-flow/pull/2314): In debug mode, send bash job
script xtrace output (from `set -x`) to a separate log file.

### Fixes

[#2409](https://github.com/cylc/cylc-flow/pull/2409): Fixed the `cylc spawn` command
(it was killing tasks, since cylc-7).

[#2378](https://github.com/cylc/cylc-flow/pull/2378): Fixed use of negative offsets
by the `cylc suite-state` command.

[#2364](https://github.com/cylc/cylc-flow/pull/2364): Correctly load completed custom
task outputs on restart.

[#2350](https://github.com/cylc/cylc-flow/pull/2350): Handle bad event handler
command line templates gracefully.

[#2308](https://github.com/cylc/cylc-flow/pull/2308): The parameterized task
environment variable `$CYLC_TASK_PARAM_<param>` is now guaranteed to be defined
before any use of it in the user-defined task environment section.

[#2296](https://github.com/cylc/cylc-flow/pull/2296): Prevent suites stalling after
a restart that closely follows a warm-start (now the restart, like the warm
start, ignores dependence on tasks from before the warm start point).

[#2295](https://github.com/cylc/cylc-flow/pull/2295): Fixed `cylc cat-log` "open in
editor" functionality for remote job logs.

[#2412](https://github.com/cylc/cylc-flow/pull/2412): Fixed duplication of log
messages to the old log after restart.

-------------------------------------------------------------------------------

## __cylc-7.4.0 (2017-05-16)__

Enhancements and fixes.

### Highlighted Changes

[#2260](https://github.com/cylc/cylc-flow/pull/2260): Open job logs in your text
editor, from CLI (`cylc cat-log`) or GUI.

[#2259](https://github.com/cylc/cylc-flow/pull/2259): `cylc gscan` - various
improvements: right-click menu is now for suite operations only; other items
moved to a main menubar and toolbar (which can be hidden to retain gscan's
popular minimalist look); added all suite stop options (was just the default
clean stop); task-state colour-key popup updates in-place if theme changed; new
collapse/expand-all toobar buttons.

[#2275](https://github.com/cylc/cylc-flow/pull/2275): Pass suite and task URLs to
event handlers.

[#2272](https://github.com/cylc/cylc-flow/pull/2272): Efficiency - reduce memory
footprint.

[#2157](https://github.com/cylc/cylc-flow/pull/2157):
  * internal efficiency improvements
  * allow reset of individual message outputs
  * "cylc submit" can now submit families

[#2244](https://github.com/cylc/cylc-flow/pull/2244): Graph cycling configuration:
multiple exclusion points.

[#2240](https://github.com/cylc/cylc-flow/pull/2240): Stepped integer parameters.

### Fixes

[#2269](https://github.com/cylc/cylc-flow/pull/2269): Fix auto suite-polling tasks
(i.e. inter-suite dependence graph syntax) - Broken in 7.3.0.

[#2282](https://github.com/cylc/cylc-flow/pull/2282): Fix global config processing
of boolean settings - users could not override a site True setting to False.

[#2279](https://github.com/cylc/cylc-flow/pull/2279): Bundle Jinja2 2.9.6. (up from
2.8) - fixes a known issue with Jinja2 "import with context".

[#2255](https://github.com/cylc/cylc-flow/pull/2255): Fix handling of suite script
items that contain nothing but comments.

[#2247](https://github.com/cylc/cylc-flow/pull/2247): Allow `cylc graph --help`
in the absence of an X environment.

### Other Changes

[#2270](https://github.com/cylc/cylc-flow/pull/2270): Detect and fail null tasks in
graph.

[#2257](https://github.com/cylc/cylc-flow/pull/2257): `cylc gscan` - graceful exit
via Ctrl-C.

[#2252](https://github.com/cylc/cylc-flow/pull/2252): `ssh`: add `-Y` (X Forwarding)
only if necessary.

[#2245](https://github.com/cylc/cylc-flow/pull/2245): SSL certificate: add serial
number (issue number). This allows curl, browsers, etc. to connect to
suite daemons.

[#2265](https://github.com/cylc/cylc-flow/pull/2265): `cylc gpanel` - restored
sorting of items by suite name.

[#2250](https://github.com/cylc/cylc-flow/issues/2250): Updated installation docs
for HTTPS-related requirements.

-------------------------------------------------------------------------------
## __cylc-7.3.0 (2017-04-10)__

New Suite Design Guide, plus other enhancements and fixes.

### Highlighted Changes

[#2211](https://github.com/cylc/cylc-flow/pull/2211): New comprehensive Suite Design
Guide document to replace the outdated Suite Design section in the User Guide.

[#2232](https://github.com/cylc/cylc-flow/pull/2232): `cylc gscan` GUI: stop, hold,
and release suites or groups of suites.

[#2220](https://github.com/cylc/cylc-flow/pull/2220): dummy and simulation mode improvements:
 * new `dummy-local` mode runs dummy tasks as local background jobs (allows
   dummy running other-site suites).
 * proportional run length, if tasks configure an `execution time limit`
 * single common `[simulation]` configuration section for dummy, dummy-local, and
   simulation modes.
 * dummy or simulated tasks can be made to fail at specific cycle points, and
   for first-try only, or all tries.
 * custom message outputs now work in simulation mode as well as the dummy modes.

[#2218](https://github.com/cylc/cylc-flow/pull/2218): fix error trapping in job
scripts (degraded since job file refactoring in 7.1.1)

[#2215](https://github.com/cylc/cylc-flow/pull/2215): SGE batch system support -
fixed formatting of directives with a space in the name.

### Other Notable Changes

[#2233](https://github.com/cylc/cylc-flow/pull/2233): Upgraded the built-in example
suites to cylc-7 syntax.

[#2221](https://github.com/cylc/cylc-flow/pull/2221): `cylc gui` GUI dot view - maintain
user selection during update.

[#2217](https://github.com/cylc/cylc-flow/pull/2217): `cylc gscan` GUI - fix
tracebacks emitted during suite initialization.

[#2219](https://github.com/cylc/cylc-flow/pull/2219): add `user@host` option to
`cylc monitor` an `cylc gui`. Allows suite selection at startup using `cylc
scan` output.

[#2222](https://github.com/cylc/cylc-flow/pull/2222): `cylc gui` GUI graph view -
fixed right-click "view prerequisites" sub-menu.

[#2213](https://github.com/cylc/cylc-flow/pull/2213): Record family inheritance
structure in the run database.

-------------------------------------------------------------------------------
## __cylc-7.2.1 (2017-03-23)__

Minor enhancements and fixes.

### Highlighted Changes

[#2209](https://github.com/cylc/cylc-flow/pull/2209): Fixed the `cylc gui` graph
view, broken at cylc-7.2.0.

[#2193](https://github.com/cylc/cylc-flow/pull/2193): Restored `cylc gscan`
suite-stopped status checkerboard icons, lost at cylc-7.1.1.


[#2208](https://github.com/cylc/cylc-flow/pull/2208): Use suite host name instead
of suite name in the SSL certificate "common name".

[#2206](https://github.com/cylc/cylc-flow/pull/2206): Updated User Guide
installation section.

### Other Notable Changes

[#2191](https://github.com/cylc/cylc-flow/pull/2191): Clearer task prerequisites
print-out.

[#2197](https://github.com/cylc/cylc-flow/pull/2197): Removed the bundled external
OrderedDict package.

[#2194](https://github.com/cylc/cylc-flow/pull/2194): `cylc gscan` - better handling
of suites that are still initializing.

-------------------------------------------------------------------------------
## __cylc-7.2.0 (2017-03-06)__

Minor enhancements and fixes (note mid-level version number bumped up to
reflect significant changes included in 7.1.1 - esp. job file refactoring).

### Highlighted Changes

[#2189](https://github.com/cylc/cylc-flow/pull/2189): New `assert` and
`raise` functions for handling Jinja2 errors in suites.

### Other Changes

[#2186](https://github.com/cylc/cylc-flow/pull/2186): Use lowercase local shell
variable names in new job script shell functions introduced in 7.1.1, to avoid
overriding shell built-ins such as `$HOSTNAME`.

[#2187](https://github.com/cylc/cylc-flow/pull/2187): Fixed a bug causing restart
failure in the presence of an active broadcast of a submission timeout value.

[#2183](https://github.com/cylc/cylc-flow/pull/2183): Use site-configured suite host
self-identification, if present, as hostname in the SSL certificate.

[#2182](https://github.com/cylc/cylc-flow/pull/2182): Fixed failed User Guide build
in 7.1.1.

-------------------------------------------------------------------------------
## __cylc-7.1.1 (2017-02-27)__

Minor enhancements and fixes (plus a significant change: task job file refactoring).

### Highlighted Changes

[#2141](https://github.com/cylc/cylc-flow/pull/2141): Tidier task job files:
hide error trap and messaging code, etc., in external shell functions.

[#2134](https://github.com/cylc/cylc-flow/pull/2134): Suite-state polling (e.g. for
inter-suite triggering) now automatically detects and uses the remote suite
cycle point format.

[#2128](https://github.com/cylc/cylc-flow/pull/2128): Suite-state polling
(e.g. for inter-suite triggering) now works with custom task messages.

[#2172](https://github.com/cylc/cylc-flow/pull/2172): Added a built-in Jinja2 filter
for formatting ISO8601 date-time strings.

[#2164](https://github.com/cylc/cylc-flow/pull/2164): Fixed support for Jinja2 in
site/user config files, broken at 6.11.0.

[#2153](https://github.com/cylc/cylc-flow/pull/2153): `cylc gui` - use task
`execution time limit` as the default mean elapsed time, to compute a progress
bar for the first instance of a cycling task.

[#2154](https://github.com/cylc/cylc-flow/pull/2154): `cylc gui` graph view - fixed
right-click sub-menu activation, broken at 7.1.0.

[#2158](https://github.com/cylc/cylc-flow/pull/2158): `cylc gui` graph view: fix
right-click family ungroup, broken since 7.0.0.

### Other Changes

[#2142](https://github.com/cylc/cylc-flow/pull/2142): New "select all" and "select
none" buttons in the `cylc gui` task filter dialog.

[#2163](https://github.com/cylc/cylc-flow/pull/2163): (Development) New automated
profiling test framework for comparing performance between Cylc versions.

[#2160](https://github.com/cylc/cylc-flow/pull/2160): Better suite stall detection
in the presence of clock-triggered tasks.

[#2156](https://github.com/cylc/cylc-flow/pull/2156): Fix potential division-by-zero
error in `cylc gscan`.

[#2149](https://github.com/cylc/cylc-flow/pull/2149): Fix handling of cycle point
offsets in weeks (e.g. "P1W").

[#2146](https://github.com/cylc/cylc-flow/pull/2146): Documented how to set multiple
`-l VALUE` directives in jobs submitted to PBS.

[#2129](https://github.com/cylc/cylc-flow/pull/2129): Allow initial cycle point to be
specified on the command line for all relevant commands, if not specified in the
suite definition.

[#2139](https://github.com/cylc/cylc-flow/pull/2139): Fixed error in use of
`execution time limit` in jobs submitted to Platform LSF.

[#2176](https://github.com/cylc/cylc-flow/pull/2176): `cylc gui` graph view - fixed
a bug that could cause a blank graph view window, since 7.0.0.

[#2161](https://github.com/cylc/cylc-flow/pull/2161): `gcylc gui`- disallow
insertion at cycle points that are not valid for the task (unless overridden
with `--no-check`).

-------------------------------------------------------------------------------
## __cylc-7.1.0 (2017-01-26)__

Minor enhancements and fixes.

### Highlighted Changes

[#2021](https://github.com/cylc/cylc-flow/pull/2021): New command `cylc checkpoint`
to create a named suite state checkpoint that you can restart from.

[#2124](https://github.com/cylc/cylc-flow/pull/2124): open another GUI window (to
view another suite) via the gcylc File menu.

[#2100](https://github.com/cylc/cylc-flow/pull/2100): group multiple task event
notifications into a single email over a 5 minute interval (configurable).

[#2112](https://github.com/cylc/cylc-flow/pull/2112): broadcast settings can now be
loaded (or cancelled) from a file as well as the command line.

[#2096](https://github.com/cylc/cylc-flow/pull/2096): the `cylc gscan` GUI can now
display summary states for suites owned by others.

### Other Changes

[#2126](https://github.com/cylc/cylc-flow/pull/2126): fixed occasional
misidentification of suite stall when only succeeded tasks exist just prior to
shutdown.

[#2127](https://github.com/cylc/cylc-flow/pull/2127): fixed the `cylc diff` command
(broken at 7.0.0)

[#2119](https://github.com/cylc/cylc-flow/pull/2119): fixed remote job kill after a
suite definition reload, for task proxies that exist at the time of the reload.

[#2025](https://github.com/cylc/cylc-flow/pull/2025): GUI right-click menu items can
now be selected with either mouse button 1 or 3.

[#2117](https://github.com/cylc/cylc-flow/pull/2117): improved logic for adding
`lib/cylc` to Python `sys.path` (there was one reported instance of the
system-level `cherrpy` being imported instead of the Cylc-bundled one, in
cylc-7.0.0).

[#2114](https://github.com/cylc/cylc-flow/pull/2114): documented syntax-driven line
continuation in suite graph configuration.

[#2116](https://github.com/cylc/cylc-flow/pull/2116): corrected a rare edge-case
side-effect of manual task-state reset.

[#2107](https://github.com/cylc/cylc-flow/pull/2107): `cylc insert` - disallow
insertion at cycle points that are not valid for the task (unless overridden
with `--no-check`).

[#2106](https://github.com/cylc/cylc-flow/pull/2106): fixed `cylc get-config
--python` output formatting, broken since cylc-6.6.0.

[#2097](https://github.com/cylc/cylc-flow/pull/2097): fixed a problem with task host
and owner task proxies reloaded at suite restart (could cause job poll and
kill to fail in some cases, for tasks in this category).

[#2095](https://github.com/cylc/cylc-flow/pull/2095): fixed validation of mixed
deprecated and new suite.rc syntax.

## __cylc-7.0.0 (2016-12-21)__

**cylc-7 client/server communications is not backward compatible with cylc-6.**

Note that cylc-7 bug fixes were back-ported to a series of 6.11.x releases,
for those who have not transitioned to cylc-7 yet.

### Highlighted Changes

[#1923](https://github.com/cylc/cylc-flow/pull/1923): **A new HTTPS communications
layer, replaces Pyro-3 Object RPC for all client-server communications.**
Suite daemons are now web servers!

[#2063](https://github.com/cylc/cylc-flow/pull/2063): **Removed deprecated cylc-5
syntax and features.**

[#2044](https://github.com/cylc/cylc-flow/pull/2044): Suite start-up now aborts with
a sensible message on suite configuration errors (previously this happened post
daemonization so the user had to check suite logs to see the error).

[#2067](https://github.com/cylc/cylc-flow/pull/2067): Consolidated suite service
files (passphrase, SSL files, contact file, etc.) under `.service/` in the
suite run directory; the suite registration database and port files under
`$HOME/.cylc/` are no longer used; suites can now be grouped in sub-directory
trees under the top level run directory.

[#2033](https://github.com/cylc/cylc-flow/pull/2033): Allow restart from suite state
checkpoints other than the latest (checkpoints are also recorded automatically
before and after restarts, and on reload).

[#2024](https://github.com/cylc/cylc-flow/pull/2024): `cylc gscan` now supports
collapsible suite groups via a top level suite config `group` item.
Right-click *View Column* "Group".

[#2074](https://github.com/cylc/cylc-flow/pull/2074): Task retry states and timers,
and poll timers, now persist across suite restarts. Waiting tasks are not
put in the held state before shutdown. Held tasks are not automatically
released on restart.

[#2004](https://github.com/cylc/cylc-flow/pull/2004): Task event handlers are
now continued on restart.

### Other Changes

[#2042](https://github.com/cylc/cylc-flow/pull/2042): Documented `[scheduling]spawn
to max active cycle points` (new in 6.11.0), which lets successive instances of
the same task run out of order if dependencies allow.

[#2092](https://github.com/cylc/cylc-flow/pull/2092): New command `cylc
get-suite-contact` to print suite contact information (host, port, PID, etc.)

[#2089](https://github.com/cylc/cylc-flow/pull/2089): Improved documentation on
cycling workflows and use of parameterized tasks as a proxy for cycling.

[#2021](https://github.com/cylc/cylc-flow/pull/2021): `cylc gui`: removed the
"connection failed" warning dialog that popped up on suite shutdown. This
should be obvious by the reconnection countdown timer in the info bar.

[#2023](https://github.com/cylc/cylc-flow/pull/2023): New custom event email footer
via global or suite config.

[#2013](https://github.com/cylc/cylc-flow/pull/2013): Fixed "remove task after
spawning" which since 6.9.0 would not force a waiting task to spawn its
successor.

[#2071](https://github.com/cylc/cylc-flow/pull/2071): Fix quote stripping on
`initial cycle point = "now"`.

[#2070](https://github.com/cylc/cylc-flow/pull/2070): Fix dummy mode support for
custom task outputs: they were incorrectly propagated to other tasks.

[#2065](https://github.com/cylc/cylc-flow/pull/2065): `cylc gscan` now supports
suite name filtering via a `--name` command line option.

[#2060](https://github.com/cylc/cylc-flow/pull/2060): 5-second timeout if hanging
connections are encountered during port scanning.

[#2055](https://github.com/cylc/cylc-flow/pull/2055): Task elapsed times now persist
over restarts.

[#2046](https://github.com/cylc/cylc-flow/pull/2046): Multi-task interface for `cylc
show`. Fixed *View Prerequisites* for tasks in the runahead pool.

[#2049](https://github.com/cylc/cylc-flow/pull/2049): Per-host job submission and
execution polling intervals via global/user config files.

[#2051](https://github.com/cylc/cylc-flow/pull/2051): Bundle Jinja2 2.8 with Cylc -
one less external software dependency.

[#2088](https://github.com/cylc/cylc-flow/pull/2088): Support dependence on absolute
cycle points in cycling graphs.

## __cylc-6.11.4 (2017-01-26)__

More bug fixes backported from early Cylc-7 releases.

[#2120](https://github.com/cylc/cylc-flow/pull/2120): fixed remote job kill after a
+suite definition reload, for task proxies that exist at the time of the reload.

[#2111](https://github.com/cylc/cylc-flow/pull/2111): fixed member-expansion of
complex `(FAMILY:fail-any & FAMILYI:finish-all)` graph triggers.

[#2102](https://github.com/cylc/cylc-flow/pull/2102): fixed validation of mixed
deprecated and new suite.rc syntax.

[#2098](https://github.com/cylc/cylc-flow/pull/2098): fixed a problem with task host
and owner task proxies reloaded at suite restart (could cause job poll and
kill to fail in some cases, for tasks in this category).


## __cylc-6.11.3 (2016-12-21)__

One minor bug fix on top of 6.11.2.

[#2091](https://github.com/cylc/cylc-flow/pull/2091): Since 6.11.0 use of cylc-5
special "cold start tasks" caused downstream tasks to become immortal. This
fixes the problem, but note that you should no longer be using this deprecated
feature (which will be removed from cylc-7).


## __cylc-6.11.2 (2016-10-19)__

Some minor enhancements and fixes.

### Highlighted Changes

[#2034](https://github.com/cylc/cylc-flow/pull/2034): Allow restart from checkpoints.
These are currently created before and after reloads, and on restart. (Note that
since 6.11.0 suite state dump files no longer exist).

[#2047](https://github.com/cylc/cylc-flow/pull/2047): Documented the new
"[scheduling]spawn to max active cycle points" suite configuration item,
which allows successive instances of the same task to run out of order if the
opportunity arises.

[#2048](https://github.com/cylc/cylc-flow/pull/2048): Allow "view prerequisites" for
tasks in the 'runahead' state.

[#2025](https://github.com/cylc/cylc-flow/pull/2025): Provide a configurable event
mail footer (suite or site/user configuration).

[#2032](https://github.com/cylc/cylc-flow/pull/2032): `cylc gui` -
removed the annoying warning dialog for connection failed. Take note of the
connection countdown in the status bar instead.

### Other Changes

[#2016](https://github.com/cylc/cylc-flow/pull/2016): Fixed a Python traceback
occasionally generated by the gcylc GUI log view window.

[#2018](https://github.com/cylc/cylc-flow/pull/2018): Restored the incremental
printing of dots to stdout from the `cylc suite-state` polling
command (lost at 6.11.1).

[#2014](https://github.com/cylc/cylc-flow/pull/2014): Fixed "remove after spawning".
Since 6.9.0 this would not force-spawn the successor of a waiting task.

[#2031](https://github.com/cylc/cylc-flow/pull/2031): `cylc gscan` -
fixed occasional jumping status icons introduced in 6.11.1.

[#2040](https://github.com/cylc/cylc-flow/pull/2040): Corrected documentation for
the `cylc cat-log` command (it was using the alias `cylc
log`).


## __cylc-6.11.1 (2016-09-22)__

Three minor bug fixes on top of 6.11.0:

[#2002](https://github.com/cylc/cylc-flow/pull/2002): fix a bug in the graph string
parser - if a task appears both with and without a cycle point offset in the
same conditional trigger expression (unlikely, but possible!)

[#2007](https://github.com/cylc/cylc-flow/pull/2007): fix handling of OS Error if
the user run into the limit for number of forked processes.

[#2008](https://github.com/cylc/cylc-flow/pull/2008): fix occasional traceback from
`cylc gsan`.



## __cylc-6.11.0 (2016-09-13)__

### Highlighted Changes

[#1953](https://github.com/cylc/cylc-flow/pull/1953): Parameterized tasks: generate
tasks automatically without using messy Jinja2 loops.

[#1929](https://github.com/cylc/cylc-flow/pull/1929): Under `[runtime]`:
 * New task `[[[job]]]` sub-sections unify the various batch system, job
   execution, and job polling settings (older settings deprecated).
 * A new `[[[job]]] execution time limit` setting allows cylc to:
    * automatically generate batch system time limit directives;
    * run background or at jobs with the `timeout` command;
    * poll job with configurable delays (default 1, 3, 10 minutes) after
      reaching the time limit.
 * Moved the content of the old `[event hooks]` section to a unified `[events]`
   section (older settings deprecated).

[#1884](https://github.com/cylc/cylc-flow/pull/1884): `cylc gscan` displays a new
warning icon with a tool-tip summary of recent task failures.

[#1877](https://github.com/cylc/cylc-flow/pull/1877): The `gcylc` status bar now
shows a countdown to the next suite connection attempt, and resets the
connection timer schedule if the user changes view settings.

[#1966](https://github.com/cylc/cylc-flow/pull/1966): Optionally spawn waiting tasks
out to "max active cycle points" instead of one cycle point ahead. This means
successive instances of the same task can run out of order (dependencies
allowing).  Use with caution on large suites with a lot of runahead.

[#1940](https://github.com/cylc/cylc-flow/pull/1940): Bash tab completion for cylc
commands.

### Other Changes

[#1585](https://github.com/cylc/cylc-flow/pull/1585): If a suite stalls, report any
unsatisfied task prerequisites that cannot be met.

[#1944](https://github.com/cylc/cylc-flow/pull/1944): `cylc get-config` now returns
a valid suite definition.

[#1875](https://github.com/cylc/cylc-flow/pull/1875): Enabled multiple selection in
the gcylc text tree view.

[#1900](https://github.com/cylc/cylc-flow/pull/1900): Automatically continue graph
string lines that end in (or start with) a dependency arrow.

[#1862](https://github.com/cylc/cylc-flow/pull/1862): New notation for initial and
final cycle point in graph cycling section headings.  E.g. `[[[R1/^+PT1H]]]`
means "run once, one hour after the initial cycle point"; `[[[R1/$-PT1H]]]`
means "run once, one hour before the final cycle point".

[#1928](https://github.com/cylc/cylc-flow/pull/1928): New notation for excluding a
cycle point from a recurrence expression, e.g. `[[[T00!^]]]` means
"daily at T00 after but not including the initial cycle point".

[#1958](https://github.com/cylc/cylc-flow/pull/1958): Suite daemon logging upgrade:
improved log file formatting; the log, out, and err files are now rolled over
together as soon as any one reaches the size limit.

[#1827](https://github.com/cylc/cylc-flow/pull/1827): Suite state dump files no
longer exist - the suite run DB now records all restart information.

[#1912](https://github.com/cylc/cylc-flow/pull/1912): Fixed coloured `cylc scan -c`
output (broken at 6.10.1).

[#1921](https://github.com/cylc/cylc-flow/pull/1921): Don't ignore dependencies
among tasks back-inserted prior to a warm-start cycle point.

[#1910](https://github.com/cylc/cylc-flow/pull/1910): Task job scripts now use `set
-o pipefail` to ensure that failure of any part of a shell pipeline causes a
job failure.

[#1886](https://github.com/cylc/cylc-flow/pull/1886): When a job is submitted for
the first time, any job logs with higher submit numbers will be removed (
these must have been generated by a previous suite run).

[#1946](https://github.com/cylc/cylc-flow/pull/1946): Removed annoying warnings
that "self-suicide is not recommended".

[#1889](https://github.com/cylc/cylc-flow/pull/1889): Record any unhandled task
messages (e.g. general progress messages) in the suite DB.

[#1899](https://github.com/cylc/cylc-flow/pull/1899): Custom task output messages
(for message triggers) are now automatically faked in dummy mode.

-------------------------------------------------------------------------------

## __cylc-6.10.2 (2016-06-02)__

### Highlighted Changes

[#1848](https://github.com/cylc/cylc-flow/pull/1848): Automatic stalled-suite
detection, a "stalled" event hook, and an option to abort (shutdown) if stalled.

[#1850](https://github.com/cylc/cylc-flow/pull/1850): Much reduced CPU loading in
cycling suites that have progressed far beyond their initial cycle point (cache
recent points to avoid continually iterating from the start).

[#1836](https://github.com/cylc/cylc-flow/pull/1836): New `gscan.rc` file to
configure the initial state of `cylc gpanel` and `cylc gscan` (e.g. which
columns to display).

[#1849](https://github.com/cylc/cylc-flow/pull/1849): New configuration options for
the `gcylc` GUI, e.g. to set the initial window size.


### Other Changes

[#1863](https://github.com/cylc/cylc-flow/pull/1863): Report tasks added or removed
by a suite reload.

[#1844](https://github.com/cylc/cylc-flow/pull/1844): Allow client commands from
another suite's task (these would previously load the passphrase for the parent
suite rather than the target suite).

[#1866](https://github.com/cylc/cylc-flow/pull/1866): Allow explicitly unset
intervals in cylc config files, e.g. `execution timeout = # (nothing)`.

[#1863](https://github.com/cylc/cylc-flow/pull/1863): Fixed a recent bug (since in
6.10.0) causing shutdown on reload of a suite after removing a task and its
runtime definition.

[#1864](https://github.com/cylc/cylc-flow/pull/1864): Stronger checks to prevent
users starting a second instance of a suite that is already running.

[#1869](https://github.com/cylc/cylc-flow/pull/1869): Fixed day-of-week cycling.

[#1858](https://github.com/cylc/cylc-flow/pull/1858): Fixed a recent bug (since
6.10.1) that could prevent a task at suite start-up from submitting even though
its prerequisites were satisfied.

[#1855](https://github.com/cylc/cylc-flow/pull/1855): Allow inserted tasks to be
released to the `waiting` immediately, even if the suite is currently quiet.

[#1854](https://github.com/cylc/cylc-flow/pull/1854): Restore wildcards to
allow insertion of multiple tasks at once (inadvertently disallowed at 6.10.0).

[#1853](https://github.com/cylc/cylc-flow/pull/1853): Fixed a recent bug (since
6.10.1): reset task outputs to incomplete on manually retriggering or resetting
to a pre-run state.

-------------------------------------------------------------------------------

## __cylc-6.10.1 (2016-05-17)__

### Highlighted Changes

[#1839](https://github.com/cylc/cylc-flow/pull/1839): `gcylc` - fix for occasional
locked-up blank GUI window at start-up (since 6.8.0, Jan 2016).

[#1841](https://github.com/cylc/cylc-flow/pull/1841): `gcylc` tree view - fix for
excessive CPU load when displaying large suites (since 6.10.0).

[#1838](https://github.com/cylc/cylc-flow/pull/1838): Fix for the suite timeout
event timer not resetting on task activity (since 6.10.0).

### Other Changes

[#1835](https://github.com/cylc/cylc-flow/pull/1835): Suite reload - reload all
tasks at once (previously, current active tasks were reloaded only when they
finished, which could result in reloads appearing to take a long time).

[#1833](https://github.com/cylc/cylc-flow/pull/1833): `gcylc` - initial task state
filtering configurable via the  `gcylc.rc` config file.

[#1826](https://github.com/cylc/cylc-flow/pull/1826): Prevent tasks becoming immune
to change by suite reload after being orphaned by one reload (i.e. removed from
the suite) then re-inserted after another.

[#1804](https://github.com/cylc/cylc-flow/pull/1804): PBS job name length - truncate
to 15 characters by default, but can now be configured in `global.rc` for PBS
13+, which supports longer names.

-------------------------------------------------------------------------------

## __cylc-6.10.0 (2016-05-04)__

### Highlighted Changes

[#1769](https://github.com/cylc/cylc-flow/pull/1769),
[#1809](https://github.com/cylc/cylc-flow/pull/1809),
[#1810](https://github.com/cylc/cylc-flow/pull/1810),
[#1811](https://github.com/cylc/cylc-flow/pull/1811),
[#1812](https://github.com/cylc/cylc-flow/pull/1812),
[#1813](https://github.com/cylc/cylc-flow/pull/1813),
[#1819](https://github.com/cylc/cylc-flow/pull/1819): Suite daemon efficiency
and memory footprint - significant improvements!

[#1777](https://github.com/cylc/cylc-flow/pull/1777): Faster validation of
suites with large inter-dependent families.  See also
[#1791](https://github.com/cylc/cylc-flow/pull/1791).

[#1743](https://github.com/cylc/cylc-flow/pull/1743): Improved event handling:
flexible handlers, built-in email handlers, execute event handlers
asynchronously, general suite event handlers.

[#1729](https://github.com/cylc/cylc-flow/pull/1729): `gcylc` - The *File -> Open*
dialog can now connect to suites running on other scanned hosts.

[#1821](https://github.com/cylc/cylc-flow/pull/1821): Right-click on a cycle-point
in the `gcylc` text tree view to operate on all tasks at that cycle point.

### Other Changes

[#1714](https://github.com/cylc/cylc-flow/pull/1714): Further improvements to Jinja2
error reporting.

[#1755](https://github.com/cylc/cylc-flow/pull/1755): Pyro-3.16 is now packaged with
with cylc and has been modified to reduce the overhead of repeated calls to
`socket.gethost*`. We will eventually replace it with a new client/server
communications layer.

[#1807](https://github.com/cylc/cylc-flow/pull/1807): Dropped support for
_detaching_ (or _manual completion_) tasks.

[#1805](https://github.com/cylc/cylc-flow/pull/1805): `gcylc` - corrected the suite
hold/release button state during  active suite reloads.

[#1802](https://github.com/cylc/cylc-flow/pull/1802): Do not unregister running
suites or assume that the argument of `cylc unregister` is a pattern.

[#1800](https://github.com/cylc/cylc-flow/pull/1800): Print a sensible error message
for a suite graph section with a zero-width cycling interval.

[#1791](https://github.com/cylc/cylc-flow/pull/1791): Documented how to write suites
with efficient inter-family triggering.

[#1789](https://github.com/cylc/cylc-flow/pull/1789): Fixed a bug causing high CPU
load in large suites with `queued` tasks present.

[#1788](https://github.com/cylc/cylc-flow/pull/1788): Fixed a bug that could
occasionally result in missing entries in suite run databases.

[#1784](https://github.com/cylc/cylc-flow/pull/1784): Corrected and improved the
advice printed at start-up on how to see if a suite is still running.

[#1781](https://github.com/cylc/cylc-flow/pull/1781): Fixed a bug that could disable
the right-click menu for some tasks after enabling a filter.

[#1768](https://github.com/cylc/cylc-flow/pull/1768): Client commands like `cylc
broadcast` can now be invoked by tasks on hosts that do not share a
filesystem with the suite host.

[#1763](https://github.com/cylc/cylc-flow/pull/1763): Remote tasks now load
the right suite passphrase even if a locally registered suite has
the same name.

[#1762](https://github.com/cylc/cylc-flow/pull/1762): Fixed polling of jobs
submitted to loadleveler (broken since 6.8.1).

[#1816](https://github.com/cylc/cylc-flow/pull/1816),
[#1779](https://github.com/cylc/cylc-flow/pull/1779): Allow task names that contain
family names after a hyphen.

-------------------------------------------------------------------------------

#### For changes prior to cylc-6.10.0 see doc/changes.html in the cylc source tree.<|MERGE_RESOLUTION|>--- conflicted
+++ resolved
@@ -78,13 +78,12 @@
 
 ### Fixes
 
-<<<<<<< HEAD
 [#4227](https://github.com/cylc/cylc-flow/pull/4227) - Better error messages
 when initial cycle point is not valid for the cycling type.
-=======
+
 [#4228](https://github.com/cylc/cylc-flow/pull/4228) - Interacting with a
 workflow on the cli using `runN` is now supported.
->>>>>>> fdc61c53
+
 
 [#4193](https://github.com/cylc/cylc-flow/pull/4193) - Standard `cylc install`
 now correctly installs from directories with a `.` in the name. Symlink dirs

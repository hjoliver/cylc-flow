# This is the Coverage.py configuration file. This is used by CI when running
# the tests and collecting coverage

[run]
branch = True
cover_pylib = False
concurrency = thread
data_file = .coverage
disable_warnings =
    trace-changed
    module-not-python
    module-not-imported
    no-data-collected
    module-not-measured
omit =
    tests/*
    */cylc/flow/*_pb2.py
parallel = True
source = ./cylc
timid = False

[report]
exclude_lines =
    pragma: no cover
<<<<<<< HEAD
    ^\s*raise NotImplementedError\b
    ^\s*return NotImplemented\b
    ^\s*if TYPE_CHECKING:
    ^\s*@overload( |$)
fail_under = 0
=======
    def __repr__

    # Don't complain if tests don't hit defensive assertion code:
    raise NotImplementedError

    # Don't complain if non-runnable code isn't run:
    if __name__ == .__main__.:
    if (typing\.)?TYPE_CHECKING:

    # Don't complain about ellipsis (exception classes, typing overloads etc):
        \.\.\.

    def parse_args

fail_under=0
>>>>>>> 8032b25a
ignore_errors = False
omit =
    tests/*
    */cylc/flow/*_pb2.py
precision = 2
show_missing = False
skip_covered = False
sort = Name

[html]
directory = htmlcov


[xml]
output = coverage.xml
package_depth = 99<|MERGE_RESOLUTION|>--- conflicted
+++ resolved
@@ -22,29 +22,19 @@
 [report]
 exclude_lines =
     pragma: no cover
-<<<<<<< HEAD
-    ^\s*raise NotImplementedError\b
-    ^\s*return NotImplemented\b
-    ^\s*if TYPE_CHECKING:
-    ^\s*@overload( |$)
-fail_under = 0
-=======
-    def __repr__
 
     # Don't complain if tests don't hit defensive assertion code:
     raise NotImplementedError
+    return NotImplemented
 
-    # Don't complain if non-runnable code isn't run:
-    if __name__ == .__main__.:
+    # Ignore type checking code:
     if (typing\.)?TYPE_CHECKING:
+    @overload( |$)
 
     # Don't complain about ellipsis (exception classes, typing overloads etc):
-        \.\.\.
-
-    def parse_args
+    \.\.\.
 
 fail_under=0
->>>>>>> 8032b25a
 ignore_errors = False
 omit =
     tests/*

#!/usr/bin/env python

# THIS FILE IS PART OF THE CYLC SUITE ENGINE.
# Copyright (C) 2008-2015 NIWA
#
# This program is free software: you can redistribute it and/or modify
# it under the terms of the GNU General Public License as published by
# the Free Software Foundation, either version 3 of the License, or
# (at your option) any later version.
#
# This program is distributed in the hope that it will be useful,
# but WITHOUT ANY WARRANTY; without even the implied warranty of
# MERCHANTABILITY or FITNESS FOR A PARTICULAR PURPOSE.  See the
# GNU General Public License for more details.
#
# You should have received a copy of the GNU General Public License
# along with this program.  If not, see <http://www.gnu.org/licenses/>.

import sys

if '--host' in sys.argv[1:] and '--edit' in sys.argv[1:]:
    # Edit runs must always be re-invoked on the suite host.
    if '--use-ssh' not in sys.argv[1:]:
        sys.argv[1:].append('--use-ssh')

if '--use-ssh' in sys.argv[1:]:
    sys.argv.remove('--use-ssh')
    from cylc.remote import remrun
    if remrun().execute(force_required=True):
        sys.exit(0)

import re
import os
import time
import shutil
import difflib
import subprocess
from cylc.prompt import prompt
from cylc.network.suite_command import SuiteCommandClient
from cylc.network.suite_info import SuiteInfoClient
from cylc.CylcOptionParsers import cop, multitask_usage
from cylc.command_prep import prep_pyro
from cylc.cfgspec.globalcfg import GLOBAL_CFG
<<<<<<< HEAD
=======
from cylc.task_proxy import TaskProxy
>>>>>>> 0b4f2539
from cylc.task_id import TaskID
import cylc.flags

parser = cop("""cylc [control] trigger [OPTIONS] ARGS

Manually trigger one or more tasks. Waiting tasks will be queued (cylc internal
queues) and will submit as normal when released by the queue. Queued tasks will
submit immediately even if that violates the queue limit.

For single tasks you can use "--edit" to edit the generated job script first,
to apply one-off changes. In an edit run a diff between the original and edited
job script is saved to the task job log directory.
""" + multitask_usage, pyro=True, multitask=True, argdoc=[
    ('REG', 'Suite name'),
    ('MATCH', 'Task or family name matching regular expression'),
    ('POINT', 'Task cycle point (e.g. date-time or integer)')
    ]
)

parser.add_option(
    "-e", "--edit",
    help="Manually edit the job script before running it.",
    action="store_true", default=False, dest="edit_run")

parser.add_option(
    "-g", "--geditor",
    help="(with --edit) force use of the configured GUI editor.",
    action="store_true", default=False, dest="geditor")

(options, args) = parser.parse_args()
suite, pphrase = prep_pyro(args[0], options).execute()
name = args[1]
point_string = args[2]

msg = 'Trigger task(s) %s at %s in %s' % (name, point_string, suite)
prompt(msg, options.force)

cmd_client = SuiteCommandClient(suite, pphrase, options.owner, options.host,
                                options.pyro_timeout, options.port)
my_uuid = cmd_client.get_client_uuid()
if options.print_uuid:
    print >> sys.stderr, 'Client UUID: %s' % my_uuid

if options.edit_run:
    # Check that TASK is a unique task.
    task_id = TaskID.get(name, point_string)
    info_client = SuiteInfoClient(suite, pphrase, options.owner, options.host,
                                  options.pyro_timeout, options.port, my_uuid)
    success, msg = info_client.get_info('ping_task', task_id, True)
    if not success:
        sys.exit('ERROR: %s' % msg)

<<<<<<< HEAD
    # Retrieve the filename from the suite (the task cycle point may need
    # standardising to the suite cycle point format).
    success, jobfile_path = info_proxy.get_info(
        'get_task_jobfile_path', task_id)
    if not success:
        sys.exit('ERROR: %s' % jobfile_path)
=======
    # Get the current job file mtime, if the file exists.
    jobfile_path = os.path.join(
        TaskProxy.get_job_log_dir(suite, name, point_string), "job")
    try:
        jobfile_mtime = os.stat(jobfile_path).st_mtime
    except OSError:
        # Does not exist.
        jobfile_mtime = None
>>>>>>> 0b4f2539

    # Replace the submit number with the 'NN' symnlink as it will increment
    # when we trigger the job file write.
    jobfile_path = re.sub('/\d+/job$', '/NN/job', jobfile_path)

    current_time = time.time()
    # Tell the suite daemon to generate the job file.
    cmd_client.put_command('dry_run_task', name, point_string)

    # Wait for the new job file to be written. Use mtime because the same
    # file could potentially exist already, left from a previous run.
    count = 0
    MAX_TRIES = 10
    while True:
        count += 1
        try:
            if os.stat(jobfile_path).st_mtime > current_time:
                break
        except:
            pass
        if count > MAX_TRIES:
            sys.exit('ERROR: no job file after %s seconds' % MAX_TRIES)
        time.sleep(1)

    # Make a pre-edit copy to allow a post-edit diff.
    jobfile_copy_path = "%s.ORIG" % jobfile_path
    shutil.copy(jobfile_path, jobfile_copy_path)

    # Edit the new job file.
    if options.geditor:
        editor = GLOBAL_CFG.get(['editors', 'gui'])
    else:
        editor = GLOBAL_CFG.get(['editors', 'terminal'])
    # The editor command may have options, e.g. 'emacs -nw'.
    command_list = re.split(' ', editor)
    command_list.append(jobfile_path)
    command = ' '.join(command_list)
    try:
        # Block until the editor exits.
        retcode = subprocess.call(command_list)
        if retcode != 0:
            sys.exit(
                'ERROR, command failed with %d:\n %s' % (retcode, command))
    except OSError:
        sys.exit('ERROR, unable to execute:\n %s' % command)

    # Get confirmation after editing is done.
    # Don't allow force-no-prompt in this case.
    if options.geditor:
        # Alert stdout of the dialog window, in case it's missed.
        print "Editing done. I'm popping up a confirmation dialog now."

    log_dir = os.path.dirname(jobfile_path)
    msg = "Trigger edited task %s?" % task_id
    if not prompt(msg, gui=options.geditor, no_force=True, no_abort=True):
        # Generate placeholder log files for the aborted run.
        for log in ["job.out", "job.err"]:
            lf = os.path.join(log_dir, log)
            with open(lf, 'wb') as log_file:
                log_file.write("This edit run was aborted")
        print "Run aborted."
        sys.exit(0)

    # Save a diff to record the changes made.
    with open("%s-edit.diff" % jobfile_path, 'wb') as diff_file:
        for line in difflib.unified_diff(
                open(jobfile_copy_path).readlines(),
                open(jobfile_path).readlines(),
                fromfile="original",
                tofile="edited"):
            diff_file.write(line)
    os.unlink(jobfile_copy_path)

# Trigger the task proxy(s).
cmd_client.put_command('trigger_task', name, point_string, options.is_family)<|MERGE_RESOLUTION|>--- conflicted
+++ resolved
@@ -41,10 +41,6 @@
 from cylc.CylcOptionParsers import cop, multitask_usage
 from cylc.command_prep import prep_pyro
 from cylc.cfgspec.globalcfg import GLOBAL_CFG
-<<<<<<< HEAD
-=======
-from cylc.task_proxy import TaskProxy
->>>>>>> 0b4f2539
 from cylc.task_id import TaskID
 import cylc.flags
 
@@ -97,23 +93,21 @@
     if not success:
         sys.exit('ERROR: %s' % msg)
 
-<<<<<<< HEAD
     # Retrieve the filename from the suite (the task cycle point may need
     # standardising to the suite cycle point format).
-    success, jobfile_path = info_proxy.get_info(
+    success, jobfile_path = info_client.get_info(
         'get_task_jobfile_path', task_id)
     if not success:
         sys.exit('ERROR: %s' % jobfile_path)
-=======
-    # Get the current job file mtime, if the file exists.
-    jobfile_path = os.path.join(
-        TaskProxy.get_job_log_dir(suite, name, point_string), "job")
-    try:
-        jobfile_mtime = os.stat(jobfile_path).st_mtime
-    except OSError:
-        # Does not exist.
-        jobfile_mtime = None
->>>>>>> 0b4f2539
+    # TODO - THIS IS NO LONGER NEEDED?:
+    ## Get the current job file mtime, if the file exists.
+    #jobfile_path = os.path.join(
+    #    TaskProxy.get_job_log_dir(suite, name, point_string), "job")
+    #try:
+    #    jobfile_mtime = os.stat(jobfile_path).st_mtime
+    #except OSError:
+    #    # Does not exist.
+    #    jobfile_mtime = None
 
     # Replace the submit number with the 'NN' symnlink as it will increment
     # when we trigger the job file write.

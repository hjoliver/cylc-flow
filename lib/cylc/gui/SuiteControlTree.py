#!/usr/bin/env python

#C: THIS FILE IS PART OF THE CYLC FORECAST SUITE METASCHEDULER.
#C: Copyright (C) 2008-2012 Hilary Oliver, NIWA
#C:
#C: This program is free software: you can redistribute it and/or modify
#C: it under the terms of the GNU General Public License as published by
#C: the Free Software Foundation, either version 3 of the License, or
#C: (at your option) any later version.
#C:
#C: This program is distributed in the hope that it will be useful,
#C: but WITHOUT ANY WARRANTY; without even the implied warranty of
#C: MERCHANTABILITY or FITNESS FOR A PARTICULAR PURPOSE.  See the
#C: GNU General Public License for more details.
#C:
#C: You should have received a copy of the GNU General Public License
#C: along with this program.  If not, see <http://www.gnu.org/licenses/>.

import gtk
import os, re
import gobject
import helpwindow
from stateview import tupdater
from gcapture import gcapture_tmpfile

class ControlTree(object):
    """
Text Treeview suite control interface.
    """
<<<<<<< HEAD
    def __init__(self, suite, owner, host, port, imagedir, tmpdir, readonly=False ):

        ControlAppBase.__init__(self, suite, owner, host, port, imagedir, readonly=False )
=======
    def __init__(self, cfg, suiterc, info_bar, get_right_click_menu, log_colors):

        self.cfg = cfg
        self.suiterc = suiterc
        self.info_bar = info_bar
        self.get_right_click_menu = get_right_click_menu
        self.log_colors = log_colors
>>>>>>> 3345800b

        self.gcapture_windows = []

    def get_control_widgets( self ):
        # Load task list from suite config.
        ### TO DO: For suites that are already running, or for dynamically
        ### updating the viewed task list, we can retrieve the task list
        ### (etc.) from the suite's remote state summary object.
        self.task_list = self.task_name_list  # TO DO: redundant!

        main_box = gtk.VBox()
        main_box.pack_start( self.treeview_widgets(), expand=True, fill=True )
        
        self.tfilt = ''
        
        self.t = tupdater( self.cfg, self.ttreeview,
                           self.task_list, self.info_bar )
        self.t.start()
        return main_box

    def visible_cb(self, model, iter ):
        # visibility determined by state matching active toggle buttons
        # set visible if model value NOT in filter_states
        state = model.get_value(iter, 1 ) 
        # strip formatting tags
        if state:
            state = re.sub( r'<.*?>', '', state )
            sres = state not in self.tfilter_states
            # AND if taskname matches filter entry text
            if self.tfilt == '':
                nres = True
            else:
                tname = model.get_value(iter, 0)
                tname = re.sub( r'<.*?>', '', tname )
                if re.search( self.tfilt, tname ):
                    nres = True
                else:
                    nres = False
        else:
            # this must be a cycle-time line (not state etc.)
            sres = True
            nres = True
        return sres and nres

    def check_tfilter_buttons(self, tb):
        del self.tfilter_states[:]
        for b in self.tfilterbox.get_children():
            if not b.get_active():
                # sub '_' from button label keyboard mnemonics
                self.tfilter_states.append( re.sub('_', '', b.get_label()))
        self.tmodelfilter.refilter()

    def check_filter_entry( self, e ):
        ftxt = self.filter_entry.get_text()
        self.tfilt = self.filter_entry.get_text()
        self.tmodelfilter.refilter()

    def stop(self):
        self.t.quit = True

    def toggle_autoexpand( self, w ):
        self.t.autoexpand = not self.t.autoexpand

    def treeview_widgets( self ):
        # Treeview of current suite state, with filtering and sorting.
        # sorting is handled somewhat manually because the simple method 
        # of interposing a TreeModelSort at the top:
        #   treestore = gtk.TreeStore(str, ...)
        #   tms = gtk.TreeModelSort( treestore )   #\ 
        #   tmf = tms.filter_new()                 #-- or other way round?
        #   tv = gtk.TreeView()
        #   tv.set_model(tms)
        # failed to produce correct results (the data displayed was not 
        # consistently what should have been displayed given the
        # filtering in use) although the exact same code worked for a
        # liststore.

        self.ttreestore = gtk.TreeStore(str, str, str, str, str, str, str )
        self.tmodelfilter = self.ttreestore.filter_new()
        self.tmodelfilter.set_visible_func(self.visible_cb)
        self.ttreeview = gtk.TreeView()
        self.ttreeview.set_model(self.tmodelfilter)

        ts = self.ttreeview.get_selection()
        ts.set_mode( gtk.SELECTION_SINGLE )

        self.ttreeview.connect( 'button_press_event', self.on_treeview_button_pressed )

        headings = ['task', 'state', 'message', 'Tsubmit', 'Tstart', 'mean dT', 'ETC' ]
        bkgcols  = [ None,  '#def',  '#fff',    '#def',    '#fff',   '#def',    '#fff']
        for n in range(len(headings)):
            cr = gtk.CellRendererText()
            cr.set_property( 'cell-background', bkgcols[n] )
            #tvc = gtk.TreeViewColumn( headings[n], cr, text=n )
            tvc = gtk.TreeViewColumn( headings[n], cr, markup=n )
            tvc.set_resizable(True)
            if n == 0:
                # allow click sorting only on first column (cycle time
                # and task name) as I don't understand the effect of
                # sorting on other columns in a treeview (it doesn't
                # seem to work as expected).
                tvc.set_clickable(True)
                tvc.connect("clicked", self.rearrange, n )
                tvc.set_sort_order(gtk.SORT_ASCENDING)
                tvc.set_sort_indicator(True)
                self.ttreestore.set_sort_column_id(n, gtk.SORT_ASCENDING ) 
            self.ttreeview.append_column(tvc)
 
        sw = gtk.ScrolledWindow()
        sw.set_policy( gtk.POLICY_AUTOMATIC, gtk.POLICY_AUTOMATIC )
        sw.add( self.ttreeview )

        self.tfilterbox = gtk.HBox()

        # allow filtering out of 'succeeded' and 'waiting'
        all_states = [ 'waiting', 'submitted', 'running', 'succeeded', 'failed', 'held', 'runahead', 'queued' ]
        labels = {}
        labels[ 'waiting'   ] = '_waiting'
        labels[ 'submitted' ] = 's_ubmitted'
        labels[ 'running'   ] = '_running'
        labels[ 'succeeded' ] = 'su_cceeded'
        labels[ 'failed'    ] = 'f_ailed'
        labels[ 'held'      ] = '_held'
        labels[ 'runahead'  ] = '_runahead'
        labels[ 'queued'   ] = '_queued'
  
        # initially filter out 'succeeded' and 'waiting' tasks
        self.tfilter_states = [ 'waiting', 'succeeded' ]

        for st in all_states:
            b = gtk.CheckButton( labels[st] )
            self.tfilterbox.pack_start(b)
            if st in self.tfilter_states:
                b.set_active(False)
            else:
                b.set_active(True)
            b.connect('toggled', self.check_tfilter_buttons)

        ahbox = gtk.HBox()
        ahbox.pack_start( self.tfilterbox, True)

        vbox = gtk.VBox()
        vbox.pack_start( sw, True )
        vbox.pack_end( ahbox, False )

        return vbox

    def on_treeview_button_pressed( self, treeview, event ):
        # DISPLAY MENU ONLY ON RIGHT CLICK ONLY
        if event.button != 3:
            return False

        # the following sets selection to the position at which the
        # right click was done (otherwise selection lags behind the
        # right click):
        x = int( event.x )
        y = int( event.y )
        time = event.time
        pth = treeview.get_path_at_pos(x,y)

        if pth is None:
            return False

        treeview.grab_focus()
        path, col, cellx, celly = pth
        treeview.set_cursor( path, col, 0 )

        selection = treeview.get_selection()
        treemodel, iter = selection.get_selected()
        name = treemodel.get_value( iter, 0 )
        iter2 = treemodel.iter_parent( iter )
        try:
            ctime = treemodel.get_value( iter2, 0 )
        except TypeError:
            # must have clicked on the top level ctime 
            return

        task_id = name + '%' + ctime

        menu = self.get_right_click_menu( task_id )
        menu.popup( None, None, None, event.button, event.time )

        # TO DO: popup menus are not automatically destroyed and can be
        # reused if saved; however, we need to reconstruct or at least
        # alter ours dynamically => should destroy after each use to
        # prevent a memory leak? But I'm not sure how to do this as yet.)

        return True

    def rearrange( self, col, n ):
        cols = self.ttreeview.get_columns()
        for i_n in range(0,len(cols)):
            if i_n == n: 
                cols[i_n].set_sort_indicator(True)
            else:
                cols[i_n].set_sort_indicator(False)
        # col is cols[n]
        if col.get_sort_order() == gtk.SORT_ASCENDING:
            col.set_sort_order(gtk.SORT_DESCENDING)
        else:
            col.set_sort_order(gtk.SORT_ASCENDING)
        self.ttreestore.set_sort_column_id(n, col.get_sort_order()) 

    def on_popup_quit( self, b, lv, w ):
        lv.quit()
        self.quitters.remove( lv )
        w.destroy()

    def get_menuitems( self ):
        """Return the menu items specific to this view."""
        items = []
        autoex_item = gtk.MenuItem( 'Toggle _Auto-Expand Tree' )
        items.append( autoex_item )
        autoex_item.connect( 'activate', self.toggle_autoexpand )
        return items

    def _set_tooltip( self, widget, tip_text ):
        # Convenience function to add hover over text to a widget.
        tip = gtk.Tooltips()
        tip.enable()
        tip.set_tip( widget, tip_text )

    def get_toolitems( self ):
        """Return the tool bar items specific to this view."""
        items = []

        expand_button = gtk.ToolButton()
        image = gtk.image_new_from_stock( gtk.STOCK_ADD, gtk.ICON_SIZE_SMALL_TOOLBAR )
        expand_button.set_icon_widget( image )
        self._set_tooltip( expand_button, "Expand all" )
        expand_button.connect( 'clicked', lambda x: self.ttreeview.expand_all() )
        items.append( expand_button )

<<<<<<< HEAD
class StandaloneControlTreeApp( ControlTree ):
    def __init__(self, suite, owner, host, port, imagedir, readonly=False ):
        gobject.threads_init()
        ControlTree.__init__(self, suite, owner, host, port, imagedir, readonly )
 
    def quit_gcapture( self ):
        for gwindow in self.gcapture_windows:
            if not gwindow.quit_already:
                gwindow.quit( None, None )

    def delete_event(self, widget, event, data=None):
        self.quit_gcapture()
        ControlTree.delete_event( self, widget, event, data )
        gtk.main_quit()

    def click_exit( self, foo ):
        self.quit_gcapture()
        ControlTree.click_exit( self, foo )
        gtk.main_quit()
=======
        collapse_button = gtk.ToolButton()
        image = gtk.image_new_from_stock( gtk.STOCK_REMOVE, gtk.ICON_SIZE_SMALL_TOOLBAR )
        collapse_button.set_icon_widget( image )        
        collapse_button.connect( 'clicked', lambda x: self.ttreeview.collapse_all() )
        self._set_tooltip( collapse_button, "Collapse all" )
        items.append( collapse_button )
     
        self.filter_entry = gtk.Entry()
        self.filter_entry.set_width_chars( 10 )  # Reduce width in toolbar
        self.filter_entry.connect( "activate", self.check_filter_entry )
        filter_toolitem = gtk.ToolItem()
        filter_toolitem.add(self.filter_entry)
        tooltip = gtk.Tooltips()
        tooltip.enable()
        tooltip.set_tip(filter_toolitem, "Filter tasks by name")
        items.append(filter_toolitem)
        
        return items
>>>>>>> 3345800b
<|MERGE_RESOLUTION|>--- conflicted
+++ resolved
@@ -27,36 +27,22 @@
     """
 Text Treeview suite control interface.
     """
-<<<<<<< HEAD
-    def __init__(self, suite, owner, host, port, imagedir, tmpdir, readonly=False ):
-
-        ControlAppBase.__init__(self, suite, owner, host, port, imagedir, readonly=False )
-=======
-    def __init__(self, cfg, suiterc, info_bar, get_right_click_menu, log_colors):
+    def __init__(self, cfg, info_bar, get_right_click_menu, log_colors ):
 
         self.cfg = cfg
-        self.suiterc = suiterc
         self.info_bar = info_bar
         self.get_right_click_menu = get_right_click_menu
         self.log_colors = log_colors
->>>>>>> 3345800b
 
         self.gcapture_windows = []
 
     def get_control_widgets( self ):
-        # Load task list from suite config.
-        ### TO DO: For suites that are already running, or for dynamically
-        ### updating the viewed task list, we can retrieve the task list
-        ### (etc.) from the suite's remote state summary object.
-        self.task_list = self.task_name_list  # TO DO: redundant!
-
         main_box = gtk.VBox()
         main_box.pack_start( self.treeview_widgets(), expand=True, fill=True )
         
         self.tfilt = ''
         
-        self.t = tupdater( self.cfg, self.ttreeview,
-                           self.task_list, self.info_bar )
+        self.t = tupdater( self.cfg, self.ttreeview, self.info_bar )
         self.t.start()
         return main_box
 
@@ -273,27 +259,6 @@
         expand_button.connect( 'clicked', lambda x: self.ttreeview.expand_all() )
         items.append( expand_button )
 
-<<<<<<< HEAD
-class StandaloneControlTreeApp( ControlTree ):
-    def __init__(self, suite, owner, host, port, imagedir, readonly=False ):
-        gobject.threads_init()
-        ControlTree.__init__(self, suite, owner, host, port, imagedir, readonly )
- 
-    def quit_gcapture( self ):
-        for gwindow in self.gcapture_windows:
-            if not gwindow.quit_already:
-                gwindow.quit( None, None )
-
-    def delete_event(self, widget, event, data=None):
-        self.quit_gcapture()
-        ControlTree.delete_event( self, widget, event, data )
-        gtk.main_quit()
-
-    def click_exit( self, foo ):
-        self.quit_gcapture()
-        ControlTree.click_exit( self, foo )
-        gtk.main_quit()
-=======
         collapse_button = gtk.ToolButton()
         image = gtk.image_new_from_stock( gtk.STOCK_REMOVE, gtk.ICON_SIZE_SMALL_TOOLBAR )
         collapse_button.set_icon_widget( image )        
@@ -312,4 +277,23 @@
         items.append(filter_toolitem)
         
         return items
->>>>>>> 3345800b
+
+class StandaloneControlTreeApp( ControlTree ):
+    def __init__(self, suite, owner, host, port ):
+        gobject.threads_init()
+        ControlTree.__init__(self, suite, owner, host, port )
+ 
+    def quit_gcapture( self ):
+        for gwindow in self.gcapture_windows:
+            if not gwindow.quit_already:
+                gwindow.quit( None, None )
+
+    def delete_event(self, widget, event, data=None):
+        self.quit_gcapture()
+        ControlTree.delete_event( self, widget, event, data )
+        gtk.main_quit()
+
+    def click_exit( self, foo ):
+        self.quit_gcapture()
+        ControlTree.click_exit( self, foo )
+        gtk.main_quit()
--- conflicted
+++ resolved
@@ -37,13 +37,9 @@
 from cylc.RunEventHandler import RunHandler
 from cylc.global_config import globalcfg
 import logging
-<<<<<<< HEAD
-import Pyro.core
-import cylc.rundb
-=======
 import cylc.flags as flags
 from cylc.task_receiver import msgqueue
->>>>>>> 463a7e7b
+import cylc.rundb
 
 def displaytd( td ):
     # Display a python timedelta sensibly.
@@ -143,7 +139,8 @@
         self.try_number = 1
         self.retry_delay_timer_start = None
 
-<<<<<<< HEAD
+        self.message_queue = msgqueue()
+
         gcfg = globalcfg()
         suite_name = os.environ['CYLC_SUITE_REG_NAME']
         self.db_path = os.path.join(gcfg.cfg['run directory'], suite_name)
@@ -155,11 +152,7 @@
             self.submit_num = submits
         else:
             self.submit_num = 1
-        
-=======
-        self.message_queue = msgqueue()
-
->>>>>>> 463a7e7b
+
     def plog( self, message ):
         # print and log a low priority message
         print self.id + ':', message
@@ -551,15 +544,6 @@
             print >> sys.stderr, 'ERROR: cylc job submission bug?'
             raise
         else:
-<<<<<<< HEAD
-            if launcher.local:
-                host = launcher.task_owner + "@" + os.environ['CYLC_SUITE_HOST']
-            else:
-                host = launcher.task_owner + "@" + launcher.remote_host
-            self.set_submitted(hostname=host)
-            self.submission_timer_start = task.clock.get_datetime()
-=======
->>>>>>> 463a7e7b
             return p
 
     def check_submission_timeout( self ):
@@ -703,12 +687,8 @@
                 self.plog( 'Setting retry delay: ' + str(self.retry_delay) +  ' minutes' )
                 self.retry_delay_timer_start = task.clock.get_datetime()
                 self.try_number += 1
-<<<<<<< HEAD
-                self.state.set_status( 'retry_delayed' )
-                self.db.update("task_states", self.name, self.c_time, self.submit_num, try_num=self.try_number, status="retry_delayed")
-=======
                 self.state.set_status( 'retrying' )
->>>>>>> 463a7e7b
+                self.db.update("task_states", self.name, self.c_time, self.submit_num, try_num=self.try_number, status="retrying")
                 self.prerequisites.set_all_satisfied()
                 self.outputs.set_all_incomplete()
                 # Handle retry events

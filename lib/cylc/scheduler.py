#!/usr/bin/env python

#C: THIS FILE IS PART OF THE CYLC SUITE ENGINE.
#C: Copyright (C) 2008-2014 Hilary Oliver, NIWA
#C:
#C: This program is free software: you can redistribute it and/or modify
#C: it under the terms of the GNU General Public License as published by
#C: the Free Software Foundation, either version 3 of the License, or
#C: (at your option) any later version.
#C:
#C: This program is distributed in the hope that it will be useful,
#C: but WITHOUT ANY WARRANTY; without even the implied warranty of
#C: MERCHANTABILITY or FITNESS FOR A PARTICULAR PURPOSE.  See the
#C: GNU General Public License for more details.
#C:
#C: You should have received a copy of the GNU General Public License
#C: along with this program.  If not, see <http://www.gnu.org/licenses/>.

from cylc_pyro_server import pyro_server
from task_types import task, clocktriggered
from job_submission import jobfile
from prerequisites.plain_prerequisites import plain_prerequisites
from suite_host import get_suite_host
from owner import user
from shutil import copy as shcopy
from copy import deepcopy
from cycle_time import ct, CycleTimeError, ctime_ge, ctime_gt, ctime_lt, ctime_le
import datetime, time
import port_scan
import logging
import re, os, sys, shutil
from state_summary import state_summary
from passphrase import passphrase
from locking.lockserver import lockserver
from locking.suite_lock import suite_lock
from suite_id import identifier
from config import config, SuiteConfigError, TaskNotDefinedError
from cfgspec.site import sitecfg
from port_file import port_file, PortFileExistsError, PortFileError
from broker import broker
from regpath import RegPath
from CylcError import TaskNotFoundError, TaskStateError
from RunEventHandler import RunHandler
from LogDiagnosis import LogSpec
from broadcast import broadcast
from suite_state_dumping import dumper
from suite_logging import suite_log
import threading
from suite_cmd_interface import comqueue
from suite_info_interface import info_interface
from suite_log_interface import log_interface
from TaskID import TaskID, TaskIDError
from task_pool import pool
import flags
import cylc.rundb
from Queue import Queue, Empty
from batch_submit import event_batcher, poll_and_kill_batcher
import subprocess
from wallclock import now


class result:
    """TODO - GET RID OF THIS - ONLY USED BY INFO COMMANDS"""
    def __init__( self, success, reason="Action succeeded", value=None ):
        self.success = success
        self.reason = reason
        self.value = value


class SchedulerError( Exception ):
    """
    Attributes:
        message - what the problem is.
        TODO - element - config element causing the problem
    """
    def __init__( self, msg ):
        self.msg = msg
    def __str__( self ):
        return repr(self.msg)


class request_handler( threading.Thread ):
    def __init__( self, pyro ):
        threading.Thread.__init__(self)
        self.pyro = pyro
        self.quit = False
        self.log = logging.getLogger( 'main' )
        self.log.info(  str(self.getName()) + " start (Request Handling)")

    def run( self ):
        while True:
            self.pyro.handleRequests(timeout=1)
            if self.quit:
                break
        self.log.info(  str(self.getName()) + " exit (Request Handling)")


class scheduler(object):

    def __init__( self, is_restart=False ):

        # SUITE OWNER
        self.owner = user

        # SUITE HOST
        self.host= get_suite_host()

        # DEPENDENCY BROKER
        self.broker = broker()

        self.lock_acquired = False

        self.is_restart = is_restart

        self.graph_warned = {}

        self.suite_env = {}
        self.suite_task_env = {}
        self.suite_contact_env = {}

        self.do_process_tasks = False
        self.do_update_state_summary = False

        # initialize some items in case of early shutdown
        # (required in the shutdown() method)
        self.suite_id = None
        self.wireless = None
        self.suite_state = None
        self.command_queue = None
        self.pool = None
        self.eventq_worker = None
        self.pollkq_worker = None
        self.request_handler = None
        self.pyro = None
        self.state_dumper = None
        self.runtime_graph_on = None

        self._profile_amounts = {}
        self._profile_update_times = {}

        self.held_future_tasks = []

        # provide a variable to allow persistance of reference test settings
        # across reloads
        self.reference_test_mode = False
        self.gen_reference_log = False

        self.do_shutdown = None
        self.threads_stopped = False

        self.stop_task = None
        self.stop_clock_time = None

        self.start_tag = None
        self.stop_tag = None
        self.cli_start_tag = None

        self.parser.add_option( "--until",
                help="Shut down after all tasks have PASSED this cycle time.",
                metavar="CYCLE", action="store", dest="stop_tag" )

        self.parser.add_option( "--hold", help="Hold (don't run tasks) "
                "immediately on starting.",
                action="store_true", default=False, dest="start_held" )

        self.parser.add_option( "--hold-after",
                help="Hold (don't run tasks) AFTER this cycle time.",
                metavar="CYCLE", action="store", dest="hold_time" )

        self.parser.add_option( "-m", "--mode",
                help="Run mode: live, simulation, or dummy; default is live.",
                metavar="STRING", action="store", default='live', dest="run_mode" )

        self.parser.add_option( "--reference-log",
                help="Generate a reference log for use in reference tests.",
                action="store_true", default=False, dest="genref" )

        self.parser.add_option( "--reference-test",
                help="Do a test run against a previously generated reference log.",
                action="store_true", default=False, dest="reftest" )

        self.parse_commandline()

    def configure( self ):
        # read-only commands to expose directly to the network
        self.info_commands = {
                'ping suite'        : self.info_ping,
                'ping task'         : self.info_ping_task,
                'suite info'        : self.info_get_suite_info,
                'task list'         : self.info_get_task_list,
                'task info'         : self.info_get_task_info,
                'all families'      : self.info_get_all_families,
                'triggering families' : self.info_get_triggering_families,
                'first-parent ancestors'    : self.info_get_first_parent_ancestors,
                'first-parent descendants'  : self.info_get_first_parent_descendants,
                'do live graph movie'       : self.info_do_live_graph_movie,
                'graph raw'         : self.info_get_graph_raw,
                'task requisites'   : self.info_get_task_requisites,
                }

        # control commands to expose indirectly via a command queue
        self.control_commands = {
                'stop cleanly'          : self.command_stop_cleanly,
                'stop quickly'          : self.command_stop_quickly,
                'stop now'              : self.command_stop_now,
                'stop after tag'        : self.command_set_stop_after_tag,
                'stop after clock time' : self.command_set_stop_after_clock_time,
                'stop after task'       : self.command_set_stop_after_task,
                'release suite'         : self.command_release_suite,
                'release task'          : self.command_release_task,
                'remove cycle'          : self.command_remove_cycle,
                'remove task'           : self.command_remove_task,
                'hold suite now'        : self.command_hold_suite,
                'hold task now'         : self.command_hold_task,
                'set runahead'          : self.command_set_runahead,
                'set verbosity'         : self.command_set_verbosity,
                'purge tree'            : self.command_purge_tree,
                'reset task state'      : self.command_reset_task_state,
                'trigger task'          : self.command_trigger_task,
                'nudge suite'           : self.command_nudge,
                'insert task'           : self.command_insert_task,
                'reload suite'          : self.command_reload_suite,
                'add prerequisite'      : self.command_add_prerequisite,
                'poll tasks'            : self.command_poll_tasks,
                'kill tasks'            : self.command_kill_tasks,
                }

        # run dependency negotation etc. after these commands
        self.proc_cmds = [
            'release suite',
            'release task',
            'kill cycle',
            'kill task',
            'set runahead',
            'purge tree',
            'reset task state',
            'trigger task',
            'nudge suite',
            'insert task',
            'reload suite',
            'prerequisite'
            ]

        self.configure_suite()

        # REMOTELY ACCESSIBLE SUITE IDENTIFIER
        self.suite_id = identifier( self.suite, self.owner )
        self.pyro.connect( self.suite_id, 'cylcid', qualified = False )

        reqmode = self.config.cfg['cylc']['required run mode']
        if reqmode:
            if reqmode != self.run_mode:
                raise SchedulerError, 'ERROR: this suite requires the ' + reqmode + ' run mode'

        # TODO - self.config.fdir can be used instead of self.suite_dir
        self.reflogfile = os.path.join(self.config.fdir,'reference.log')

        if self.gen_reference_log or self.reference_test_mode:
            self.configure_reftest()

        # Note that the following lines must be present at the top of
        # the suite log file for use in reference test runs:
        self.log.info( 'Suite starting at ' + str( now()) )
        if self.run_mode == 'live':
            self.log.info( 'Log event clock: real time' )
        else:
            self.log.info( 'Log event clock: accelerated' )
        self.log.info( 'Run mode: ' + self.run_mode )
        self.log.info( 'Start tag: ' + str(self.start_tag) )
        self.log.info( 'Stop tag: ' + str(self.stop_tag) )

        self.runahead_limit = self.config.get_runahead_limit()
        self.asynchronous_task_list = self.config.get_asynchronous_task_name_list()

        # RECEIVER FOR BROADCAST VARIABLES
        self.wireless = broadcast( self.config.get_linearized_ancestors() )
        self.state_dumper.wireless = self.wireless
        self.pyro.connect( self.wireless, 'broadcast_receiver')

        self.pool = pool( self.suite, self.config, self.wireless, self.pyro, self.log, self.run_mode )
        self.state_dumper.pool = self.pool
        self.request_handler = request_handler( self.pyro )
        self.request_handler.start()

        # LOAD TASK POOL ACCORDING TO STARTUP METHOD
        self.old_user_at_host_set = set()
        self.load_tasks()
        self.initial_oldest_ctime = self.get_oldest_c_time()

        # REMOTELY ACCESSIBLE SUITE STATE SUMMARY
        self.suite_state = state_summary( self.config, self.run_mode, self.initial_oldest_ctime )
        self.pyro.connect( self.suite_state, 'state_summary')

        self.state_dumper.set_cts( self.start_tag, self.stop_tag )
        self.configure_suite_environment()

        # Write suite contact environment variables.
        # 1) local file (os.path.expandvars is called automatically for local)
        suite_run_dir = sitecfg.get_derived_host_item(self.suite, 'suite run directory')
        env_file_path = os.path.join(suite_run_dir, "cylc-suite-env")
        f = open(env_file_path, 'wb')
        for key, value in self.suite_contact_env.items():
            f.write("%s=%s\n" % (key, value))
        f.close()
        # 2) restart only: copy to other accounts with still-running tasks
        r_suite_run_dir = os.path.expandvars(
                sitecfg.get_derived_host_item(self.suite, 'suite run directory'))
        for user_at_host in self.old_user_at_host_set:
            self.log.info( 'Restart: copying suite contact file to ' + user_at_host )
            if '@' in user_at_host:
                user, host = user_at_host.split('@', 1)
            else:
                user, host = None, user_at_host
            # this handles defaulting to localhost:
            r_suite_run_dir = sitecfg.get_derived_host_item(
                    self.suite, 'suite run directory', host, user)
            r_env_file_path = '%s:%s/cylc-suite-env' % (
                    user_at_host, r_suite_run_dir)
            # just in case the remote dir was deleted:
            if host != 'localhost':
                cmd1 = ['ssh', '-oBatchMode=yes', user_at_host, 'mkdir', '-p', r_suite_run_dir]
                cmd2 = ['scp', '-oBatchMode=yes', env_file_path, r_env_file_path]
                for cmd in [cmd1,cmd2]:
                    if subprocess.call(cmd): # return non-zero
                        raise Exception("ERROR: " + str(cmd))
            task.task.suite_contact_env_hosts.append( user_at_host )

        self.already_timed_out = False
        if self.config.cfg['cylc']['event hooks']['timeout']:
            self.set_suite_timer()

        self.runtime_graph_on = False
        if self.config.cfg['visualization']['runtime graph']['enable']:
            try:
                from RuntimeGraph import rGraph
            except ImportError, x:
                # this imports pygraphviz via cylc.graphing
                print >> sys.stderr, str(x)
                print >> sys.stderr, "WARNING: runtime graphing disabled, please install pygraphviz."
            else:
                self.runtime_graph_on = True
                self.runtime_graph = rGraph( self.suite, self.config, self.initial_oldest_ctime, self.start_tag )

        self.orphans = []
        self.reconfiguring = False

        self.nudge_timer_start = None
        self.nudge_timer_on = False
        self.auto_nudge_interval = 5 # seconds

    def process_command_queue( self ):
        queue = self.command_queue.get_queue()
        n = queue.qsize()
        if n > 0:
            print 'Processing ' + str(n) + ' queued command(s)'
        else:
            return

        while True:
            try:
                name, args = queue.get(False)
            except Empty:
                break
            print '  +', name
            cmdstr = name + '(' + ','.join( [ str(a) for a in args ]) + ')'
            try:
                self.control_commands[ name ]( *args )
            except Exception, x:
                # don't let a bad command bring the suite down
                self.log.warning( str(x) )
                self.log.warning( 'Command failed: ' +  cmdstr )
            else:
                self.log.info( 'Command succeeded: ' + cmdstr )
                self.do_update_state_summary = True
                if name in self.proc_cmds:
                    self.do_process_tasks = True
            queue.task_done()

    def _task_type_exists( self, name_or_id ):
        # does a task name or id match a known task type in this suite?
        name = name_or_id
        if TaskID.DELIM in name_or_id:
            name, tag = name.split(TaskID.DELIM)
        if name in self.config.get_task_name_list():
            return True
        else:
            return False

    #_________INFO_COMMANDS_____________________________________________

    def info_ping( self ):
        return result( True )

    def info_ping_task( self, task_id ):
        # is this task running at the moment
        found = False
        running = False
        for itask in self.pool.get_tasks():
            if itask.id == task_id:
                found = True
                if itask.state.is_currently('running'):
                    running = True
                break
        if not found:
            return result( False, "Task not found: " + task_id )
        elif not running:
            return result( False, task_id + " is not currently running" )
        else:
            return result( True, task_id + " is currently running" )

    def info_get_suite_info( self ):
        return [ self.config.cfg['title'], user ]

    def info_get_task_list( self, logit=True ):
        return self.config.get_task_name_list()

    def info_get_task_info( self, task_names ):
        info = {}
        for name in task_names:
            if self._task_type_exists( name ):
                info[ name ] = self.config.get_task_class( name ).describe()
            else:
                info[ name ] = ['ERROR: no such task type']
        return info

    def info_get_all_families( self, exclude_root=False ):
        fams = self.config.get_first_parent_descendants().keys()
        if exclude_root:
            return fams[:-1]
        else:
            return fams

    def info_get_triggering_families( self ):
        return self.config.triggering_families

    def info_get_first_parent_descendants( self ):
        # families for single-inheritance hierarchy based on first parents
        return deepcopy(self.config.get_first_parent_descendants())

    def info_do_live_graph_movie( self ):
        return ( self.config.cfg['visualization']['enable live graph movie'],
                 self.config.cfg['visualization']['runtime graph']['directory'] )

    def info_get_first_parent_ancestors( self, pruned=False ):
        # single-inheritance hierarchy based on first parents
        return deepcopy(self.config.get_first_parent_ancestors(pruned) )

    def info_get_graph_raw( self, cto, ctn, raw, group_nodes, ungroup_nodes,
            ungroup_recursive, group_all, ungroup_all ):
        return self.config.get_graph_raw( cto, ctn, raw, group_nodes,
                ungroup_nodes, ungroup_recursive, group_all, ungroup_all), \
                        self.config.suite_polling_tasks, \
                        self.config.leaves, self.config.feet

    def info_get_task_requisites( self, in_ids ):
        in_ids_real = {}
        in_ids_back = {}
        for in_id in in_ids:
            if not self._task_type_exists( in_id ):
                continue
            real_id = in_id
            in_ids_real[ in_id ] = real_id
            in_ids_back[ real_id ] = in_id

        dump = {}
        found = False
        for itask in self.pool.get_tasks():
            # loop through the suite task list
            task_id = itask.id
            if task_id in in_ids_back:
                found = True
                extra_info = {}
                # extra info for clocktriggered tasks
                try:
                    extra_info[ 'Delayed start time reached' ] = itask.start_time_reached()
                    extra_info[ 'Triggers at' ] = 'T+' + str(itask.real_time_delay) + ' hours'
                except AttributeError:
                    # not a clocktriggered task
                    pass
                # extra info for cycling tasks
                try:
                    extra_info[ 'Valid cycles' ] = itask.valid_hours
                except AttributeError:
                    # not a cycling task
                    pass

                dump[ in_ids_back[ task_id ] ] = [ itask.prerequisites.dump(), itask.outputs.dump(), extra_info ]
        if not found:
            self.log.warning( 'task state info request: tasks not found' )
        else:
            return dump

     # CONTROL_COMMANDS__________________________________________________

    def command_stop_cleanly( self, kill_first=False ):
        self.pool.worker.request_stop( empty_before_exit=False )
        if kill_first:
            for itask in self.pool.get_tasks():
                if itask.state.is_currently( 'submitted', 'running' ):
                    itask.kill()
        self.do_shutdown = 'clean'
        self.threads_stopped = False

    def command_stop_quickly( self ):
        self.pool.worker.request_stop( empty_before_exit=False )
        self.do_shutdown = 'quick'
        self.threads_stopped = False

    def command_stop_now( self ):
        self.pool.worker.request_stop( empty_before_exit=False )
        self.do_shutdown = 'now'
        self.threads_stopped = False

    def command_set_stop_after_tag( self, tag ):
        self.set_stop_ctime( tag )

    def command_set_stop_after_clock_time( self, arg ):
        # format: YYYY/MM/DD-HH:mm
        sdate, stime = arg.split('-')
        yyyy, mm, dd = sdate.split('/')
        HH,MM = stime.split(':')
        dtime = datetime.datetime( int(yyyy), int(mm), int(dd), int(HH), int(MM) )
        self.set_stop_clock( dtime )

    def command_set_stop_after_task( self, tid ):
        tid = TaskID( tid )
        arg = tid.getstr()
        self.set_stop_task( arg )

    def command_release_task( self, name, tag, is_family ):
        matches = self.get_matching_tasks( name, is_family )
        if not matches:
            raise TaskNotFoundError, "No matching tasks found: " + name
        task_ids = [ i + TaskID.DELIM + tag for i in matches ]

        for itask in self.pool.get_tasks():
            if itask.id in task_ids:
                if itask.state.is_currently('held'):
                    itask.reset_state_waiting()

    def command_poll_tasks( self, name, tag, is_family ):
        matches = self.get_matching_tasks( name, is_family )
        if not matches:
            raise TaskNotFoundError, "No matching tasks found: " + name
        task_ids = [ i + TaskID.DELIM + tag for i in matches ]

        for itask in self.pool.get_tasks():
            if itask.id in task_ids:
                # (state check done in task module)
                itask.poll()

    def command_kill_tasks( self, name, tag, is_family ):
        matches = self.get_matching_tasks( name, is_family )
        if not matches:
            raise TaskNotFoundError, "No matching tasks found: " + name
        task_ids = [ i + TaskID.DELIM + tag for i in matches ]

        for itask in self.pool.get_tasks():
            if itask.id in task_ids:
                # (state check done in task module)
                itask.kill()

    def command_release_suite( self ):
        self.release_suite()

    def command_hold_task( self, name, tag, is_family ):
        matches = self.get_matching_tasks( name, is_family )
        if not matches:
            raise TaskNotFoundError, "No matching tasks found: " + name
        task_ids = [ i + TaskID.DELIM + tag for i in matches ]

        for itask in self.pool.get_tasks():
            if itask.id in task_ids:
                if itask.state.is_currently('waiting', 'queued', 'submit-retrying', 'retrying' ):
                    itask.reset_state_held()

    def command_hold_suite( self ):
        self.hold_suite()

    def command_hold_after_tag( self, tag ):
        """TODO - not currently used, add to the cylc hold command"""
        self.hold_suite( tag )
        self.log.info( "The suite will pause when all tasks have passed " + tag )

    def command_set_runahead( self, hours=None ):
        if hours:
            self.log.info( "setting runahead limit to " + str(hours) )
            self.runahead_limit = int(hours)
        else:
            # No limit
            self.log.warning( "setting NO runahead limit" )
            self.runahead_limit = None

    def command_set_verbosity( self, level ):
        # change logging verbosity:
        if level == 'debug':
            new_level = logging.DEBUG
        elif level == 'info':
            new_level = logging.INFO
        elif level == 'warning':
            new_level = logging.WARNING
        elif level == 'error':
            new_level = logging.ERROR
        elif level == 'critical':
            new_level = logging.CRITICAL
        else:
            self.log.warning( "Illegal logging level: " + level )
            return result( False, "Illegal logging level: " + level)

        self.log.setLevel( new_level )

        flags.debug = ( level == 'debug' )
        return result(True, 'OK')

    def command_remove_cycle( self, tag, spawn ):
        for itask in self.pool.get_tasks():
            if itask.tag == tag:
                if spawn:
                    self.force_spawn( itask )
                self.pool.remove( itask, 'by request' )

    def command_remove_task( self, name, tag, is_family, spawn ):
        matches = self.get_matching_tasks( name, is_family )
        if not matches:
            raise TaskNotFoundError, "No matching tasks found: " + name
        task_ids = [ i + TaskID.DELIM + tag for i in matches ]
        for itask in self.pool.get_tasks():
            if itask.id in task_ids:
                if spawn:
                    self.force_spawn( itask )
                self.pool.remove( itask, 'by request' )

    def command_insert_task( self, name, tag, is_family, stop_tag ):
        matches = self.get_matching_tasks( name, is_family )
        if not matches:
            raise TaskNotFoundError, "No matching tasks found: " + name
        task_ids = [ i + TaskID.DELIM + tag for i in matches ]

        for task_id in task_ids:
            name, tag = task_id.split( TaskID.DELIM )
            # TODO - insertion of start-up tasks? (startup=False is assumed here)
            new_task = self.config.get_task_proxy( name, tag, 'waiting', stop_tag, startup=False, submit_num=self.db.get_task_current_submit_num(name, tag), exists=self.db.get_task_state_exists(name, tag))
            self.add_new_task_proxy( new_task )

    def command_nudge( self ):
        # just to cause the task processing loop to be invoked
        pass

    def command_reload_suite( self ):
        self.reconfigure()

    #___________________________________________________________________

    def set_suite_timer( self, reset=False ):
        ts = now()
        self.suite_timer_start = ts
        print str(self.config.cfg['cylc']['event hooks']['timeout']) + " minute suite timer starts NOW:", str(ts)

    def reconfigure( self ):
        print "RELOADING the suite definition"
        old_task_list = self.config.get_task_name_list()
        self.configure_suite( reconfigure=True )
        new_task_list = self.config.get_task_name_list()

        # find any old tasks that have been removed from the suite
        self.orphans = []
        for name in old_task_list:
            if name not in new_task_list:
                self.orphans.append(name)
        # adjust the new suite config to handle the orphans
        self.config.adopt_orphans( self.orphans )

        self.runahead_limit = self.config.get_runahead_limit()
        self.asynchronous_task_list = self.config.get_asynchronous_task_name_list()
        self.pool.qconfig = self.config.cfg['scheduling']['queues']
        self.pool.assign( reload=True )
        self.suite_state.config = self.config
        self.configure_suite_environment()
        self.reconfiguring = True
        for itask in self.pool.get_tasks():
            itask.reconfigure_me = True

        if self.gen_reference_log or self.reference_test_mode:
            self.configure_reftest(recon=True)

        # update state dumper state
        self.state_dumper.set_cts( self.start_tag, self.stop_tag )

    def reload_taskdefs( self ):
        found = False
        for itask in self.pool.get_tasks():
            if itask.state.is_currently('running'):
                # do not reload running tasks as some internal state
                # (e.g. timers) not easily cloneable at the moment,
                # and it is possible to make changes to the task config
                # that would be incompatible with the running task.
                if itask.reconfigure_me:
                    found = True
                continue
            if itask.reconfigure_me:
                itask.reconfigure_me = False
                if itask.name in self.orphans:
                    # orphaned task
                    if itask.state.is_currently('waiting', 'queued', 'submit-retrying', 'retrying'):
                        # if not started running yet, remove it.
                        self.pool.remove( itask, '(task orphaned by suite reload)' )
                    else:
                        # set spawned already so it won't carry on into the future
                        itask.state.set_spawned()
                        self.log.warning( 'orphaned task will not continue: ' + itask.id  )
                else:
                    self.log.info( 'RELOADING TASK DEFINITION FOR ' + itask.id  )
                    new_task = self.config.get_task_proxy( itask.name, itask.tag, itask.state.get_status(), None, itask.startup, submit_num=self.db.get_task_current_submit_num(itask.name, itask.tag), exists=self.db.get_task_state_exists(itask.name, itask.tag) )
                    # set reloaded task's spawn status
                    if itask.state.has_spawned():
                        new_task.state.set_spawned()
                    else:
                        new_task.state.set_unspawned()
                    # succeeded tasks need their outputs set completed:
                    if itask.state.is_currently('succeeded'):
                        new_task.reset_state_succeeded(manual=False)
                    self.pool.remove( itask, '(suite definition reload)' )
                    self.add_new_task_proxy( new_task )

        self.reconfiguring = found

    def parse_commandline( self ):
        self.run_mode = self.options.run_mode

        # LOGGING LEVEL
        if flags.debug:
            self.logging_level = logging.DEBUG
        else:
            self.logging_level = logging.INFO

        if self.options.reftest:
            self.reference_test_mode = self.options.reftest

        if self.options.genref:
            self.gen_reference_log = self.options.genref

    def configure_pyro( self ):
        # CONFIGURE SUITE PYRO SERVER
        self.pyro = pyro_server( self.suite, self.suite_dir,
                sitecfg.get( ['pyro','base port'] ),
                sitecfg.get( ['pyro','maximum number of ports'] ) )
        self.port = self.pyro.get_port()

        try:
            self.port_file = port_file( self.suite, self.port )
        except PortFileExistsError,x:
            print >> sys.stderr, x
            raise SchedulerError( 'Suite already running? (if not, delete the port file)' )
        except PortFileError,x:
            raise SchedulerError( str(x) )

    def configure_suite( self, reconfigure=False ):
        # LOAD SUITE CONFIG FILE

        self.config = config( self.suite, self.suiterc,
                self.options.templatevars,
                self.options.templatevars_file, run_mode=self.run_mode,
                cli_start_tag=self.cli_start_tag,
                is_restart=self.is_restart, is_reload=reconfigure)

        # Initial and final cycle times - command line takes precedence
        self.start_tag = self.cli_start_tag or self.config.cfg['scheduling']['initial cycle time']
        self.stop_tag = self.options.stop_tag or self.config.cfg['scheduling']['final cycle time']
        if self.start_tag:
            self.start_tag = ct(self.start_tag).get()
        if self.stop_tag:
            self.stop_tag = ct(self.stop_tag).get()

        if (not self.start_tag and not self.is_restart and
            self.config.cycling_tasks):
            print >> sys.stderr, 'WARNING: No initial cycle time provided - no cycling tasks will be loaded.'

        if self.run_mode != self.config.run_mode:
            self.run_mode = self.config.run_mode

        if not reconfigure:
            self.state_dumper = dumper( self.suite, self.run_mode, self.start_tag, self.stop_tag )

            run_dir = sitecfg.get_derived_host_item( self.suite, 'suite run directory' )
            if not self.is_restart:     # create new suite_db file (and dir) if needed
                self.db = cylc.rundb.CylcRuntimeDAO(suite_dir=run_dir, new_mode=True)
            else:
                self.db = cylc.rundb.CylcRuntimeDAO(suite_dir=run_dir)

            self.hold_suite_now = False
            self.hold_time = None
            if self.options.hold_time:
                # raises CycleTimeError:
                self.hold_time = ct( self.options.hold_time ).get()
                #    self.parser.error( "invalid cycle time: " + self.hold_time )

        # USE LOCKSERVER?
        self.use_lockserver = self.config.cfg['cylc']['lockserver']['enable']
        self.lockserver_port = None
        if self.use_lockserver:
            # check that user is running a lockserver
            # DO THIS BEFORE CONFIGURING PYRO FOR THE SUITE
            # (else scan etc. will hang on the partially started suite).
            # raises port_scan.SuiteNotFound error:
            self.lockserver_port = lockserver( self.host ).get_port()

        # ALLOW MULTIPLE SIMULTANEOUS INSTANCES?
        self.exclusive_suite_lock = not self.config.cfg['cylc']['lockserver']['simultaneous instances']

        # Running in UTC time? (else just use the system clock)
        flags.utc = self.config.cfg['cylc']['UTC mode']
        if flags.utc:
            os.environ['TZ'] = 'UTC'

        if not reconfigure:
            slog = suite_log( self.suite )
            self.suite_log_dir = slog.get_dir()
            slog.pimp( self.logging_level )
            self.log = slog.get_log()
            self.logfile = slog.get_path()

            self.command_queue = comqueue( self.control_commands.keys() )
            self.pyro.connect( self.command_queue, 'command-interface' )

            self.event_queue = Queue()
            task.task.event_queue = self.event_queue
            self.eventq_worker = event_batcher(
                    'Event Handlers', self.event_queue,
                    self.config.cfg['cylc']['event handler submission']['batch size'],
                    self.config.cfg['cylc']['event handler submission']['delay between batches'],
                    self.suite )
            self.eventq_worker.start()

            self.poll_and_kill_queue = Queue()
            task.task.poll_and_kill_queue = self.poll_and_kill_queue
            self.pollkq_worker = poll_and_kill_batcher(
                    'Poll & Kill Commands', self.poll_and_kill_queue,
                    self.config.cfg['cylc']['poll and kill command submission']['batch size'],
                    self.config.cfg['cylc']['poll and kill command submission']['delay between batches'],
                    self.suite )
            self.pollkq_worker.start()

            self.info_interface = info_interface( self.info_commands )
            self.pyro.connect( self.info_interface, 'suite-info' )

            self.log_interface = log_interface( slog )
            self.pyro.connect( self.log_interface, 'log' )

            self.log.info( "port:" +  str( self.port ))

    def configure_suite_environment( self ):

        # static cylc and suite-specific variables:
        self.suite_env = {
                'CYLC_UTC'               : str(flags.utc),
                'CYLC_MODE'              : 'scheduler',
                'CYLC_DEBUG'             : str( flags.debug ),
                'CYLC_VERBOSE'           : str( flags.verbose ),
                'CYLC_USE_LOCKSERVER'    : str( self.use_lockserver ),
                'CYLC_LOCKSERVER_PORT'   : str( self.lockserver_port ), # "None" if not using lockserver
                'CYLC_DIR_ON_SUITE_HOST' : os.environ[ 'CYLC_DIR' ],
                'CYLC_SUITE_NAME'        : self.suite,
                'CYLC_SUITE_REG_NAME'    : self.suite, # DEPRECATED
                'CYLC_SUITE_HOST'        : str( self.host ),
                'CYLC_SUITE_OWNER'       : self.owner,
                'CYLC_SUITE_PORT'        :  str( self.pyro.get_port()),
                'CYLC_SUITE_REG_PATH'    : RegPath( self.suite ).get_fpath(), # DEPRECATED
                'CYLC_SUITE_DEF_PATH_ON_SUITE_HOST' : self.suite_dir,
                'CYLC_SUITE_INITIAL_CYCLE_TIME' : str( self.start_tag ), # may be "None"
                'CYLC_SUITE_FINAL_CYCLE_TIME'   : str( self.stop_tag ), # may be "None"
                'CYLC_SUITE_LOG_DIR'     : self.suite_log_dir # needed by the test battery
                }

        # Contact details for remote tasks, written to file on task
        # hosts because the details can change on restarting a suite.
        self.suite_contact_env = {
                'CYLC_SUITE_NAME'        : self.suite_env['CYLC_SUITE_NAME' ],
                'CYLC_SUITE_HOST'        : self.suite_env['CYLC_SUITE_HOST' ],
                'CYLC_SUITE_OWNER'       : self.suite_env['CYLC_SUITE_OWNER'],
                'CYLC_SUITE_PORT'        : self.suite_env['CYLC_SUITE_PORT' ],
                }

        # Set local values of variables that are potenitally task-specific
        # due to different directory paths on different task hosts. These
        # are overridden by tasks prior to job submission, but in
        # principle they could be needed locally by event handlers:
        self.suite_task_env = {
                'CYLC_SUITE_RUN_DIR'    : sitecfg.get_derived_host_item( self.suite, 'suite run directory' ),
                'CYLC_SUITE_WORK_DIR'   : sitecfg.get_derived_host_item( self.suite, 'suite work directory' ),
                'CYLC_SUITE_SHARE_DIR'  : sitecfg.get_derived_host_item( self.suite, 'suite share directory' ),
                'CYLC_SUITE_SHARE_PATH' : '$CYLC_SUITE_SHARE_DIR', # DEPRECATED
                'CYLC_SUITE_DEF_PATH'   : self.suite_dir
                }
        # (note global config automatically expands environment variables in local paths)

        # Add to the scheduler environment for possible use by event handlers
        for var,val in self.suite_env.items():
            os.environ[var] = val
        for var,val in self.suite_task_env.items():
            os.environ[var] = val

        # Pass these to the jobfile generation module.
        # TODO - find a better, less back-door, way of doing this!
        jobfile.jobfile.suite_env = self.suite_env
        jobfile.jobfile.suite_task_env = self.suite_task_env
        # And pass contact env to the task module
        task.task.suite_contact_env = self.suite_contact_env

        # Suite bin directory for event handlers executed by the scheduler.
        os.environ['PATH'] = self.suite_dir + '/bin:' + os.environ['PATH']

        # User defined local variables that may be required by event handlers
        cenv = self.config.cfg['cylc']['environment']
        for var in cenv:
            os.environ[var] = os.path.expandvars(cenv[var])

    def configure_reftest( self, recon=False ):
        if self.gen_reference_log:
            self.config.cfg['cylc']['log resolved dependencies'] = True

        elif self.reference_test_mode:
            req = self.config.cfg['cylc']['reference test']['required run mode']
            if req and req != self.run_mode:
                raise SchedulerError, 'ERROR: this suite allows only ' + req + ' mode reference tests'
            handlers = self.config.cfg['cylc']['event hooks']['shutdown handler']
            if handlers:
                print >> sys.stderr, 'WARNING: replacing shutdown event handlers for reference test run'
            self.config.cfg['cylc']['event hooks']['shutdown handler'] = [ self.config.cfg['cylc']['reference test']['suite shutdown event handler'] ]
            self.config.cfg['cylc']['log resolved dependencies'] = True
            self.config.cfg['cylc']['event hooks']['abort if shutdown handler fails'] = True
            if not recon:
                spec = LogSpec( self.reflogfile )
                self.start_tag = spec.get_start_tag()
                self.stop_tag = spec.get_stop_tag()
            self.ref_test_allowed_failures = self.config.cfg['cylc']['reference test']['expected task failures']
            if not self.config.cfg['cylc']['reference test']['allow task failures'] and len( self.ref_test_allowed_failures ) == 0:
                self.config.cfg['cylc']['abort if any task fails'] = True
            self.config.cfg['cylc']['event hooks']['abort on timeout'] = True
            timeout = self.config.cfg['cylc']['reference test'][ self.run_mode + ' mode suite timeout' ]
            if not timeout:
                raise SchedulerError, 'ERROR: suite timeout not defined for ' + self.run_mode + ' mode reference test'
            self.config.cfg['cylc']['event hooks']['timeout'] = timeout
            self.config.cfg['cylc']['event hooks']['reset timer'] = False

    def run_event_handlers( self, name, fg, msg ):
        if self.run_mode != 'live' or \
                ( self.run_mode == 'simulation' and \
                        self.config.cfg['cylc']['simulation mode']['disable suite event hooks'] ) or \
                ( self.run_mode == 'dummy' and \
                        self.config.cfg['cylc']['dummy mode']['disable suite event hooks'] ):
            return
 
        handlers = self.config.cfg['cylc']['event hooks'][name + ' handler']
        if handlers:
            for handler in handlers:
                try:
                    RunHandler( name, handler, self.suite, msg=msg, fg=fg )
                except Exception, x:
                    # Note: test suites depends on this message:
                    print >> sys.stderr, '\nERROR: ' + name + ' EVENT HANDLER FAILED'
                    raise SchedulerError, x
                    if name == 'shutdown' and self.reference_test_mode:
                            sys.exit( '\nERROR: SUITE REFERENCE TEST FAILED' )
                else:
                    if name == 'shutdown' and self.reference_test_mode:
                        # TODO - this isn't true, it just means the
                        # shutdown handler run successfully:
                        print '\nSUITE REFERENCE TEST PASSED'

    def run( self ):

        if self.use_lockserver:
            # request suite access from the lock server
            if suite_lock( self.suite, self.suite_dir, self.host, self.lockserver_port, 'scheduler' ).request_suite_access( self.exclusive_suite_lock ):
               self.lock_acquired = True
            else:
               raise SchedulerError( "Failed to acquire a suite lock" )

        if self.hold_time:
            # TODO - HANDLE STOP AND PAUSE TIMES THE SAME WAY?
            self.hold_suite( self.hold_time )

        if self.options.start_held:
            self.log.info( "Held on start-up (no tasks will be submitted)")
            self.hold_suite()

        abort = self.config.cfg['cylc']['event hooks']['abort if startup handler fails']
        self.run_event_handlers( 'startup', abort, 'suite starting' )

        while True: # MAIN LOOP
            # PROCESS ALL TASKS whenever something has changed that might
            # require renegotiation of dependencies, etc.

            t0 = time.time()

            if self.reconfiguring:
                # user has requested a suite definition reload
                self.reload_taskdefs()

            if self.process_tasks():
                if flags.debug:
                    self.log.debug( "BEGIN TASK PROCESSING" )
                    main_loop_start_time = now()

                self.negotiate()

                ready = self.pool.process()
                self.process_resolved( ready )

                self.spawn()

                if not self.config.cfg['development']['disable task elimination']:
                    self.remove_spent_tasks()

                self.state_dumper.dump()

                self.do_update_state_summary = True

                # expire old broadcast variables
                self.wireless.expire( self.get_oldest_c_time() )

                if flags.debug:
                    delta = now() - main_loop_start_time
                    seconds = delta.seconds + float(delta.microseconds)/10**6
                    self.log.debug( "END TASK PROCESSING (took " + str( seconds ) + " sec)" )

            state_recorders = []
            state_updaters = []
            event_recorders = []
            other = []

            # process queued task messages
            for itask in self.pool.get_tasks():
                itask.process_incoming_messages()
                # if incoming messages have resulted in new database operations grab them
                if itask.db_items:
                    opers = itask.get_db_ops()
                    for oper in opers:
                        if isinstance(oper, cylc.rundb.UpdateObject):
                            state_updaters += [oper]
                        elif isinstance(oper, cylc.rundb.RecordStateObject):
                            state_recorders += [oper]
                        elif isinstance(oper, cylc.rundb.RecordEventObject):
                            event_recorders += [oper]
                        else:
                            other += [oper]

            #precedence is record states > update_states > record_events > anything_else
            db_ops = state_recorders + state_updaters + event_recorders + other
            # compact the set of operations
            if len(db_ops) > 1:
                db_opers = [db_ops[0]]
                for i in range(1,len(db_ops)):
                    if db_opers[-1].s_fmt == db_ops[i].s_fmt:
                        if isinstance(db_opers[-1], cylc.rundb.BulkDBOperObject):
                            db_opers[-1].add_oper(db_ops[i])
                        else:
                            new_oper = cylc.rundb.BulkDBOperObject(db_opers[-1])
                            new_oper.add_oper(db_ops[i])
                            db_opers.pop(-1)
                            db_opers += [new_oper]
                    else:
                        db_opers += [db_ops[i]]
            else:
                db_opers = db_ops

            # record any broadcast settings to be dumped out
            if self.wireless:
                if self.wireless.new_settings:
                    db_ops = self.wireless.get_db_ops()
                    for d in db_ops:
                        db_opers += [d]

            for d in db_opers:
                if self.db.c.is_alive():
                    self.db.run_db_op(d)
                elif self.db.c.exception:
                    raise self.db.c.exception
                else:
                    raise SchedulerError( 'An unexpected error occurred while writing to the database' )

            # process queued commands
            self.process_command_queue()

            # Hold waiting tasks if beyond stop cycle etc:
            # (a) newly spawned beyond existing stop cycle
            # (b) new stop cycle set by command
            runahead_base = self.get_runahead_base()
            for itask in self.pool.get_tasks():
                self.check_hold_waiting_tasks( itask, runahead_base=runahead_base )

            #print '<Pyro'
            if flags.iflag or self.do_update_state_summary:
                flags.iflag = False
                self.do_update_state_summary = False
                self.update_state_summary()

            if self.config.cfg['cylc']['event hooks']['timeout']:
                self.check_suite_timer()

            # hard abort? (TODO - will a normal shutdown suffice here?)
            # 1) "abort if any task fails" is set, and one or more tasks failed
            if self.config.cfg['cylc']['abort if any task fails']:
                if self.any_task_failed():
                    raise SchedulerError( 'One or more tasks failed and "abort if any task fails" is set' )

            # 4) the run is a reference test, and any disallowed failures occured
            if self.reference_test_mode:
                if len( self.ref_test_allowed_failures ) > 0:
                    for itask in self.get_failed_tasks():
                        if itask.id not in self.ref_test_allowed_failures:
                            print >> sys.stderr, itask.id
                            raise SchedulerError( 'A task failed unexpectedly: not in allowed failures list' )

            # check submission and execution timeout and polling timers
            if self.run_mode != 'simulation':
                for itask in self.pool.get_tasks():
                    itask.check_timers()

            self.release_runahead( runahead_base=runahead_base )

            if not self.do_shutdown:
                # check if the suite should shut down automatically now
                if self.check_clean_stop_conditions():
                    self.command_stop_cleanly()

            if self.do_shutdown:
                # Tell the non job-submission command threads to stop
                # now or when their queues are empty, according to the
                # type of shutdown. The job submission thread has been
                # stopped already by the stop commands. Note that the
                # threads_stopped flag is reset by the stop commands so
                # that 'stop --now' can override other stops in progress.
                if not self.threads_stopped and self.do_shutdown == 'now':
                    self.threads_stopped = True
                    self.eventq_worker.request_stop( empty_before_exit=False )
                    self.pollkq_worker.request_stop( empty_before_exit=False )
                elif not self.threads_stopped and \
                        ( self.do_shutdown == 'quick' or \
                        self.do_shutdown == 'clean' and self.no_active_tasks() ):
                    self.threads_stopped = True
                    # In a clean shutdown we don't stop the threads
                    # while there are still active tasks, because they
                    # could exit early if their queues temporarily empty
                    # while the final tasks are running.
                    self.eventq_worker.request_stop( empty_before_exit=True )
                    self.pollkq_worker.request_stop( empty_before_exit=True )

            if self.do_shutdown and \
                    not self.pool.worker.is_alive() and \
                    not self.eventq_worker.is_alive() and \
                    not self.pollkq_worker.is_alive():
                break

            if self.options.profile_mode:
                t1 = time.time()
                self._update_profile_info("scheduler loop dt (s)", t1 - t0,
                                          amount_format="%.3f")
                self._update_cpu_usage()
                self._update_profile_info("jobqueue.qsize", float(self.pool.jobqueue.qsize()),
                                          amount_format="%.1f")

            time.sleep(1)

        # END MAIN LOOP

        if self.gen_reference_log:
            print '\nCOPYING REFERENCE LOG to suite definition directory'
            shcopy( self.logfile, self.reflogfile)

    def update_state_summary( self ):
<<<<<<< HEAD
        self.suite_state.update( self.pool.get_tasks(), self.clock,
=======
        #self.log.debug( "UPDATING STATE SUMMARY" )
        self.suite_state.update( self.pool.get_tasks(), 
>>>>>>> 037c122c
                self.get_oldest_c_time(), self.get_newest_c_time(),
                self.get_newest_c_time(True), self.paused(),
                self.will_pause_at(), self.do_shutdown is not None,
                self.will_stop_at(), self.runahead_limit,
                self.config.ns_defn_order )

    def process_resolved( self, tasks ):
        # process resolved dependencies (what actually triggers off what
        # at run time). Note 'triggered off' means 'prerequisites
        # satisfied by', but necessarily 'started running' too.
        for itask in tasks:
            if self.runtime_graph_on:
                self.runtime_graph.update( itask, self.get_oldest_c_time(), self.get_oldest_async_tag() )
            if self.config.cfg['cylc']['log resolved dependencies']:
                itask.log( 'NORMAL', 'triggered off ' + str( itask.get_resolved_dependencies()) )

    def check_suite_timer( self ):
        if self.already_timed_out:
            return
        timeout = self.suite_timer_start + datetime.timedelta( minutes=self.config.cfg['cylc']['event hooks']['timeout'] )
        if now() > timeout:
            self.already_timed_out = True
            message = 'suite timed out after ' + str( self.config.cfg['cylc']['event hooks']['timeout']) + ' minutes'
            self.log.warning( message )
            abort = self.config.cfg['cylc']['event hooks']['abort if timeout handler fails']
            self.run_event_handlers( 'timeout', abort, message )
            if self.config.cfg['cylc']['event hooks']['abort on timeout']:
                raise SchedulerError, 'Abort on suite timeout is set'

    def process_tasks( self ):
        # do we need to do a pass through the main task processing loop?
        process = False

        if self.do_process_tasks:
            # this flag is turned on by commands that change task state
            process = True
            self.do_process_tasks = False # reset

        if flags.pflag:
            process = True
            flags.pflag = False # reset
            # a task changing state indicates new suite activity
            # so reset the suite timer.
            if self.config.cfg['cylc']['event hooks']['timeout'] and self.config.cfg['cylc']['event hooks']['reset timer']:
                self.set_suite_timer()

        elif self.waiting_tasks_ready():
            process = True

        if self.run_mode == 'simulation':
            for itask in self.pool.get_tasks():
                if itask.state.is_currently('running'):
                    # set sim-mode tasks to "succeeded" after their
                    # alotted run time
                    if itask.sim_time_check():
                        process = True

        ##if not process:
        ##    # If we neglect to set flags.pflag on some event that
        ##    # makes re-negotiation of dependencies necessary then if
        ##    # that event ever happens in isolation the suite could stall
        ##    # unless manually nudged ("cylc nudge SUITE").  If this
        ##    # happens turn on debug logging to see what happens
        ##    # immediately before the stall, then set flags.pflag = True in
        ##    # the corresponding code section. Alternatively,
        ##    # for an undiagnosed stall you can uncomment this section to
        ##    # stimulate task processing every few seconds even during
        ##    # lulls in activity.  THIS SHOULD NOT BE NECESSARY, HOWEVER.
        ##    if not self.nudge_timer_on:
        ##        self.nudge_timer_start = now()
        ##        self.nudge_timer_on = True
        ##    else:
        ##        timeout = self.nudge_timer_start + \
        ##              datetime.timedelta( seconds=self.auto_nudge_interval )
        ##      if now() > timeout:
        ##          process = True
        ##          self.nudge_timer_on = False

        return process

    def shutdown( self, reason='' ):
        msg = "Suite shutting down at " + str(now())

        # The getattr() calls below are used in case the suite is not
        # fully configured before the shutdown is called.

        if reason:
            msg += ' (' + reason + ')'
        print msg
        if getattr(self, "log", None) is not None:
            self.log.info( msg )
            if not self.no_active_tasks():
                self.log.warning( "some active tasks will be orphaned" )

        if self.pool:
            self.pool.worker.quit = True # (should be done already)
            self.pool.worker.join()
            # disconnect task message queues
            for itask in self.pool.get_tasks():
                if itask.message_queue:
                    self.pyro.disconnect( itask.message_queue )
            if self.state_dumper:
                try:
                    self.state_dumper.dump()
                # catch log rolling error when cylc-run contents have been deleted
                except IOError:
                    pass

        for q in [ self.eventq_worker, self.pollkq_worker, self.request_handler ]:
            if q:
                q.quit = True # (should be done already)
                q.join()

        for i in [ self.command_queue, self.wireless,
                self.suite_id, self.suite_state ]:
            if i:
                self.pyro.disconnect( i )

        if self.pyro:
            self.pyro.shutdown()

        if getattr(self, "use_lockserver", None):
            if self.lock_acquired:
                lock = suite_lock( self.suite, self.suite_dir, self.host, self.lockserver_port, 'scheduler' )
                try:
                    if not lock.release_suite_access():
                        print >> sys.stderr, 'WARNING failed to release suite lock!'
                except port_scan.SuiteIdentificationError, x:
                    print >> sys.stderr, x
                    print >> sys.stderr, 'WARNING failed to release suite lock!'

        try:
            self.port_file.unlink()
        except PortFileError, x:
            # port file may have been deleted
            print >> sys.stderr, x

        if self.runtime_graph_on:
            self.runtime_graph.finalize()

        # disconnect from suite-db, stop db queue
        if getattr(self, "db", None) is not None:
            self.db.close()

        if getattr(self, "config", None) is not None:
            # run shutdown handlers
            abort = self.config.cfg['cylc']['event hooks']['abort if shutdown handler fails']
            self.run_event_handlers( 'shutdown', abort, reason )

        print "DONE" # main thread exit

    def set_stop_ctime( self, stop_tag ):
        self.log.info( "Setting stop cycle time: " + stop_tag )
        self.stop_tag = stop_tag

    def set_stop_clock( self, dtime ):
        self.log.info( "Setting stop clock time: " + dtime.isoformat() )
        self.stop_clock_time = dtime

    def set_stop_task( self, taskid ):
        name, tag = taskid.split(TaskID.DELIM)
        if name in self.config.get_task_name_list():
            self.log.info( "Setting stop task: " + taskid )
            self.stop_task = taskid
        else:
            self.log.warning( "Requested stop task name does not exist: " + name )

    def hold_suite( self, ctime = None ):
        if ctime:
            self.log.info( "Setting suite hold cycle time: " + ctime )
            self.hold_time = ctime
        else:
            self.hold_suite_now = True
            self.log.info( "Holding all waiting or queued tasks now")
            for itask in self.pool.get_tasks():
                if itask.state.is_currently('queued','waiting','submit-retrying', 'retrying'):
                    # (not runahead: we don't want these converted to
                    # held or they'll be released immediately on restart)
                    itask.reset_state_held()

    def release_suite( self ):
        if self.hold_suite_now:
            self.log.info( "RELEASE: new tasks will be queued when ready")
            self.hold_suite_now = False
            self.hold_time = None
        for itask in self.pool.get_tasks():
            if itask.state.is_currently('held'):
                if self.stop_tag and ctime_gt(itask.c_time, self.stop_tag):
                    # this task has passed the suite stop time
                    itask.log( 'NORMAL', "Not releasing (beyond suite stop cycle) " + self.stop_tag )
                elif itask.stop_c_time and ctime_gt(itask.c_time, itask.stop_c_time):
                    # this task has passed its own stop time
                    itask.log( 'NORMAL', "Not releasing (beyond task stop cycle) " + itask.stop_c_time )
                else:
                    # release this task
                    itask.reset_state_waiting()

        # TODO - write a separate method for cancelling a stop time:
        #if self.stop_tag:
        #    self.log.warning( "UNSTOP: unsetting suite stop time")
        #    self.stop_tag = None

    def will_stop_at( self ):
        if self.stop_tag:
            return self.stop_tag
        elif self.stop_clock_time:
            return self.stop_clock_time.isoformat()
        elif self.stop_task:
            return self.stop_task
        else:
            return None

    def clear_stop_times( self ):
        self.stop_tag = None
        self.stop_clock_time = None
        self.stop_task = None

    def paused( self ):
        return self.hold_suite_now

    def stopping( self ):
        if self.stop_tag or self.stop_clock_time:
            return True
        else:
            return False

    def will_pause_at( self ):
        return self.hold_time

    def get_runahead_base( self ):
        # Return the cycle time from which to compute the runahead
        # limit: take the oldest task not succeeded or failed (note this
        # excludes finished tasks and it includes runahead-limited tasks
        # - consequently "too low" a limit cannot actually stall a suite.
        oldest_c_time = '99991228235959'
        for itask in self.pool.get_tasks():
            if not itask.is_cycling:
                continue
            #if itask.is_daemon:
            #    # avoid daemon tasks
            #    continue
            if ctime_lt(itask.c_time, oldest_c_time):
                if itask.state.is_currently('failed', 'succeeded'):
                    continue
                oldest_c_time = itask.c_time

        return oldest_c_time

    def get_oldest_async_tag( self ):
        # return the tag of the oldest non-daemon task
        oldest = 99999999999999
        for itask in self.pool.get_tasks():
            if itask.is_cycling:
                continue
            #if itask.state.is_currently('failed'):  # uncomment for earliest NON-FAILED
            #    continue
            if itask.is_daemon:
                continue
            if int( itask.tag ) < oldest:
                oldest = int(itask.tag)
        return oldest

    def get_oldest_c_time( self ):
        # return the cycle time of the oldest task
        oldest_c_time = '99991228230000'
        for itask in self.pool.get_tasks():
            if not itask.is_cycling:
                continue
            #if itask.state.is_currently('failed'):  # uncomment for earliest NON-FAILED
            #    continue
            #if itask.is_daemon:
            #    # avoid daemon tasks
            #    continue
            if ctime_lt( itask.c_time, oldest_c_time):
                oldest_c_time = itask.c_time
        return oldest_c_time

    def get_newest_c_time( self, nonrunahead=False ):
        # return the cycle time of the newest task
        newest_c_time = ct('1000010101').get()
        for itask in self.pool.get_tasks():
            if not itask.is_cycling:
                continue
            if nonrunahead:
                if itask.state.is_currently( 'runahead' ) or \
                    ( self.stop_tag and ctime_gt( itask.c_time, self.stop_tag )):
                        continue
            # avoid daemon tasks
            #if itask.is_daemon:
            #    continue
            if ctime_gt(itask.c_time, newest_c_time):
                newest_c_time = itask.c_time
        return newest_c_time

    def no_active_tasks( self ):
        for itask in self.pool.get_tasks():
            if itask.state.is_currently('running', 'submitted'):
                return False
        return True

    def get_failed_tasks( self ):
        failed = []
        for itask in self.pool.get_tasks():
            if itask.state.is_currently('failed', 'submit-failed' ):
                failed.append( itask )
        return failed

    def any_task_failed( self ):
        for itask in self.pool.get_tasks():
            if itask.state.is_currently('failed', 'submit-failed' ):
                return True
        return False

    def negotiate( self ):
        # run time dependency negotiation: tasks attempt to get their
        # prerequisites satisfied by other tasks' outputs.
        # BROKERED NEGOTIATION is O(n) in number of tasks.

        self.broker.reset()

        self.broker.register( self.pool.get_tasks() )

        for itask in self.pool.get_tasks():
            # try to satisfy me (itask) if I'm not already satisfied.
            if itask.not_fully_satisfied():
                self.broker.negotiate( itask )

        for itask in self.pool.get_tasks():
            # (TODO - only used by repeating async tasks now)
            if not itask.not_fully_satisfied():
                itask.check_requisites()

    def release_runahead( self, runahead_base=None ):
        if self.runahead_limit:
            if runahead_base is None:
                runahead_base = self.get_runahead_base()
            runahead_base_int = int(runahead_base)
            for itask in self.pool.get_tasks():
                if itask.state.is_currently('runahead'):
                    if self.stop_tag and ctime_gt(itask.c_time, self.stop_tag):
                        # beyond the final cycle time
                        itask.log( 'DEBUG', "holding (beyond suite final cycle)" )
                        itask.reset_state_held()
                        continue
                    foo = ct( itask.c_time )
                    foo.decrement( hours=self.runahead_limit )
                    if int( foo.get() ) < runahead_base_int:
                        if self.hold_suite_now:
                            itask.log( 'DEBUG', "holding (suite stopping now)" )
                            itask.reset_state_held()
                        else:
                            itask.log( 'DEBUG', "releasing (runahead limit moved on)" )
                            itask.reset_state_waiting()

    def check_hold_waiting_tasks( self, new_task, is_newly_added=False,
                                  runahead_base=None ):
        if not new_task.state.is_currently('waiting'):
            return

        if is_newly_added and self.hold_suite_now:
            new_task.log( 'DEBUG', "HOLDING (general suite hold) " )
            new_task.reset_state_held()
            return

        # further checks only apply to cycling tasks
        if not new_task.is_cycling:
            return

        # check cycle stop or hold conditions
        if self.stop_tag and ctime_gt( new_task.c_time, self.stop_tag ):
            new_task.log( 'DEBUG', "HOLDING (beyond suite stop cycle) " + self.stop_tag )
            new_task.reset_state_held()
            return
        if self.hold_time and ctime_gt( new_task.c_time , self.hold_time ):
            new_task.log( 'DEBUG', "HOLDING (beyond suite hold cycle) " + self.hold_time )
            new_task.reset_state_held()
            return

        # tasks beyond the runahead limit
        if is_newly_added and self.runahead_limit:
            if runahead_base is None:
                ouct = self.get_runahead_base()
            else:
                ouct = runahead_base
            foo = ct( new_task.c_time )
            foo.decrement( hours=self.runahead_limit )
            foo_str = foo.get()
            if ctime_ge( foo_str, ouct ):
                new_task.log( "DEBUG", "HOLDING (beyond runahead limit)" )
                new_task.reset_state_runahead()
                return

        # hold tasks with future triggers beyond the final cycle time
        if self.task_has_future_trigger_overrun( new_task ):
            new_task.log( "NORMAL", "HOLDING (future trigger beyond stop cycle)" )
            self.held_future_tasks.append( new_task.id )
            new_task.reset_state_held()
            return

    def task_has_future_trigger_overrun( self, itask ):
        # check for future triggers extending beyond the final cycle
        if not self.stop_tag:
            return False
        for pct in set(itask.prerequisites.get_target_tags()):
            try:
                if ctime_gt( pct, self.stop_tag ):
                    # pct > self.stop_tag
                    return True
            except:
                # pct invalid cycle time => is an asynch trigger
                pass
        return False

    def add_new_task_proxy( self, new_task ):
        """Add a given new task proxy to the pool, or destroy it."""
        self.check_hold_waiting_tasks( new_task, is_newly_added=True )
        if self.pool.add( new_task ):
            return True
        else:
            new_task.prepare_for_death()
            del new_task
            return False

    def force_spawn( self, itask ):
        if itask.state.has_spawned():
            return None
        itask.state.set_spawned()
        itask.log( 'DEBUG', 'forced spawning')
        new_task = itask.spawn( 'waiting' )
        if self.add_new_task_proxy( new_task ):
            return new_task
        else:
            return None

    def spawn( self ):
        # create new tasks foo(T+1) if foo has not got too far ahead of
        # the slowest task, and if foo(T) spawns
        for itask in self.pool.get_tasks():
            if itask.ready_to_spawn():
                self.force_spawn( itask )

    def remove_spent_tasks( self ):
        """Remove tasks no longer needed to satisfy others' prerequisites."""
        self.remove_suiciding_tasks()
        self.remove_spent_cycling_tasks()
        self.remove_spent_async_tasks()


    def remove_suiciding_tasks( self ):
        """Remove any tasks that have suicide-triggered."""
        for itask in self.pool.get_tasks():
            if itask.suicide_prerequisites.count() != 0:
                if itask.suicide_prerequisites.all_satisfied():
                    if itask.state.is_currently('ready', 'submitted', 'running'):
                        itask.log( 'WARNING', 'suiciding while active' )
                    else:
                        itask.log( 'NORMAL', 'suiciding' )
                    self.force_spawn( itask )
                    self.pool.remove( itask, 'suicide' )


    def remove_spent_cycling_tasks( self ):
        """
        Remove cycling tasks no longer needed to satisfy others' prerequisites.
        Each task proxy knows its "cleanup cutoff" from the graph. For example:
          graph = 'foo[T-6]=>bar \n foo[T-12]=>baz'
        implies foo's cutoff is T+12: if foo has succeeded and spawned,
        it can be removed if no unsatisfied task proxy exists with
        T<=T+12. Note this only uses information about the cycle time of
        downstream dependents - if we used specific IDs instead spent
        tasks could be identified and removed even earlier).
        """

        # first find the cycle time of the earliest unsatisfied task
        cutoff = None
        for itask in self.pool.get_tasks():
            if not itask.is_cycling:
                continue
            if itask.state.is_currently('waiting', 'runahead', 'held' ):
                if not cutoff or ctime_lt(itask.c_time, cutoff):
                    cutoff = itask.c_time
            elif not itask.has_spawned():
                nxt = itask.next_tag()
                if not cutoff or ctime_lt(nxt, cutoff):
                    cutoff = nxt

        # now check each succeeded task against the cutoff
        spent = []
        for itask in self.pool.get_tasks():
            if not itask.state.is_currently('succeeded') or \
                    not itask.is_cycling or \
                    not itask.state.has_spawned():
                continue
            if cutoff and cutoff > itask.cleanup_cutoff:
                spent.append(itask)
        for itask in spent:
            self.pool.remove( itask )


    def remove_spent_async_tasks( self ):
        cutoff = 0
        for itask in self.pool.get_tasks():
            if itask.is_cycling:
                continue
            if itask.is_daemon:
                # avoid daemon tasks
                continue
            if not itask.done():
                if itask.tag > cutoff:
                    cutoff = itask.tag
        spent = []
        for itask in self.pool.get_tasks():
            if itask.is_cycling:
                continue
            if itask.done() and itask.tag < cutoff:
                spent.append( itask )
        for itask in spent:
            self.pool.remove( itask )

    def command_trigger_task( self, name, tag, is_family ):
        matches = self.get_matching_tasks( name, is_family )
        if not matches:
            raise TaskNotFoundError, "No matching tasks found: " + name
        task_ids = [ i + TaskID.DELIM + tag for i in matches ]

        for itask in self.pool.get_tasks():
            if itask.id in task_ids:
                # set manual trigger flag
                itask.manual_trigger = True

    def get_matching_tasks( self, name, is_family=False ):
        """name can be a task or family name, or a regex to match
        multiple tasks or families."""

        matches = []
        tasks = self.config.get_task_name_list()

        if is_family:
            families = self.config.runtime['first-parent descendants']
            try:
                # exact
                f_matches = families[name]
            except KeyError:
                # regex match
                for fam, mems in families.items():
                    if re.match( name, fam ):
                        f_matches += mems
            matches = []
            for m in f_matches:
                if m in tasks:
                    matches.append(m)

        else:
            if name in tasks:
                # exact
                matches.append(name)
            else:
                # regex match
                for task in tasks:
                    if re.match( name, task ):
                        matches.append(task)

        return matches

    def command_reset_task_state( self, name, tag, state, is_family ):
        # we only allow resetting to a subset of available task states
        if state not in [ 'ready', 'waiting', 'succeeded', 'failed', 'held', 'spawn' ]:
            raise TaskStateError, 'Illegal reset state: ' + state

        matches = self.get_matching_tasks( name, is_family )
        if not matches:
            raise TaskNotFoundError, "No matching tasks found: " + name
        task_ids = [ i + TaskID.DELIM + tag for i in matches ]

        tasks = []
        for itask in self.pool.get_tasks():
            if itask.id in task_ids:
                tasks.append( itask )

        for itask in tasks:
            if itask.state.is_currently( 'ready' ):
                # Currently can't reset a 'ready' task in the job submission thread!
                self.log.warning( "A 'ready' task cannot be reset: " + itask.id )
            itask.log( "NORMAL", "resetting to " + state + " state" )
            if state == 'ready':
                itask.reset_state_ready()
            elif state == 'waiting':
                itask.reset_state_waiting()
            elif state == 'succeeded':
                itask.reset_state_succeeded()
            elif state == 'failed':
                itask.reset_state_failed()
            elif state == 'held':
                itask.reset_state_held()
            elif state == 'spawn':
                self.force_spawn(itask)

    def command_add_prerequisite( self, task_id, message ):
        # find the task to reset
        for itask in self.pool.get_tasks():
            if itask.id == task_id:
                break
        else:
            raise TaskNotFoundError, "Task not present in suite: " + task_id

        pp = plain_prerequisites( task_id )
        pp.add( message )

        itask.prerequisites.add_requisites(pp)

    def command_purge_tree( self, id, stop ):
        # Remove an entire dependancy tree rooted on the target task,
        # through to the given stop time (inclusive). In general this
        # involves tasks that do not even exist yet within the pool.

        # Method: trigger the target task *virtually* (i.e. without
        # running the real task) by: setting it to the succeeded state,
        # setting all of its outputs completed, and forcing it to spawn.
        # (this is equivalent to instantaneous successful completion as
        # far as cylc is concerned). Then enter the normal dependency
        # negotation process to trace the downstream effects of this,
        # also triggering subsequent tasks virtually. Each time a task
        # triggers mark it as a dependency of the target task for later
        # deletion (but not immmediate deletion because other downstream
        # tasks may still trigger off its outputs).  Downstream tasks
        # (freshly spawned or not) are not triggered if they have passed
        # the stop time, and the process is stopped is soon as a
        # dependency negotation round results in no new tasks
        # triggering.

        # Finally, reset the prerequisites of all tasks spawned during
        # the purge to unsatisfied, since they may have been satisfied
        # by the purged tasks in the "virtual" dependency negotiations.
        # TODO - THINK ABOUT WHETHER THIS CAN APPLY TO TASKS THAT
        # ALREADY EXISTED PRE-PURGE, NOT ONLY THE JUST-SPAWNED ONES. If
        # so we should explicitly record the tasks that get satisfied
        # during the purge.


        # Purge is an infrequently used power tool, so print
        # comprehensive information on what it does to stdout.
        print
        print "PURGE ALGORITHM RESULTS:"

        die = []
        spawn = []

        print 'ROOT TASK:'
        for itask in self.pool.get_tasks():
            # Find the target task
            if itask.id == id:
                # set it succeeded
                print '  Setting', itask.id, 'succeeded'
                itask.reset_state_succeeded(manual=False)
                # force it to spawn
                print '  Spawning', itask.id
                foo = self.force_spawn( itask )
                if foo:
                    spawn.append( foo )
                # mark it for later removal
                print '  Marking', itask.id, 'for deletion'
                die.append( itask )
                break

        print 'VIRTUAL TRIGGERING'
        # trace out the tree of dependent tasks
        something_triggered = True
        while something_triggered:
            self.negotiate()
            something_triggered = False
            for itask in self.pool.get_tasks():
                if ctime_gt( itask.tag, stop ):
                    continue
                if itask.ready_to_run():
                    something_triggered = True
                    print '  Triggering', itask.id
                    itask.reset_state_succeeded(manual=False)
                    print '  Spawning', itask.id
                    foo = self.force_spawn( itask )
                    if foo:
                        spawn.append( foo )
                    print '  Marking', itask.id, 'for deletion'
                    # remove these later (their outputs may still be needed)
                    die.append( itask )
                elif itask.suicide_prerequisites.count() > 0:
                    if itask.suicide_prerequisites.all_satisfied():
                        print '  Spawning virtually activated suicide task', itask.id
                        self.force_spawn( itask )
                        # remove these now (not setting succeeded; outputs not needed)
                        print '  Suiciding', itask.id, 'now'
                        self.pool.remove( itask, 'purge' )

        # reset any prerequisites "virtually" satisfied during the purge
        print 'RESETTING spawned tasks to unsatisified:'
        for itask in spawn:
            print '  ', itask.id
            itask.prerequisites.set_all_unsatisfied()

        # finally, purge all tasks marked as depending on the target
        print 'REMOVING PURGED TASKS:'
        for itask in die:
            print '  ', itask.id
            self.pool.remove( itask, 'purge' )

        print 'PURGE DONE'

    def waiting_tasks_ready( self ):
        # waiting tasks can become ready for internal reasons:
        # namely clock-triggers or retry-delay timers
        result = False
        for itask in self.pool.get_tasks():
            if itask.ready_to_run():
                result = True
                break
        return result

    def filter_initial_task_list( self, inlist ):
        included_by_rc  = self.config.cfg['scheduling']['special tasks']['include at start-up']
        excluded_by_rc  = self.config.cfg['scheduling']['special tasks']['exclude at start-up']
        outlist = []
        for name in inlist:
            if name in excluded_by_rc:
                continue
            if len( included_by_rc ) > 0:
                if name not in included_by_rc:
                    continue
            outlist.append( name )
        return outlist

    def check_clean_stop_conditions( self ):
        stop = False

        if self.stop_clock_time:
            if now() > self.stop_clock_time:
                self.log.info( "Wall clock stop time reached: " + self.stop_clock_time.isoformat() )
                self.stop_clock_time = None
                stop = True

        elif self.stop_task:
            name, tag = self.stop_task.split(TaskID.DELIM)
            for itask in self.pool.get_tasks():
                iname, itag = itask.id.split(TaskID.DELIM)
                if itask.name == name and int(itag) == int(tag):
                    # found the stop task
                    if itask.state.is_currently('succeeded'):
                        self.log.info( "Stop task " + self.stop_task + " finished" )
                        stop = True
                    break

        else:
            # all cycling tasks are held past the suite stop cycle and
            # all async tasks have succeeded.
            stop = True

            i_cyc = False
            i_asy = False
            i_fut = False
            for itask in self.pool.get_tasks():
                if itask.is_cycling:
                    i_cyc = True
                    # don't stop if a cycling task has not passed the stop cycle
                    if self.stop_tag:
                        if ctime_le( itask.c_time, self.stop_tag ):
                            if itask.state.is_currently('succeeded') and itask.has_spawned():
                                # ignore spawned succeeded tasks - their successors matter
                                pass
                            elif itask.id in self.held_future_tasks:
                                # unless held because a future trigger reaches beyond the stop cycle
                                i_fut = True
                                pass
                            else:
                                stop = False
                                break
                    else:
                        # don't stop if there are cycling tasks and no stop cycle set
                        stop = False
                        break
                else:
                    i_asy = True
                    # don't stop if an async task has not succeeded yet
                    if not itask.state.is_currently('succeeded'):
                        stop = False
                        break
            if stop:
                msg = "Stopping: "
                if i_fut:
                    msg += "\n  + all future-triggered tasks have run as far as possible toward " + self.stop_tag
                if i_cyc:
                    msg += "\n  + all cycling tasks have spawned past the final cycle " + self.stop_tag
                if i_asy:
                    msg += "\n  + all non-cycling tasks have succeeded"
                print msg
                self.log.info( msg )

        return stop

    def _update_profile_info(self, category, amount, amount_format="%s"):
        # Update the 1, 5, 15 minute dt averages for a given category.
        tnow = time.time()
        self._profile_amounts.setdefault(category, [])
        amounts = self._profile_amounts[category]
        amounts.append((tnow, amount))
        self._profile_update_times.setdefault(category, None)
        last_update = self._profile_update_times[category]
        if last_update is not None and tnow < last_update + 60:
            return
        self._profile_update_times[category] = tnow
        averages = {1: [], 5: [], 15: []}
        for then, amount in list(amounts):
            age = (tnow - then) / 60.0
            if age > 15:
                amounts.remove((then, amount))
                continue
            for minute_num in averages.keys():
                if age <= minute_num:
                    averages[minute_num].append(amount)
        output_text = "PROFILE: %s:" % category
        for minute_num, minute_amounts in sorted(averages.items()):
            averages[minute_num] = sum(minute_amounts) / len(minute_amounts)
            output_text += (" %d: " + amount_format) % (
                minute_num, averages[minute_num])
        self.log.info( output_text )

    def _update_cpu_usage(self):
        p = subprocess.Popen(["ps", "-o%cpu= ", str(os.getpid())], stdout=subprocess.PIPE)
        try:
            cpu_frac = float(p.communicate()[0])
        except (TypeError, OSError, IOError, ValueError) as e:
            self.log.warning( "Cannot get CPU % statistics: %s" % e )
            return
        self._update_profile_info("CPU %", cpu_frac, amount_format="%.1f")<|MERGE_RESOLUTION|>--- conflicted
+++ resolved
@@ -1169,12 +1169,7 @@
             shcopy( self.logfile, self.reflogfile)
 
     def update_state_summary( self ):
-<<<<<<< HEAD
-        self.suite_state.update( self.pool.get_tasks(), self.clock,
-=======
-        #self.log.debug( "UPDATING STATE SUMMARY" )
         self.suite_state.update( self.pool.get_tasks(), 
->>>>>>> 037c122c
                 self.get_oldest_c_time(), self.get_newest_c_time(),
                 self.get_newest_c_time(True), self.paused(),
                 self.will_pause_at(), self.do_shutdown is not None,

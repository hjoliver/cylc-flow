#!/usr/bin/env python

#C: THIS FILE IS PART OF THE CYLC SUITE ENGINE.
#C: Copyright (C) 2008-2013 Hilary Oliver, NIWA
#C:
#C: This program is free software: you can redistribute it and/or modify
#C: it under the terms of the GNU General Public License as published by
#C: the Free Software Foundation, either version 3 of the License, or
#C: (at your option) any later version.
#C:
#C: This program is distributed in the hope that it will be useful,
#C: but WITHOUT ANY WARRANTY; without even the implied warranty of
#C: MERCHANTABILITY or FITNESS FOR A PARTICULAR PURPOSE.  See the
#C: GNU General Public License for more details.
#C:
#C: You should have received a copy of the GNU General Public License
#C: along with this program.  If not, see <http://www.gnu.org/licenses/>.

from cylc_pyro_server import pyro_server
from task_types import task, clocktriggered
from job_submission import jobfile
from prerequisites.plain_prerequisites import plain_prerequisites
from suite_host import get_suite_host
from owner import user
from shutil import copy as shcopy
from copy import deepcopy
from cycle_time import ct, CycleTimeError
import datetime, time
import port_scan
import accelerated_clock 
import logging
import re, os, sys, shutil
from state_summary import state_summary
from passphrase import passphrase
from locking.lockserver import lockserver
from locking.suite_lock import suite_lock
from suite_id import identifier
from config import config, SuiteConfigError, TaskNotDefinedError
from global_config import get_global_cfg
from port_file import port_file, PortFileExistsError, PortFileError
from broker import broker
from Pyro.errors import NamingError, ProtocolError
from regpath import RegPath
from CylcError import TaskNotFoundError, TaskStateError
from RunEventHandler import RunHandler
from LogDiagnosis import LogSpec
from broadcast import broadcast
from suite_state_dumping import dumper
from suite_logging import suite_log
import threading
from suite_cmd_interface import comqueue
from suite_info_interface import info_interface
from suite_log_interface import log_interface
from TaskID import TaskID, TaskIDError
from task_pool import pool
import flags
import cylc.rundb
from Queue import Queue, Empty
from batch_submit import event_batcher, poll_and_kill_batcher
import subprocess


class result:
    """TODO - GET RID OF THIS - ONLY USED BY INFO COMMANDS"""
    def __init__( self, success, reason="Action succeeded", value=None ):
        self.success = success
        self.reason = reason
        self.value = value


class SchedulerError( Exception ):
    """
    Attributes:
        message - what the problem is. 
        TODO - element - config element causing the problem
    """
    def __init__( self, msg ):
        self.msg = msg
    def __str__( self ):
        return repr(self.msg)


class request_handler( threading.Thread ):
    def __init__( self, pyro, verbose ):
        threading.Thread.__init__(self)
        self.pyro = pyro
        self.quit = False
        self.log = logging.getLogger( 'main' )
        self.log.info(  str(self.getName()) + " start (Request Handling)")

    def run( self ):
        while True:
            self.pyro.handleRequests(timeout=1)
            if self.quit:
                break
        self.log.info(  str(self.getName()) + " exit (Request Handling)")


class scheduler(object):

    def __init__( self, is_restart=False ):

        # SUITE OWNER
        self.owner = user

        # SUITE HOST
        self.host= get_suite_host()

        # DEPENDENCY BROKER
        self.broker = broker()

        self.lock_acquired = False

        self.is_restart = is_restart

        self.graph_warned = {}

        self.suite_env = {}
        self.suite_task_env = {}
        self.suite_contact_env = {}

        self.do_process_tasks = False
        self.do_update_state_summary = False

        # initialize some items in case of early shutdown
        # (required in the shutdown() method)
        self.suite_id = None
        self.clock = None
        self.wireless = None
        self.suite_state = None
        self.command_queue = None
        self.pool = None
        self.eventq_worker = None
        self.pollkq_worker = None
        self.request_handler = None
        self.pyro = None
        self.state_dumper = None
        self.runtime_graph_on = None

        self.held_future_tasks = []

<<<<<<< HEAD
        # provide a variable to allow persistance of reference test settings 
        # across reloads
        self.reference_test_mode = False
        self.gen_reference_log = False
=======
        self.do_shutdown = None
        self.threads_stopped = False
>>>>>>> 63e0510b

        # COMMANDLINE OPTIONS

        self.parser.add_option( "--until", 
                help="Shut down after all tasks have PASSED this cycle time.",
                metavar="CYCLE", action="store", dest="stop_tag" )

        self.parser.add_option( "--hold", help="Hold (don't run tasks) "
                "immediately on starting.",
                action="store_true", default=False, dest="start_held" )

        self.parser.add_option( "--hold-after",
                help="Hold (don't run tasks) AFTER this cycle time.",
                metavar="CYCLE", action="store", dest="hold_time" )

        self.parser.add_option( "-m", "--mode",
                help="Run mode: live, simulation, or dummy; default is live.",
                metavar="STRING", action="store", default='live', dest="run_mode" )

        self.parser.add_option( "--reference-log", 
                help="Generate a reference log for use in reference tests.",
                action="store_true", default=False, dest="genref" )

        self.parser.add_option( "--reference-test", 
                help="Do a test run against a previously generated reference log.",
                action="store_true", default=False, dest="reftest" )

        self.parse_commandline()

        self.gcfg = get_global_cfg()

    def configure( self ):
        # read-only commands to expose directly to the network
        self.info_commands = {
                'ping suite'        : self.info_ping,
                'ping task'         : self.info_ping_task,
                'suite info'        : self.info_get_suite_info,
                'task list'         : self.info_get_task_list,
                'task info'         : self.info_get_task_info,
                'all families'      : self.info_get_all_families,
                'triggering families' : self.info_get_triggering_families,
                'first-parent ancestors'    : self.info_get_first_parent_ancestors,
                'first-parent descendants'  : self.info_get_first_parent_descendants,
                'do live graph movie'       : self.info_do_live_graph_movie,
                'graph raw'         : self.info_get_graph_raw,
                'task requisites'   : self.info_get_task_requisites,
                }
 
        # control commands to expose indirectly via a command queue
        self.control_commands = {
                'stop cleanly'          : self.command_stop_cleanly,
                'stop quickly'          : self.command_stop_quickly,
                'stop now'              : self.command_stop_now,
                'stop after tag'        : self.command_set_stop_after_tag,
                'stop after clock time' : self.command_set_stop_after_clock_time,
                'stop after task'       : self.command_set_stop_after_task,
                'release suite'         : self.command_release_suite,
                'release task'          : self.command_release_task,
                'remove cycle'          : self.command_remove_cycle,
                'remove task'           : self.command_remove_task,
                'hold suite now'        : self.command_hold_suite,
                'hold task now'         : self.command_hold_task,
                'set runahead'          : self.command_set_runahead,
                'set verbosity'         : self.command_set_verbosity,
                'purge tree'            : self.command_purge_tree,
                'reset task state'      : self.command_reset_task_state,
                'trigger task'          : self.command_trigger_task,
                'nudge suite'           : self.command_nudge,
                'insert task'           : self.command_insert_task,
                'reload suite'          : self.command_reload_suite,
                'add prerequisite'      : self.command_add_prerequisite,
                'poll tasks'            : self.command_poll_tasks,
                'kill tasks'            : self.command_kill_tasks,
                }

        # run dependency negotation etc. after these commands
        self.proc_cmds = [ 
            'release suite',
            'release task',
            'kill cycle',
            'kill task',
            'set runahead',
            'purge tree',
            'reset task state',
            'trigger task',
            'nudge suite',
            'insert task',
            'reload suite',
            'prerequisite'
            ]

        self.configure_suite()

        # REMOTELY ACCESSIBLE SUITE IDENTIFIER
        self.suite_id = identifier( self.suite, self.owner )
        self.pyro.connect( self.suite_id, 'cylcid', qualified = False )

        reqmode = self.config.cfg['cylc']['required run mode']
        if reqmode:
            if reqmode != self.run_mode:
                raise SchedulerError, 'ERROR: this suite requires the ' + reqmode + ' run mode'
        
        # TODO - self.config.fdir can be used instead of self.suite_dir
        self.reflogfile = os.path.join(self.config.fdir,'reference.log')

        if self.gen_reference_log or self.reference_test_mode:
            self.configure_reftest()

        # Note that the following lines must be present at the top of
        # the suite log file for use in reference test runs:
        self.log.info( 'Suite starting at ' + str( datetime.datetime.now()) )
        if self.run_mode == 'live':
            self.log.info( 'Log event clock: real time' )
        else:
            self.log.info( 'Log event clock: accelerated' )
        self.log.info( 'Run mode: ' + self.run_mode )
        self.log.info( 'Start tag: ' + str(self.start_tag) )
        self.log.info( 'Stop tag: ' + str(self.stop_tag) )

        if self.start_tag:
            self.start_tag = self.ctexpand( self.start_tag)
        if self.stop_tag:
            self.stop_tag = self.ctexpand( self.stop_tag)

        # initial cycle time
        if self.is_restart:
            # self.ict is set by "cylc restart" after loading state dump
            pass
        else:
            if self.options.warm:
                if self.options.set_ict:
                    self.ict = self.start_tag
                else:
                    self.ict = None
            elif self.options.raw:
                self.ict = None
            else:
                self.ict = self.start_tag

        self.runahead_limit = self.config.get_runahead_limit()
        self.asynchronous_task_list = self.config.get_asynchronous_task_name_list()

        # RECEIVER FOR BROADCAST VARIABLES
        self.wireless = broadcast( self.config.get_linearized_ancestors() )
        self.pyro.connect( self.wireless, 'broadcast_receiver')

        self.pool = pool( self.suite, self.config, self.wireless, self.pyro, self.log, self.run_mode, self.verbose, self.options.debug )
        self.request_handler = request_handler( self.pyro, self.verbose )
        self.request_handler.start()

        # LOAD TASK POOL ACCORDING TO STARTUP METHOD
        self.old_user_at_host_set = set()
        self.load_tasks()
        self.initial_oldest_ctime = self.get_oldest_c_time()

        # REMOTELY ACCESSIBLE SUITE STATE SUMMARY
        self.suite_state = state_summary( self.config, self.run_mode, self.initial_oldest_ctime )
        self.pyro.connect( self.suite_state, 'state_summary')

        self.state_dumper.set_cts( self.ict, self.stop_tag )
        self.configure_suite_environment()

        # Write suite contact environment variables.
        # 1) local file (os.path.expandvars is called automatically for local)
        suite_run_dir = self.gcfg.get_derived_host_item(self.suite, 'suite run directory')
        env_file_path = os.path.join(suite_run_dir, "cylc-suite-env")
        f = open(env_file_path, 'wb')
        for key, value in self.suite_contact_env.items():
            f.write("%s=%s\n" % (key, value))
        f.close()
        # 2) restart only: copy to other accounts with still-running tasks 
        r_suite_run_dir = os.path.expandvars(
                self.gcfg.get_derived_host_item(self.suite, 'suite run directory'))
        for user_at_host in self.old_user_at_host_set:
            self.log.info( 'Restart: copying suite contact file to ' + user_at_host )
            if '@' in user_at_host:
                user, host = user_at_host.split('@', 1)
            else:
                user, host = None, user_at_host
            # this handles defaulting to localhost:
            r_suite_run_dir = self.gcfg.get_derived_host_item(
                    self.suite, 'suite run directory', host, user)
            r_env_file_path = '%s:%s/cylc-suite-env' % (
                    user_at_host, r_suite_run_dir)
            # just in case the remote dir was deleted:
            if host != 'localhost':
                cmd1 = ['ssh', '-oBatchMode=yes', user_at_host, 'mkdir', '-p', r_suite_run_dir]
                cmd2 = ['scp', '-oBatchMode=yes', env_file_path, r_env_file_path]
                for cmd in [cmd1,cmd2]:
                    if subprocess.call(cmd): # return non-zero
                        raise Exception("ERROR: " + str(cmd))
            task.task.suite_contact_env_hosts.append( user_at_host )

        self.already_timed_out = False
        if self.config.suite_timeout:
            self.set_suite_timer()

        self.runtime_graph_on = False
        if self.config.cfg['visualization']['runtime graph']['enable']:
            try:
                from RuntimeGraph import rGraph
            except ImportError, x:
                # this imports pygraphviz via cylc.graphing
                print >> sys.stderr, str(x)
                print >> sys.stderr, "WARNING: runtime graphing disabled, please install pygraphviz."
            else:
                self.runtime_graph_on = True
                self.runtime_graph = rGraph( self.suite, self.config, self.initial_oldest_ctime, self.start_tag )

        self.orphans = []
        self.reconfiguring = False

        self.nudge_timer_start = None
        self.nudge_timer_on = False
        self.auto_nudge_interval = 5 # seconds

    def process_command_queue( self ):
        queue = self.command_queue.get_queue()
        n = queue.qsize()
        if n > 0:
            print 'Processing ' + str(n) + ' queued command(s)'
        else:
            return

        while True:
            try:
                name, args = queue.get(False)
            except Empty:
                break
            print '  +', name
            cmdstr = name + '(' + ','.join( [ str(a) for a in args ]) + ')'
            try:
                self.control_commands[ name ]( *args )
            except Exception, x:
                # don't let a bad command bring the suite down
                self.log.warning( str(x) )
                self.log.warning( 'Command failed: ' +  cmdstr )
            else:
                self.log.info( 'Command succeeded: ' + cmdstr )
                self.do_update_state_summary = True
                if name in self.proc_cmds:
                    self.do_process_tasks = True
            queue.task_done()

    def _task_type_exists( self, name_or_id ):
        # does a task name or id match a known task type in this suite?
        name = name_or_id
        if TaskID.DELIM in name_or_id:
            name, tag = name.split(TaskID.DELIM)
        if name in self.config.get_task_name_list():
            return True
        else:
            return False

    #_________INFO_COMMANDS_____________________________________________

    def info_ping( self ):
        return result( True )

    def info_ping_task( self, task_id ):
        # is this task running at the moment
        found = False
        running = False
        for itask in self.pool.get_tasks():
            if itask.id == task_id:
                found = True
                if itask.state.is_currently('running'):
                    running = True
                break
        if not found:
            return result( False, "Task not found: " + task_id )
        elif not running:
            return result( False, task_id + " is not currently running" )
        else:
            return result( True, task_id + " is currently running" )

    def info_get_suite_info( self ):
        return [ self.config.cfg['title'], user ]

    def info_get_task_list( self, logit=True ):
        return self.config.get_task_name_list()
 
    def info_get_task_info( self, task_names ):
        info = {}
        for name in task_names:
            if self._task_type_exists( name ):
                info[ name ] = self.config.get_task_class( name ).describe()
            else:
                info[ name ] = ['ERROR: no such task type']
        return info

    def info_get_all_families( self, exclude_root=False ):
        fams = self.config.get_first_parent_descendants().keys()
        if exclude_root:
            return fams[:-1]
        else:
            return fams

    def info_get_triggering_families( self ):
        return self.config.triggering_families

    def info_get_first_parent_descendants( self ):
        # families for single-inheritance hierarchy based on first parents
        return deepcopy(self.config.get_first_parent_descendants())

    def info_do_live_graph_movie( self ):
        return ( self.config.cfg['visualization']['enable live graph movie'],
                 self.config.cfg['visualization']['runtime graph']['directory'] ) 

    def info_get_first_parent_ancestors( self, pruned=False ):
        # single-inheritance hierarchy based on first parents
        return deepcopy(self.config.get_first_parent_ancestors(pruned) )

    def info_get_graph_raw( self, cto, ctn, raw, group_nodes, ungroup_nodes,
            ungroup_recursive, group_all, ungroup_all ):
        # TODO - CAN WE OMIT THE MIDDLE MAN HERE?
        return self.config.get_graph_raw( cto, ctn, raw, group_nodes,
                ungroup_nodes, ungroup_recursive, group_all, ungroup_all), self.config.suite_polling_tasks

    def info_get_task_requisites( self, in_ids ):
        in_ids_real = {}
        in_ids_back = {}
        for in_id in in_ids:
            if not self._task_type_exists( in_id ):
                continue
            real_id = in_id
            in_ids_real[ in_id ] = real_id
            in_ids_back[ real_id ] = in_id

        dump = {}
        found = False
        for itask in self.pool.get_tasks():
            # loop through the suite task list
            task_id = itask.id
            if task_id in in_ids_back:
                found = True
                extra_info = {}
                # extra info for clocktriggered tasks
                try:
                    extra_info[ 'Delayed start time reached' ] = itask.start_time_reached() 
                    extra_info[ 'Triggers at' ] = 'T+' + str(itask.real_time_delay) + ' hours'
                except AttributeError:
                    # not a clocktriggered task
                    pass
                # extra info for cycling tasks
                try:
                    extra_info[ 'Valid cycles' ] = itask.valid_hours
                except AttributeError:
                    # not a cycling task
                    pass

                dump[ in_ids_back[ task_id ] ] = [ itask.prerequisites.dump(), itask.outputs.dump(), extra_info ]
        if not found:
            self.log.warning( 'task state info request: tasks not found' )
        else:
            return dump
    
     # CONTROL_COMMANDS__________________________________________________

    def command_stop_cleanly( self, kill_first=False ):
        self.pool.worker.request_stop( empty_before_exit=False )
        if kill_first:
            for itask in self.pool.get_tasks():
                if itask.state.is_currently( 'submitted', 'running' ):
                    itask.kill()
        self.do_shutdown = 'clean'
        self.threads_stopped = False

    def command_stop_quickly( self ):
        self.pool.worker.request_stop( empty_before_exit=False )
        self.do_shutdown = 'quick'
        self.threads_stopped = False

    def command_stop_now( self ):
        self.pool.worker.request_stop( empty_before_exit=False )
        self.do_shutdown = 'now'
        self.threads_stopped = False

    def command_set_stop_after_tag( self, tag ):
        self.set_stop_ctime( tag )

    def command_set_stop_after_clock_time( self, arg ):
        # format: YYYY/MM/DD-HH:mm
        sdate, stime = arg.split('-')
        yyyy, mm, dd = sdate.split('/')
        HH,MM = stime.split(':')
        dtime = datetime.datetime( int(yyyy), int(mm), int(dd), int(HH), int(MM) )
        self.set_stop_clock( dtime )

    def command_set_stop_after_task( self, tid ):
        tid = TaskID( tid )
        arg = tid.getstr()
        self.set_stop_task( arg )

    def command_release_task( self, name, tag, is_family ):
        matches = self.get_matching_tasks( name, is_family )
        if not matches:
            raise TaskNotFoundError, "No matching tasks found: " + name
        task_ids = [ i + TaskID.DELIM + tag for i in matches ]

        for itask in self.pool.get_tasks():
            if itask.id in task_ids:
                if itask.state.is_currently('held'):
                    itask.reset_state_waiting()

    def command_poll_tasks( self, name, tag, is_family ):
        matches = self.get_matching_tasks( name, is_family )
        if not matches:
            raise TaskNotFoundError, "No matching tasks found: " + name
        task_ids = [ i + TaskID.DELIM + tag for i in matches ]

        for itask in self.pool.get_tasks():
            if itask.id in task_ids:
                # (state check done in task module)
                itask.poll()

    def command_kill_tasks( self, name, tag, is_family ):
        matches = self.get_matching_tasks( name, is_family )
        if not matches:
            raise TaskNotFoundError, "No matching tasks found: " + name
        task_ids = [ i + TaskID.DELIM + tag for i in matches ]

        for itask in self.pool.get_tasks():
            if itask.id in task_ids:
                # (state check done in task module)
                itask.kill()

    def command_release_suite( self ):
        self.release_suite()

    def command_hold_task( self, name, tag, is_family ):
        matches = self.get_matching_tasks( name, is_family )
        if not matches:
            raise TaskNotFoundError, "No matching tasks found: " + name
        task_ids = [ i + TaskID.DELIM + tag for i in matches ]
 
        for itask in self.pool.get_tasks():
            if itask.id in task_ids:
                if itask.state.is_currently('waiting', 'queued', 'submit-retrying', 'retrying' ):
                    itask.reset_state_held()

    def command_hold_suite( self ):
        self.hold_suite()

    def command_hold_after_tag( self, tag ):
        """TODO - not currently used, add to the cylc hold command"""
        self.hold_suite( tag )
        self.log.info( "The suite will pause when all tasks have passed " + tag )

    def command_set_runahead( self, hours=None ):
        if hours:
            self.log.info( "setting runahead limit to " + str(hours) )
            self.runahead_limit = int(hours)
        else:
            # No limit
            self.log.warning( "setting NO runahead limit" )
            self.runahead_limit = None

    def command_set_verbosity( self, level ):
        # change the verbosity of all the logs:
        #   debug, info, warning, error, critical
        if level == 'debug':
            new_level = logging.DEBUG
        elif level == 'info':
            new_level = logging.INFO
        elif level == 'warning':
            new_level = logging.WARNING
        elif level == 'error':
            new_level = logging.ERROR
        elif level == 'critical':
            new_level = logging.CRITICAL
        else:
            self.log.warning( "Illegal logging level: " + level )
            return result( False, "Illegal logging level: " + level)

        self.log.setLevel( new_level )
        return result(True, 'OK')

    def command_remove_cycle( self, tag, spawn ):
        self.log.info( 'pre-kill state dump: ' + self.state_dumper.dump( self.pool.get_tasks(), self.wireless, new_file=True ))
        for itask in self.pool.get_tasks():
            if itask.tag == tag:
                if spawn:
                    self.force_spawn( itask )
                self.pool.remove( itask, 'by request' )

    def command_remove_task( self, name, tag, is_family, spawn ):
        self.log.info( 'pre-kill state dump: ' + self.state_dumper.dump( self.pool.get_tasks(), self.wireless, new_file=True ))
        matches = self.get_matching_tasks( name, is_family )
        if not matches:
            raise TaskNotFoundError, "No matching tasks found: " + name
        task_ids = [ i + TaskID.DELIM + tag for i in matches ]
        for itask in self.pool.get_tasks():
            if itask.id in task_ids:
                if spawn:
                    self.force_spawn( itask )
                self.pool.remove( itask, 'by request' )

    def command_insert_task( self, name, tag, is_family, stop_tag ):
        self.log.info( 'pre-insertion state dump: ' + self.state_dumper.dump( self.pool.get_tasks(), self.wireless, new_file=True ))
        matches = self.get_matching_tasks( name, is_family )
        if not matches:
            raise TaskNotFoundError, "No matching tasks found: " + name
        task_ids = [ i + TaskID.DELIM + tag for i in matches ]

        for task_id in task_ids:
            name, tag = task_id.split( TaskID.DELIM )
            # TODO - insertion of start-up tasks? (startup=False is assumed here)
            new_task = self.config.get_task_proxy( name, tag, 'waiting', stop_tag, startup=False, submit_num=self.db.get_task_current_submit_num(name, tag), exists=self.db.get_task_state_exists(name, tag))
            self.add_new_task_proxy( new_task )

    def command_nudge( self ):
        # just to cause the task processing loop to be invoked
        pass

    def command_reload_suite( self ):
        self.reconfigure()

    #___________________________________________________________________

    def set_suite_timer( self, reset=False ):
        now = datetime.datetime.now()
        self.suite_timer_start = now
        print str(self.config.suite_timeout) + " minute suite timer starts NOW:", str(now)

    def ctexpand( self, tag ):
        # expand truncated cycle times (2012 => 2012010100)
        try:
            # cycle time
            tag = ct(tag).get()
        except CycleTimeError,x:
            try:
                # async integer tag
                int( tag )
            except ValueError:
                raise Exception( "ERROR:, invalid task tag : " + tag )
            else:
                pass
        else:
            pass
        return tag

    def reconfigure( self ):
        # reload the suite definition while the suite runs
        print "RELOADING the suite definition"
        old_task_list = self.config.get_task_name_list()
        self.configure_suite( reconfigure=True )
        new_task_list = self.config.get_task_name_list()

        # find any old tasks that have been removed from the suite
        self.orphans = []
        for name in old_task_list:
            if name not in new_task_list:
                self.orphans.append(name)
        # adjust the new suite config to handle the orphans
        self.config.adopt_orphans( self.orphans )
 
        self.runahead_limit = self.config.get_runahead_limit()
        self.asynchronous_task_list = self.config.get_asynchronous_task_name_list()
        self.pool.qconfig = self.config.cfg['scheduling']['queues']
        self.pool.verbose = self.verbose
        self.pool.assign( reload=True )
        self.suite_state.config = self.config
        self.configure_suite_environment()
        self.reconfiguring = True
        for itask in self.pool.get_tasks():
            itask.reconfigure_me = True

        if self.gen_reference_log or self.reference_test_mode:
            self.configure_reftest(recon=True)

    def reload_taskdefs( self ):
        found = False
        for itask in self.pool.get_tasks():
            if itask.state.is_currently('running'):
                # do not reload running tasks as some internal state
                # (e.g. timers) not easily cloneable at the moment,
                # and it is possible to make changes to the task config
                # that would be incompatible with the running task.
                if itask.reconfigure_me:
                    found = True
                continue
            if itask.reconfigure_me:
                itask.reconfigure_me = False
                if itask.name in self.orphans:
                    # orphaned task
                    if itask.state.is_currently('waiting', 'queued', 'submit-retrying', 'retrying'):
                        # if not started running yet, remove it.
                        self.pool.remove( itask, '(task orphaned by suite reload)' )
                    else:
                        # set spawned already so it won't carry on into the future
                        itask.state.set_spawned()
                        self.log.warning( 'orphaned task will not continue: ' + itask.id  )
                else:
                    self.log.info( 'RELOADING TASK DEFINITION FOR ' + itask.id  )
                    new_task = self.config.get_task_proxy( itask.name, itask.tag, itask.state.get_status(), None, itask.startup, submit_num=self.db.get_task_current_submit_num(itask.name, itask.tag), exists=self.db.get_task_state_exists(itask.name, itask.tag) )
                    # set reloaded task's spawn status (else task state init doesn't get
                    # this right for reloaded sequential tasks TODO - fix this properly)
                    if itask.state.has_spawned():
                        new_task.state.set_spawned()
                    else:
                        new_task.state.set_unspawned()
                    # succeeded tasks need their outputs set completed:
                    if itask.state.is_currently('succeeded'):
                        new_task.reset_state_succeeded(manual=False)
                    self.pool.remove( itask, '(suite definition reload)' )
                    self.add_new_task_proxy( new_task )

        self.reconfiguring = found

    def parse_commandline( self ):
        self.run_mode = self.options.run_mode

        # LOGGING LEVEL
        if self.options.debug:
            self.logging_level = logging.DEBUG
        else:
            self.logging_level = logging.INFO

        if self.options.reftest:
            self.reference_test_mode = self.options.reftest
        
        if self.options.genref:
            self.gen_reference_log = self.options.genref

    def configure_pyro( self ):
        # CONFIGURE SUITE PYRO SERVER
        self.pyro = pyro_server( self.suite, self.suite_dir, 
                self.gcfg.cfg['pyro']['base port'],
                self.gcfg.cfg['pyro']['maximum number of ports'] )
        self.port = self.pyro.get_port()

        try:
            self.port_file = port_file( self.suite, self.port, self.verbose )
        except PortFileExistsError,x:
            print >> sys.stderr, x
            raise SchedulerError( 'Suite already running? (if not, delete the port file)' )
        except PortFileError,x:
            raise SchedulerError( str(x) )

    def configure_suite( self, reconfigure=False ):
        # LOAD SUITE CONFIG FILE
        # initial cycle time override
        override = None
        if self.is_restart:
            # self.ict is set by "cylc restart" after loading state dump
            pass
        else:
            if self.options.raw:
                override = None
            else:
                override = self.start_tag    
        # will need adjusting for ISO8601 time specification
        if override == "now":
            override = datetime.datetime.now().strftime("%Y%m%d%H") 

        self.config = config( self.suite, self.suiterc,
                self.options.templatevars,
                self.options.templatevars_file, run_mode=self.run_mode,
                verbose=self.verbose, override=override, is_restart=self.is_restart,
                is_reload=reconfigure)

        if self.run_mode != self.config.run_mode:
            self.run_mode = self.config.run_mode

        if not reconfigure:
            run_dir = self.gcfg.get_derived_host_item( self.suite, 'suite run directory' )
            if not self.is_restart:     # create new suite_db file (and dir) if needed
                self.db = cylc.rundb.CylcRuntimeDAO(suite_dir=run_dir, new_mode=True)
            else:
                self.db = cylc.rundb.CylcRuntimeDAO(suite_dir=run_dir)

        self.stop_task = None

        # START and STOP CYCLE TIMES
        self.stop_tag = None
        self.stop_clock_time = None

        # (self.start_tag is set already if provided on the command line).
        if not self.start_tag:
            # No initial cycle time on the command line
            if self.config.cfg['scheduling']['initial cycle time']:
                # Use suite.rc initial cycle time
                self.start_tag = str(self.config.cfg['scheduling']['initial cycle time'])

        if self.options.stop_tag:
            # A final cycle time was provided on the command line.
            self.stop_tag = self.options.stop_tag
        elif self.config.cfg['scheduling']['final cycle time']:
            # Use suite.rc final cycle time
            self.stop_tag = str(self.config.cfg['scheduling']['final cycle time'])

        # could be async tags:
        ##if self.stop_tag:
        ##    self.stop_tag = ct( self.stop_tag ).get()
        ##if self.start_tag:
        ##    self.start_tag = ct( self.start_tag ).get()

        if not self.start_tag and not self.is_restart:
            print >> sys.stderr, 'WARNING: No initial cycle time provided - no cycling tasks will be loaded.'

        if not reconfigure:
            # PAUSE TIME?
            self.hold_suite_now = False
            self.hold_time = None
            if self.options.hold_time:
                # raises CycleTimeError:
                self.hold_time = ct( self.options.hold_time ).get()
                #    self.parser.error( "invalid cycle time: " + self.hold_time )

        # USE LOCKSERVER?
        self.use_lockserver = self.config.cfg['cylc']['lockserver']['enable']
        self.lockserver_port = None
        if self.use_lockserver:
            # check that user is running a lockserver
            # DO THIS BEFORE CONFIGURING PYRO FOR THE SUITE
            # (else scan etc. will hang on the partially started suite).
            # raises port_scan.SuiteNotFound error:
            self.lockserver_port = lockserver( self.host ).get_port()

        # ALLOW MULTIPLE SIMULTANEOUS INSTANCES?
        self.exclusive_suite_lock = not self.config.cfg['cylc']['lockserver']['simultaneous instances']

        # Running in UTC time? (else just use the system clock)
        self.utc = self.config.cfg['cylc']['UTC mode']
        if self.utc:
            os.environ['TZ'] = 'UTC'

        # ACCELERATED CLOCK for simulation and dummy run modes
        rate = self.config.cfg['cylc']['accelerated clock']['rate']
        offset = self.config.cfg['cylc']['accelerated clock']['offset']
        disable = self.config.cfg['cylc']['accelerated clock']['disable']
        if self.run_mode == 'live':
            disable = True
        if not reconfigure:
            self.clock = accelerated_clock.clock( int(rate), int(offset), self.utc, disable ) 
            task.task.clock = self.clock
            clocktriggered.clocktriggered.clock = self.clock
            self.pyro.connect( self.clock, 'clock' )

        self.state_dumper = dumper( self.suite, self.run_mode, self.clock, self.start_tag, self.stop_tag )
        self.state_dump_dir = self.state_dumper.get_dir()
        self.state_dump_filename = self.state_dumper.get_path()

        if not reconfigure:
            slog = suite_log( self.suite )
            self.suite_log_dir = slog.get_dir()
            slog.pimp( self.logging_level, self.clock )
            self.log = slog.get_log()
            self.logfile = slog.get_path()

            self.command_queue = comqueue( self.control_commands.keys() )
            self.pyro.connect( self.command_queue, 'command-interface' )

            self.event_queue = Queue()
            task.task.event_queue = self.event_queue
            self.eventq_worker = event_batcher( 
                    'Event Handlers', self.event_queue, 
                    self.config.cfg['cylc']['event handler submission']['batch size'],
                    self.config.cfg['cylc']['event handler submission']['delay between batches'],
                    self.suite, self.verbose )
            self.eventq_worker.start()

            self.poll_and_kill_queue = Queue()
            task.task.poll_and_kill_queue = self.poll_and_kill_queue
            self.pollkq_worker = poll_and_kill_batcher( 
                    'Poll & Kill Commands', self.poll_and_kill_queue, 
                    self.config.cfg['cylc']['poll and kill command submission']['batch size'],
                    self.config.cfg['cylc']['poll and kill command submission']['delay between batches'],
                    self.suite, self.verbose )
            self.pollkq_worker.start()

            self.info_interface = info_interface( self.info_commands )
            self.pyro.connect( self.info_interface, 'suite-info' )

            self.log_interface = log_interface( slog )
            self.pyro.connect( self.log_interface, 'log' )

            self.log.info( "port:" +  str( self.port ))

    def configure_suite_environment( self ):

        # static cylc and suite-specific variables:
        self.suite_env = {
                'CYLC_UTC'               : str(self.utc),
                'CYLC_MODE'              : 'scheduler',
                'CYLC_DEBUG'             : str( self.options.debug ),
                'CYLC_VERBOSE'           : str(self.verbose),
                'CYLC_USE_LOCKSERVER'    : str( self.use_lockserver ),
                'CYLC_LOCKSERVER_PORT'   : str( self.lockserver_port ), # "None" if not using lockserver
                'CYLC_DIR_ON_SUITE_HOST' : os.environ[ 'CYLC_DIR' ],
                'CYLC_SUITE_NAME'        : self.suite,
                'CYLC_SUITE_REG_NAME'    : self.suite, # DEPRECATED
                'CYLC_SUITE_HOST'        : str( self.host ),
                'CYLC_SUITE_OWNER'       : self.owner,
                'CYLC_SUITE_PORT'        :  str( self.pyro.get_port()),
                'CYLC_SUITE_REG_PATH'    : RegPath( self.suite ).get_fpath(), # DEPRECATED
                'CYLC_SUITE_DEF_PATH_ON_SUITE_HOST' : self.suite_dir,
                'CYLC_SUITE_INITIAL_CYCLE_TIME' : str( self.ict ), # may be "None"
                'CYLC_SUITE_FINAL_CYCLE_TIME'   : str( self.stop_tag ), # may be "None"
                'CYLC_SUITE_LOG_DIR'     : self.suite_log_dir # needed by the test battery
                }

        # Contact details for remote tasks, written to file on task
        # hosts because the details can change on restarting a suite.
        self.suite_contact_env = {
                'CYLC_SUITE_NAME'        : self.suite_env['CYLC_SUITE_NAME' ],
                'CYLC_SUITE_HOST'        : self.suite_env['CYLC_SUITE_HOST' ],
                'CYLC_SUITE_OWNER'       : self.suite_env['CYLC_SUITE_OWNER'],
                'CYLC_SUITE_PORT'        : self.suite_env['CYLC_SUITE_PORT' ],
                }

        # Set local values of variables that are potenitally task-specific
        # due to different directory paths on different task hosts. These 
        # are overridden by tasks prior to job submission, but in
        # principle they could be needed locally by event handlers:
        self.suite_task_env = {
                'CYLC_SUITE_RUN_DIR'    : self.gcfg.get_derived_host_item( self.suite, 'suite run directory' ),
                'CYLC_SUITE_WORK_DIR'   : self.gcfg.get_derived_host_item( self.suite, 'suite work directory' ),
                'CYLC_SUITE_SHARE_DIR'  : self.gcfg.get_derived_host_item( self.suite, 'suite share directory' ),
                'CYLC_SUITE_SHARE_PATH' : '$CYLC_SUITE_SHARE_DIR', # DEPRECATED
                'CYLC_SUITE_DEF_PATH'   : self.suite_dir
                }
        # (note global config automatically expands environment variables in local paths)

        # Add to the scheduler environment for possible use by event handlers
        for var,val in self.suite_env.items():
            os.environ[var] = val
        for var,val in self.suite_task_env.items():
            os.environ[var] = val

        # Pass these to the jobfile generation module.
        # TODO - find a better, less back-door, way of doing this!
        jobfile.jobfile.suite_env = self.suite_env
        jobfile.jobfile.suite_task_env = self.suite_task_env
        # And pass contact env to the task module
        task.task.suite_contact_env = self.suite_contact_env

        # Suite bin directory for event handlers executed by the scheduler. 
        os.environ['PATH'] = self.suite_dir + '/bin:' + os.environ['PATH'] 

        # User defined local variables that may be required by event handlers
        cenv = self.config.cfg['cylc']['environment']
        for var in cenv:
            os.environ[var] = os.path.expandvars(cenv[var])

    def configure_reftest( self, recon=False ):
        if self.gen_reference_log:
            self.config.cfg['cylc']['log resolved dependencies'] = True

        elif self.reference_test_mode:
            req = self.config.cfg['cylc']['reference test']['required run mode']
            if req and req != self.run_mode:
                raise SchedulerError, 'ERROR: this suite allows only ' + req + ' mode reference tests'
            handler = self.config.event_handlers['shutdown']
            if handler: 
                print >> sys.stderr, 'WARNING: replacing shutdown event handler for reference test run'
            self.config.event_handlers['shutdown'] = self.config.cfg['cylc']['reference test']['suite shutdown event handler']
            self.config.cfg['cylc']['log resolved dependencies'] = True
            self.config.abort_if_shutdown_handler_fails = True
            if not recon:
                spec = LogSpec( self.reflogfile )
                self.start_tag = spec.get_start_tag()
                self.stop_tag = spec.get_stop_tag()
            self.ref_test_allowed_failures = self.config.cfg['cylc']['reference test']['expected task failures']
            if not self.config.cfg['cylc']['reference test']['allow task failures'] and len( self.ref_test_allowed_failures ) == 0:
                self.config.cfg['cylc']['abort if any task fails'] = True
            self.config.abort_on_timeout = True
            timeout = self.config.cfg['cylc']['reference test'][ self.run_mode + ' mode suite timeout' ]
            if not timeout:
                raise SchedulerError, 'ERROR: suite timeout not defined for ' + self.run_mode + ' mode reference test'
            self.config.suite_timeout = timeout
            self.config.reset_timer = False

    def run( self ):

        if self.use_lockserver:
            # request suite access from the lock server
            if suite_lock( self.suite, self.suite_dir, self.host, self.lockserver_port, 'scheduler' ).request_suite_access( self.exclusive_suite_lock ):
               self.lock_acquired = True
            else:
               raise SchedulerError( "Failed to acquire a suite lock" )

        if self.hold_time:
            # TODO - HANDLE STOP AND PAUSE TIMES THE SAME WAY?
            self.hold_suite( self.hold_time )

        if self.options.start_held:
            self.log.info( "Held on start-up (no tasks will be submitted)")
            self.hold_suite()

        handler = self.config.event_handlers['startup']
        if handler:
            if self.config.abort_if_startup_handler_fails:
                foreground = True
            else:
                foreground = False
            try:
                RunHandler( 'startup', handler, self.suite, msg='suite starting', fg=foreground )
            except Exception, x:
                # Note: test suites depends on this message:
                print >> sys.stderr, '\nERROR: startup EVENT HANDLER FAILED'
                raise SchedulerError, x

        while True: # MAIN LOOP
            # PROCESS ALL TASKS whenever something has changed that might
            # require renegotiation of dependencies, etc.

            if self.reconfiguring:
                # user has requested a suite definition reload
                self.reload_taskdefs()

            if self.process_tasks():
                if self.options.debug:
                    self.log.debug( "BEGIN TASK PROCESSING" )
                    # loop timing: use real clock even in sim mode
                    main_loop_start_time = datetime.datetime.now()

                self.negotiate()

                ready = self.pool.process()
                self.process_resolved( ready )

                self.spawn()

                if not self.config.cfg['development']['disable task elimination']:
                    self.remove_spent_tasks()

                self.state_dumper.dump( self.pool.get_tasks(), self.wireless )

                self.do_update_state_summary = True

                # expire old broadcast variables
                self.wireless.expire( self.get_oldest_c_time() )

                if self.options.debug:
                    delta = datetime.datetime.now() - main_loop_start_time
                    seconds = delta.seconds + float(delta.microseconds)/10**6
                    self.log.debug( "END TASK PROCESSING (took " + str( seconds ) + " sec)" )

            # process queued task messages
            for itask in self.pool.get_tasks():
                itask.process_incoming_messages()

            # process queued database operations
            state_recorders = []
            state_updaters = []
            event_recorders = []
            other = []
            for itask in self.pool.get_tasks():
                opers = itask.get_db_ops()
                for oper in opers:
                    if isinstance(oper, cylc.rundb.UpdateObject):
                        state_updaters += [oper]
                    elif isinstance(oper, cylc.rundb.RecordStateObject):
                        state_recorders += [oper]
                    elif isinstance(oper, cylc.rundb.RecordEventObject):
                        event_recorders += [oper]
                    else:
                        other += [oper]
            #precedence is record states > update_states > record_events > anything_else
            db_ops = state_recorders + state_updaters + event_recorders + other 
            # compact the set of operations
            if len(db_ops) > 1:
                db_opers = [db_ops[0]]
                for i in range(1,len(db_ops)):
                    if db_opers[-1].s_fmt == db_ops[i].s_fmt:
                        if isinstance(db_opers[-1], cylc.rundb.BulkDBOperObject):
                            db_opers[-1].add_oper(db_ops[i])
                        else:
                            new_oper = cylc.rundb.BulkDBOperObject(db_opers[-1])
                            new_oper.add_oper(db_ops[i])
                            db_opers.pop(-1)
                            db_opers += [new_oper]
                    else:
                        db_opers += [db_ops[i]]
            else:
                db_opers = db_ops
            
            for d in db_opers:
                self.db.run_db_op(d)
            
            # record any broadcast settings to be dumped out
            if self.wireless:
                if self.wireless.new_settings:
                    db_ops = self.wireless.get_db_ops()
                    for d in db_ops:
                        self.db.run_db_op(d)

            # process queued commands
            self.process_command_queue()

            # Hold waiting tasks if beyond stop cycle etc:
            # (a) newly spawned beyond existing stop cycle
            # (b) new stop cycle set by command
            for itask in self.pool.get_tasks():
                self.check_hold_waiting_tasks( itask )

            #print '<Pyro'
            if flags.iflag or self.do_update_state_summary:
                flags.iflag = False
                self.do_update_state_summary = False
                self.update_state_summary()

            if self.config.suite_timeout:
                self.check_suite_timer()

            # hard abort? (TODO - will a normal shutdown suffice here?)
            # 1) "abort if any task fails" is set, and one or more tasks failed
            if self.config.cfg['cylc']['abort if any task fails']:
                if self.any_task_failed():
                    raise SchedulerError( 'One or more tasks failed and "abort if any task fails" is set' )

            # 4) the run is a reference test, and any disallowed failures occured
            if self.reference_test_mode:
                if len( self.ref_test_allowed_failures ) > 0:
                    for itask in self.get_failed_tasks():
                        if itask.id not in self.ref_test_allowed_failures:
                            print >> sys.stderr, itask.id
                            raise SchedulerError( 'A task failed unexpectedly: not in allowed failures list' )

            # check submission and execution timeout and polling timers
            if self.run_mode != 'simulation':
                for itask in self.pool.get_tasks():
                    itask.check_timers()

            self.release_runahead()

            if not self.do_shutdown:
                # check if the suite should shut down automatically now
                if self.check_clean_stop_conditions():
                    self.command_stop_cleanly()

            if self.do_shutdown:
                # Tell the non job-submission command threads to stop
                # now or when their queues are empty, according to the
                # type of shutdown. The job submission thread has been
                # stopped already by the stop commands. Note that the 
                # threads_stopped flag is reset by the stop commands so
                # that 'stop --now' can override other stops in progress.
                if not self.threads_stopped and self.do_shutdown == 'now':
                    self.threads_stopped = True
                    self.eventq_worker.request_stop( empty_before_exit=False )
                    self.pollkq_worker.request_stop( empty_before_exit=False )
                elif not self.threads_stopped and \
                        ( self.do_shutdown == 'quick' or \
                        self.do_shutdown == 'clean' and self.no_active_tasks() ):
                    self.threads_stopped = True
                    # In a clean shutdown we don't stop the threads
                    # while there are still active tasks, because they
                    # could exit early if their queues temporarily empty
                    # while the final tasks are running.
                    self.eventq_worker.request_stop( empty_before_exit=True )
                    self.pollkq_worker.request_stop( empty_before_exit=True )

            if self.do_shutdown and \
                    not self.pool.worker.is_alive() and \
                    not self.eventq_worker.is_alive() and \
                    not self.pollkq_worker.is_alive():
                break

            time.sleep(1)

        # END MAIN LOOP


        if self.gen_reference_log:
            print '\nCOPYING REFERENCE LOG to suite definition directory'
            shcopy( self.logfile, self.reflogfile)

    def update_state_summary( self ):
        #self.log.debug( "UPDATING STATE SUMMARY" )
        self.suite_state.update( self.pool.get_tasks(), self.clock,
                self.get_oldest_c_time(), self.get_newest_c_time(), self.paused(),
                self.will_pause_at(), self.do_shutdown is not None,
                self.will_stop_at(), self.runahead_limit )

    def process_resolved( self, tasks ):
        # process resolved dependencies (what actually triggers off what
        # at run time). Note 'triggered off' means 'prerequisites
        # satisfied by', but necessarily 'started running' too.
        for itask in tasks:
            if self.runtime_graph_on:
                self.runtime_graph.update( itask, self.get_oldest_c_time(), self.get_oldest_async_tag() )
            if self.config.cfg['cylc']['log resolved dependencies']:
                itask.log( 'NORMAL', 'triggered off ' + str( itask.get_resolved_dependencies()) )

    def check_suite_timer( self ):
        if self.already_timed_out:
            return
        now = datetime.datetime.now()
        timeout = self.suite_timer_start + datetime.timedelta( minutes=self.config.suite_timeout )
        handler = self.config.event_handlers['timeout']
        if now > timeout:
            message = 'suite timed out after ' + str( self.config.suite_timeout) + ' minutes' 
            self.log.warning( message )
            if handler:
                # a handler is defined
                self.already_timed_out = True
                if self.config.abort_if_timeout_handler_fails:
                    foreground = True
                else:
                    foreground = False
                try:
                    RunHandler( 'timeout', handler, self.suite, msg=message, fg=foreground )
                except Exception, x:
                    # Note: tests suites depend on the following message:
                    print >> sys.stderr, '\nERROR: timeout EVENT HANDLER FAILED'
                    raise SchedulerError, x

            if self.config.abort_on_timeout:
                raise SchedulerError, 'Abort on suite timeout is set'

    def process_tasks( self ):
        # do we need to do a pass through the main task processing loop?
        process = False

        if self.do_process_tasks:
            # this flag is turned on by commands that change task state
            process = True
            self.do_process_tasks = False # reset

        if flags.pflag:
            process = True
            flags.pflag = False # reset
            # a task changing state indicates new suite activity
            # so reset the suite timer.
            if self.config.suite_timeout and self.config.reset_timer:
                self.set_suite_timer()

        elif self.waiting_tasks_ready():
            process = True

        if self.run_mode == 'simulation':
            for itask in self.pool.get_tasks():
                if itask.state.is_currently('running'):
                    # set sim-mode tasks to "succeeded" after their
                    # alotted run time
                    if itask.sim_time_check():
                        process = True
 
        ##if not process:
        ##    # If we neglect to set flags.pflag on some event that 
        ##    # makes re-negotiation of dependencies necessary then if
        ##    # that event ever happens in isolation the suite could stall
        ##    # unless manually nudged ("cylc nudge SUITE").  If this
        ##    # happens turn on debug logging to see what happens
        ##    # immediately before the stall, then set flags.pflag = True in
        ##    # the corresponding code section. Alternatively,
        ##    # for an undiagnosed stall you can uncomment this section to 
        ##    # stimulate task processing every few seconds even during
        ##    # lulls in activity.  THIS SHOULD NOT BE NECESSARY, HOWEVER.
        ##    if not self.nudge_timer_on:
        ##        self.nudge_timer_start = datetime.datetime.now()
        ##        self.nudge_timer_on = True
        ##    else:
        ##        timeout = self.nudge_timer_start + \
        ##              datetime.timedelta( seconds=self.auto_nudge_interval )
        ##      if datetime.datetime.now() > timeout:
        ##          process = True
        ##          self.nudge_timer_on = False

        return process

    def shutdown( self, reason='' ):
        msg = "Suite shutting down at " + str(datetime.datetime.now())
        if reason:
            msg += ' (' + reason + ')'
        print msg
        self.log.info( msg )
        if not self.no_active_tasks():
            self.log.warning( "some active tasks will be orphaned" )
       
        if self.pool:
            self.pool.worker.quit = True # (should be done already)
            self.pool.worker.join()
            # disconnect task message queues
            for itask in self.pool.get_tasks():
                if itask.message_queue:
                    self.pyro.disconnect( itask.message_queue )
            if self.state_dumper:
                self.state_dumper.dump( self.pool.get_tasks(), self.wireless )

        for q in [ self.eventq_worker, self.pollkq_worker, self.request_handler ]:
            if q:
                q.quit = True # (should be done already)
                q.join()

        for i in [ self.command_queue, self.clock, self.wireless,
                self.suite_id, self.suite_state ]:
            if i:
                self.pyro.disconnect( i )

        if self.pyro:
            self.pyro.shutdown()

        if self.use_lockserver:
            if self.lock_acquired:
                lock = suite_lock( self.suite, self.suite_dir, self.host, self.lockserver_port, 'scheduler' )
                try:
                    if not lock.release_suite_access():
                        print >> sys.stderr, 'WARNING failed to release suite lock!'
                except port_scan.SuiteIdentificationError, x:
                    print >> sys.stderr, x
                    print >> sys.stderr, 'WARNING failed to release suite lock!'

        try:
            self.port_file.unlink()
        except PortFileError, x:
            # port file may have been deleted
            print >> sys.stderr, x

        if self.runtime_graph_on:
            self.runtime_graph.finalize()

        # disconnect from suite-db, stop db queue
        self.db.close()

        # shutdown handler
        handler = self.config.event_handlers['shutdown']
        if handler:
            if self.config.abort_if_shutdown_handler_fails:
                foreground = True
            else:
                foreground = False
            try:
                RunHandler( 'shutdown', handler, self.suite, msg=reason, fg=foreground )
            except Exception, x:
                if self.reference_test_mode:
                    sys.exit( '\nERROR: SUITE REFERENCE TEST FAILED' )
                else:
                    # Note: tests suites depend on the following message:
                    sys.exit( '\nERROR: shutdown EVENT HANDLER FAILED' )
            else:
                print '\nSUITE REFERENCE TEST PASSED'

        print "DONE" # main thread exit

    def set_stop_ctime( self, stop_tag ):
        self.log.info( "Setting stop cycle time: " + stop_tag )
        self.stop_tag = stop_tag

    def set_stop_clock( self, dtime ):
        self.log.info( "Setting stop clock time: " + dtime.isoformat() )
        self.stop_clock_time = dtime

    def set_stop_task( self, taskid ):
        name, tag = taskid.split(TaskID.DELIM)
        if name in self.config.get_task_name_list():
            self.log.info( "Setting stop task: " + taskid )
            self.stop_task = taskid
        else:
            self.log.warning( "Requested stop task name does not exist: " + name )

    def hold_suite( self, ctime = None ):
        if ctime:
            self.log.info( "Setting suite hold cycle time: " + ctime )
            self.hold_time = ctime
        else:
            self.hold_suite_now = True
            self.log.info( "Holding all waiting or queued tasks now")
            for itask in self.pool.get_tasks():
                if itask.state.is_currently('queued','waiting','submit-retrying', 'retrying'):
                    # (not runahead: we don't want these converted to
                    # held or they'll be released immediately on restart)
                    itask.reset_state_held()

    def release_suite( self ):
        if self.hold_suite_now:
            self.log.info( "RELEASE: new tasks will be queued when ready")
            self.hold_suite_now = False
            self.hold_time = None
        for itask in self.pool.get_tasks():
            if itask.state.is_currently('held'):
                if self.stop_tag and int( itask.c_time ) > int( self.stop_tag ):
                    # this task has passed the suite stop time
                    itask.log( 'NORMAL', "Not releasing (beyond suite stop cycle) " + self.stop_tag )
                elif itask.stop_c_time and int( itask.c_time ) > int( itask.stop_c_time ):
                    # this task has passed its own stop time
                    itask.log( 'NORMAL', "Not releasing (beyond task stop cycle) " + itask.stop_c_time )
                else:
                    # release this task
                    itask.reset_state_waiting()
 
        # TODO - write a separate method for cancelling a stop time:
        #if self.stop_tag:
        #    self.log.warning( "UNSTOP: unsetting suite stop time")
        #    self.stop_tag = None

    def will_stop_at( self ):
        if self.stop_tag:
            return self.stop_tag
        elif self.stop_clock_time:
            return self.stop_clock_time.isoformat()
        elif self.stop_task:
            return self.stop_task
        else:
            return None

    def clear_stop_times( self ):
        self.stop_tag = None
        self.stop_clock_time = None
        self.stop_task = None
 
    def paused( self ):
        return self.hold_suite_now

    def stopping( self ):
        if self.stop_tag or self.stop_clock_time:
            return True
        else:
            return False

    def will_pause_at( self ):
        return self.hold_time

    def get_runahead_base( self ):
        # Return the cycle time from which to compute the runahead
        # limit: take the oldest task not succeeded or failed (note this
        # excludes finished tasks and it includes runahead-limited tasks
        # - consequently "too low" a limit cannot actually stall a suite.
        oldest = '99991228235959'
        for itask in self.pool.get_tasks():
            if not itask.is_cycling():
                continue
            if itask.state.is_currently('failed', 'succeeded'):
                continue
            #if itask.is_daemon():
            #    # avoid daemon tasks
            #    continue
            if int( itask.c_time ) < int( oldest ):
                oldest = itask.c_time
        return oldest

    def get_oldest_async_tag( self ):
        # return the tag of the oldest non-daemon task
        oldest = 99999999999999
        for itask in self.pool.get_tasks():
            if itask.is_cycling():
                continue
            #if itask.state.is_currently('failed'):  # uncomment for earliest NON-FAILED 
            #    continue
            if itask.is_daemon():
                continue
            if int( itask.tag ) < oldest:
                oldest = int(itask.tag)
        return oldest

    def get_oldest_c_time( self ):
        # return the cycle time of the oldest task
        oldest = '99991228230000'
        for itask in self.pool.get_tasks():
            if not itask.is_cycling():
                continue
            #if itask.state.is_currently('failed'):  # uncomment for earliest NON-FAILED 
            #    continue
            #if itask.is_daemon():
            #    # avoid daemon tasks
            #    continue
            if int( itask.c_time ) < int( oldest ):
                oldest = itask.c_time
        return oldest

    def get_newest_c_time( self ):
        # return the cycle time of the newest task
        newest = ct('1000010101').get()
        for itask in self.pool.get_tasks():
            if not itask.is_cycling():
                continue
            # avoid daemon tasks
            #if itask.is_daemon():
            #    continue
            if int( itask.c_time ) > int( newest ):
                newest = itask.c_time
        return newest

    def no_active_tasks( self ):
        for itask in self.pool.get_tasks():
            if itask.state.is_currently('running', 'submitted'):
                return False
        return True

    def get_failed_tasks( self ):
        failed = []
        for itask in self.pool.get_tasks():
            if itask.state.is_currently('failed', 'submit-failed' ):
                failed.append( itask )
        return failed

    def any_task_failed( self ):
        for itask in self.pool.get_tasks():
            if itask.state.is_currently('failed', 'submit-failed' ):
                return True
        return False

    def negotiate( self ):
        # run time dependency negotiation: tasks attempt to get their
        # prerequisites satisfied by other tasks' outputs.
        # BROKERED NEGOTIATION is O(n) in number of tasks.

        self.broker.reset()

        self.broker.register( self.pool.get_tasks() )

        for itask in self.pool.get_tasks():
            # try to satisfy me (itask) if I'm not already satisfied.
            if itask.not_fully_satisfied():
                self.broker.negotiate( itask )

        for itask in self.pool.get_tasks():
            # (TODO - only used by repeating async tasks now)
            if not itask.not_fully_satisfied():
                itask.check_requisites()

    def release_runahead( self ):
        if self.runahead_limit:
            ouct = self.get_runahead_base() 
            for itask in self.pool.get_tasks():
                if not itask.is_cycling():
                    # TODO - this test is not needed?
                    continue
                if itask.state.is_currently('runahead'):
                    foo = ct( itask.c_time )
                    foo.decrement( hours=self.runahead_limit )
                    if int( foo.get() ) < int( ouct ):
                        if self.hold_suite_now:
                            itask.log( 'DEBUG', "Releasing runahead (to held)" )
                            itask.reset_state_held()
                        else:
                            itask.log( 'DEBUG', "Releasing runahead (to waiting)" )
                            itask.reset_state_waiting()

    def check_hold_waiting_tasks( self, new_task, is_newly_added=False ):
        if not new_task.state.is_currently('waiting'):
            return

        if is_newly_added and self.hold_suite_now:
            new_task.log( 'NORMAL', "HOLDING (general suite hold) " )
            new_task.reset_state_held()
            return

        # further checks only apply to cycling tasks
        if not new_task.is_cycling():
            return

        # tasks with configured stop cycles

        if new_task.stop_c_time:
            if int( new_task.c_time ) > int( new_task.stop_c_time ):
                new_task.log( 'NORMAL', "HOLDING (beyond task stop cycle) " + new_task.stop_c_time )
                new_task.reset_state_held()
                return

        # check cycle stop or hold conditions
        if self.stop_tag and int( new_task.c_time ) > int( self.stop_tag ):
            new_task.log( 'NORMAL', "HOLDING (beyond suite stop cycle) " + self.stop_tag )
            new_task.reset_state_held()
            return
        if self.hold_time and int( new_task.c_time ) > int( self.hold_time ):
            new_task.log( 'NORMAL', "HOLDING (beyond suite hold cycle) " + self.hold_time )
            new_task.reset_state_held()
            return

        # tasks beyond the runahead limit
        if is_newly_added and self.runahead_limit:
            ouct = self.get_runahead_base()
            foo = ct( new_task.c_time )
            foo.decrement( hours=self.runahead_limit )
            if int( foo.get() ) >= int( ouct ):
                new_task.log( "NORMAL", "HOLDING (beyond runahead limit)" )
                new_task.reset_state_runahead()
                return

        # hold tasks with future triggers beyond the final cycle time
        if self.task_has_future_trigger_overrun( new_task ):
            new_task.log( "NORMAL", "HOLDING (future trigger beyond stop cycle)" )
            self.held_future_tasks.append( new_task.id )
            new_task.reset_state_held()
            return

    def task_has_future_trigger_overrun( self, itask ):
        # check for future triggers extending beyond the final cycle
        if not self.stop_tag:
            return False
        for pct in itask.prerequisites.get_target_tags():
            try:
                if int( ct(pct).get() ) > int(self.stop_tag):
                    return True
            except:
                # pct invalid cycle time => is an asynch trigger
                pass
        return False

    def add_new_task_proxy( self, new_task ):
        """Add a given new task proxy to the pool, or destroy it."""
        self.check_hold_waiting_tasks( new_task, is_newly_added=True )
        if self.pool.add( new_task ):
            return True
        else:
            new_task.prepare_for_death()
            del new_task
            return False

    def force_spawn( self, itask ):
        if itask.state.has_spawned():
            return None
        itask.state.set_spawned()
        itask.log( 'DEBUG', 'forced spawning')
        new_task = itask.spawn( 'waiting' )
        if self.add_new_task_proxy( new_task ):
            return new_task
        else:
            return None

    def spawn( self ):
        # create new tasks foo(T+1) if foo has not got too far ahead of
        # the slowest task, and if foo(T) spawns
        for itask in self.pool.get_tasks():
            if itask.ready_to_spawn():
                self.force_spawn( itask )

    def remove_spent_tasks( self ):
        """Remove tasks no longer needed to satisfy others' prerequisites."""
        self.remove_suiciding_tasks()
        self.remove_spent_cycling_tasks()
        self.remove_spent_async_tasks()


    def remove_suiciding_tasks( self ):
        """Remove any tasks that have suicide-triggered."""
        for itask in self.pool.get_tasks():
            if itask.suicide_prerequisites.count() != 0:
                if itask.suicide_prerequisites.all_satisfied():
                    self.force_spawn( itask )
                    self.pool.remove( itask, 'suicide' )


    def remove_spent_cycling_tasks( self ):
        """
        Remove cycling tasks no longer needed to satisfy others' prerequisites.
        Each task proxy knows its "cleanup cutoff" from the graph. For example:
          graph = 'foo[T-6]=>bar \n foo[T-12]=>baz'
        implies foo's cutoff is T+12: if foo has succeeded and spawned,
        it can be removed if no unsatisfied task proxy exists with
        T<=T+12. Note this only uses information about the cycle time of
        downstream dependents - if we used specific IDs instead spent
        tasks could be identified and removed even earlier).
        """

        # first find the cycle time of the earliest unsatisfied task
        cutoff = None
        for itask in self.pool.get_tasks():
            if not itask.is_cycling():
                continue
            if itask.state.is_currently('waiting', 'runahead', 'held' ):
                if not cutoff or int(itask.c_time) < int(cutoff):
                    cutoff = itask.c_time
            elif not itask.has_spawned():
                nxt = itask.next_tag()
                if not cutoff or int(nxt) < int(cutoff):
                    cutoff = nxt

        # now check each succeeded task against the cutoff
        spent = []
        for itask in self.pool.get_tasks():
            if not itask.state.is_currently('succeeded') or \
                    not itask.is_cycling() or \
                    not itask.state.has_spawned():
                continue
            if cutoff and cutoff > itask.cleanup_cutoff:
                spent.append(itask)
        for itask in spent:
            self.pool.remove( itask )


    def remove_spent_async_tasks( self ):
        cutoff = 0
        for itask in self.pool.get_tasks():
            if itask.is_cycling():
                continue
            if itask.is_daemon():
                # avoid daemon tasks
                continue
            if not itask.done():
                if itask.tag > cutoff:
                    cutoff = itask.tag
        spent = []
        for itask in self.pool.get_tasks():
            if itask.is_cycling():
                continue
            if itask.done() and itask.tag < cutoff:
                spent.append( itask )
        for itask in spent:
            self.pool.remove( itask )

    def command_trigger_task( self, name, tag, is_family ):
        matches = self.get_matching_tasks( name, is_family )
        if not matches:
            raise TaskNotFoundError, "No matching tasks found: " + name
        task_ids = [ i + TaskID.DELIM + tag for i in matches ]
 
        self.log.info( 'pre-trigger state dump: ' + self.state_dumper.dump( self.pool.get_tasks(), self.wireless, new_file=True ))
        for itask in self.pool.get_tasks():
            if itask.id in task_ids:
                # set manual trigger flag
                itask.manual_trigger = True

    def get_matching_tasks( self, name, is_family=False ):
        """name can be a task or family name, or a regex to match
        multiple tasks or families."""

        matches = []
        tasks = self.config.get_task_name_list()

        if is_family: 
            families = self.config.runtime['first-parent descendants']
            try:
                # exact
                f_matches = families[name]
            except KeyError:
                # regex match
                for fam, mems in families.items():
                    if re.match( name, fam ):
                        f_matches += mems
            matches = []
            for m in f_matches:
                if m in tasks:
                    matches.append(m)

        else:
            if name in tasks:
                # exact
                matches.append(name)
            else:
                # regex match
                for task in tasks:
                    if re.match( name, task ):
                        matches.append(task)

        return matches

    def command_reset_task_state( self, name, tag, state, is_family ):
        # we only allow resetting to a subset of available task states
        if state not in [ 'ready', 'waiting', 'succeeded', 'failed', 'held', 'spawn' ]:
            raise TaskStateError, 'Illegal reset state: ' + state

        matches = self.get_matching_tasks( name, is_family )
        if not matches:
            raise TaskNotFoundError, "No matching tasks found: " + name
        task_ids = [ i + TaskID.DELIM + tag for i in matches ]

        tasks = []
        for itask in self.pool.get_tasks():
            if itask.id in task_ids:
                tasks.append( itask )

        for itask in tasks:
            if itask.state.is_currently( 'submitting' ):
                # Currently can't reset a 'submitting' task in the job submission thread!
                self.log.warning( "A 'submitting' task cannot be reset: " + itask.id )
            itask.log( "NORMAL", "resetting to " + state + " state" )
            self.log.info( 'pre-reset state dump: ' + self.state_dumper.dump( self.pool.get_tasks(), self.wireless, new_file=True ))
            if state == 'ready':
                itask.reset_state_ready()
            elif state == 'waiting':
                itask.reset_state_waiting()
            elif state == 'succeeded':
                itask.reset_state_succeeded()
            elif state == 'failed':
                itask.reset_state_failed()
            elif state == 'held':
                itask.reset_state_held()
            elif state == 'spawn':
                self.force_spawn(itask)

    def command_add_prerequisite( self, task_id, message ):
        # find the task to reset
        for itask in self.pool.get_tasks():
            if itask.id == task_id:
                break
        else:
            raise TaskNotFoundError, "Task not present in suite: " + task_id

        pp = plain_prerequisites( task_id ) 
        pp.add( message )

        itask.prerequisites.add_requisites(pp)

    def command_purge_tree( self, id, stop ):
        # Remove an entire dependancy tree rooted on the target task,
        # through to the given stop time (inclusive). In general this
        # involves tasks that do not even exist yet within the pool.

        # Method: trigger the target task *virtually* (i.e. without
        # running the real task) by: setting it to the succeeded state,
        # setting all of its outputs completed, and forcing it to spawn.
        # (this is equivalent to instantaneous successful completion as
        # far as cylc is concerned). Then enter the normal dependency
        # negotation process to trace the downstream effects of this,
        # also triggering subsequent tasks virtually. Each time a task
        # triggers mark it as a dependency of the target task for later
        # deletion (but not immmediate deletion because other downstream
        # tasks may still trigger off its outputs).  Downstream tasks
        # (freshly spawned or not) are not triggered if they have passed
        # the stop time, and the process is stopped is soon as a
        # dependency negotation round results in no new tasks
        # triggering.

        # Finally, reset the prerequisites of all tasks spawned during
        # the purge to unsatisfied, since they may have been satisfied
        # by the purged tasks in the "virtual" dependency negotiations.
        # TODO - THINK ABOUT WHETHER THIS CAN APPLY TO TASKS THAT
        # ALREADY EXISTED PRE-PURGE, NOT ONLY THE JUST-SPAWNED ONES. If
        # so we should explicitly record the tasks that get satisfied
        # during the purge.

        self.log.info( 'pre-purge state dump: ' + self.state_dumper.dump( self.pool.get_tasks(), self.wireless, new_file=True ))

        # Purge is an infrequently used power tool, so print 
        # comprehensive information on what it does to stdout.
        print
        print "PURGE ALGORITHM RESULTS:"

        die = []
        spawn = []

        print 'ROOT TASK:'
        for itask in self.pool.get_tasks():
            # Find the target task
            if itask.id == id:
                # set it succeeded
                print '  Setting', itask.id, 'succeeded'
                itask.reset_state_succeeded(manual=False)
                # force it to spawn
                print '  Spawning', itask.id
                foo = self.force_spawn( itask )
                if foo:
                    spawn.append( foo )
                # mark it for later removal
                print '  Marking', itask.id, 'for deletion'
                die.append( itask )
                break

        print 'VIRTUAL TRIGGERING'
        # trace out the tree of dependent tasks
        something_triggered = True
        while something_triggered:
            self.negotiate()
            something_triggered = False
            for itask in self.pool.get_tasks():
                if int( itask.tag ) > int( stop ):
                    continue
                if itask.ready_to_run():
                    something_triggered = True
                    print '  Triggering', itask.id
                    itask.reset_state_succeeded(manual=False)
                    print '  Spawning', itask.id
                    foo = self.force_spawn( itask )
                    if foo:
                        spawn.append( foo )
                    print '  Marking', itask.id, 'for deletion'
                    # remove these later (their outputs may still be needed)
                    die.append( itask )
                elif itask.suicide_prerequisites.count() > 0:
                    if itask.suicide_prerequisites.all_satisfied():
                        print '  Spawning virtually activated suicide task', itask.id
                        self.force_spawn( itask )
                        # remove these now (not setting succeeded; outputs not needed)
                        print '  Suiciding', itask.id, 'now'
                        self.pool.remove( itask, 'purge' )

        # reset any prerequisites "virtually" satisfied during the purge
        print 'RESETTING spawned tasks to unsatisified:'
        for itask in spawn:
            print '  ', itask.id
            itask.prerequisites.set_all_unsatisfied()

        # finally, purge all tasks marked as depending on the target
        print 'REMOVING PURGED TASKS:'
        for itask in die:
            print '  ', itask.id
            self.pool.remove( itask, 'purge' )

        print 'PURGE DONE'

    def waiting_tasks_ready( self ):
        # waiting tasks can become ready for internal reasons:
        # namely clock-triggers or retry-delay timers
        result = False
        for itask in self.pool.get_tasks():
            if itask.ready_to_run():
                result = True
                break
        return result

    def filter_initial_task_list( self, inlist ):
        included_by_rc  = self.config.cfg['scheduling']['special tasks']['include at start-up']
        excluded_by_rc  = self.config.cfg['scheduling']['special tasks']['exclude at start-up']
        outlist = []
        for name in inlist:
            if name in excluded_by_rc:
                continue
            if len( included_by_rc ) > 0:
                if name not in included_by_rc:
                    continue
            outlist.append( name ) 
        return outlist

    def check_clean_stop_conditions( self ):
        stop = False

        if self.stop_clock_time:
            if self.clock.get_datetime() > self.stop_clock_time:
                self.log.info( "Wall clock stop time reached: " + self.stop_clock_time.isoformat() )
                self.stop_clock_time = None
                stop = True

        elif self.stop_task:
            name, tag = self.stop_task.split(TaskID.DELIM)
            for itask in self.pool.get_tasks():
                iname, itag = itask.id.split(TaskID.DELIM)
                if itask.name == name and int(itag) == int(tag):
                    # found the stop task
                    if itask.state.is_currently('succeeded'):
                        self.log.info( "Stop task " + self.stop_task + " finished" )
                        stop = True
                    break

        else:
            # all cycling tasks are held past the suite stop cycle and
            # all async tasks have succeeded. 
            stop = True
        
            i_cyc = False
            i_asy = False
            i_fut = False
            for itask in self.pool.get_tasks():
                if itask.is_cycling():
                    i_cyc = True
                    # don't stop if a cycling task has not passed the stop cycle
                    if self.stop_tag:
                        if int( itask.c_time ) <= int( self.stop_tag ):
                            if itask.state.is_currently('succeeded') and itask.has_spawned():
                                # ignore spawned succeeded tasks - their successors matter
                                pass
                            elif itask.id in self.held_future_tasks:
                                # unless held because a future trigger reaches beyond the stop cycle
                                i_fut = True
                                pass
                            else:
                                stop = False
                                break
                    else:
                        # don't stop if there are cycling tasks and no stop cycle set
                        stop = False
                        break
                else:
                    i_asy = True
                    # don't stop if an async task has not succeeded yet
                    if not itask.state.is_currently('succeeded'):
                        stop = False
                        break
            if stop:
                msg = "Stopping: "
                if i_fut:
                    msg += "\n  + all future-triggered tasks have run as far as possible toward " + self.stop_tag
                if i_cyc:
                    msg += "\n  + all cycling tasks have spawned past the final cycle " + self.stop_tag
                if i_asy:
                    msg += "\n  + all non-cycling tasks have succeeded"
                print msg
                self.log.info( msg )

        return stop
<|MERGE_RESOLUTION|>--- conflicted
+++ resolved
@@ -139,15 +139,13 @@
 
         self.held_future_tasks = []
 
-<<<<<<< HEAD
         # provide a variable to allow persistance of reference test settings 
         # across reloads
         self.reference_test_mode = False
         self.gen_reference_log = False
-=======
+
         self.do_shutdown = None
         self.threads_stopped = False
->>>>>>> 63e0510b
 
         # COMMANDLINE OPTIONS
 

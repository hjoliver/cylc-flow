#!/usr/bin/env python

# THIS FILE IS PART OF THE CYLC SUITE ENGINE.
# Copyright (C) 2008-2015 NIWA
#
# This program is free software: you can redistribute it and/or modify
# it under the terms of the GNU General Public License as published by
# the Free Software Foundation, either version 3 of the License, or
# (at your option) any later version.
#
# This program is distributed in the hope that it will be useful,
# but WITHOUT ANY WARRANTY; without even the implied warranty of
# MERCHANTABILITY or FITNESS FOR A PARTICULAR PURPOSE.  See the
# GNU General Public License for more details.
#
# You should have received a copy of the GNU General Public License
# along with this program.  If not, see <http://www.gnu.org/licenses/>.

import sys, re
<<<<<<< HEAD
from parsec import ParsecError
from parsec.OrderedDict import OrderedDict
=======
from parsec.OrderedDict import OrderedDictWithDefaults
>>>>>>> f92476dc
from parsec.util import m_override, un_many, itemstr
from copy import copy

"""
Validate a nested dict parsed from a config file against a spec file:
    * check all items are legal
    * check all values are legal (type; min, max, allowed options)
    * coerce value type from string (to int, float, list, etc.)
Also provides default values from the spec as a nested dict.
"""

# quoted value regex reference:
#   http://stackoverflow.com/questions/5452655/
#       python-regex-to-match-text-in-single-quotes-ignoring-escaped-quotes-and-tabs-n

# quoted list values not at end of line
_SQ_L_VALUE = re.compile( r"'([^'\\]*(?:\\.[^'\\]*)*)'" )
_DQ_L_VALUE = re.compile( r'"([^"\\]*(?:\\.[^"\\]*)*)"' )
# quoted values with ignored trailing comments
_SQ_VALUE = re.compile( r"'([^'\\]*(?:\\.[^'\\]*)*)'(?:\s*(?:\#.*)?)?$" )
_DQ_VALUE = re.compile( r'"([^"\\]*(?:\\.[^"\\]*)*)"(?:\s*(?:\#.*)?)?$' )

_UQLP = re.compile(r"""(['"]?)(.*?)\1(,|$)""")
_SQV = re.compile( "((?:^[^']*(?:'[^']*')*[^']*)*)(#.*)$" )
_DQV = re.compile( '((?:^[^"]*(?:"[^"]*")*[^"]*)*)(#.*)$' )


class ValidationError(ParsecError):
    pass


class IllegalValueError(ValidationError):
    def __init__(self, vtype, keys, value):
        self.msg = 'Illegal %s value: %s' % (vtype, itemstr(keys, value=value))


class IllegalItemError(ValidationError):
    def __init__(self, keys, key):
        self.msg = 'Illegal item: %s' % itemstr(keys, key)


def validate( cfig, spec, keys=[] ):
    """Validate and coerce a nested dict against a parsec spec."""
    for key,val in cfig.items():
        if key not in spec:
            if '__MANY__' not in spec:
                raise IllegalItemError( keys, key )
            else:
                # only accept the item if it's value is of the same type
                # as that of the __MANY__  item, i.e. dict or not-dict.
                val_is_dict = isinstance( val, dict )
                spc_is_dict = isinstance( spec['__MANY__'], dict )
                if ( val_is_dict and spc_is_dict ) or \
                        ( not val_is_dict and not spc_is_dict ):
                    speckey = '__MANY__'
                else:
                    raise IllegalItemError( keys, key )
        else:
            speckey = key
        specval = spec[speckey]
        if isinstance( val, dict ) and isinstance( specval, dict):
            validate( val, spec[speckey], keys+[key] )
        elif val is not None and not isinstance( specval, dict):
            # (if val is null we're only checking item validity)
            cfig[key] = spec[speckey].check( val, keys+[key] )
        else:
            #raise IllegalItemError( keys, key )
            # THIS IS OK: blank value
            # TODO - ANY OTHER POSSIBILITIES?
            #print 'VAL:', val, '::', keys + [key]
            pass

def check_compulsory( cfig, spec, keys=[] ):
    """Check compulsory items are defined in cfig."""
    for key,val in spec.items():
        if isinstance( val, dict ):
            check_compulsory( cfig, spec[key], keys+[key] )
        else:
            if val.args['compulsory']:
                cfg = cfig
                try:
                    for k in keys + [key]:
                        cfg = cfg[k]
                except KeyError:
                    # TODO - raise an exception
                    print >> sys.stderr, "COMPULSORY ITEM MISSING", keys + [key]

def _populate_spec_defaults( defs, spec ):
    """Populate a nested dict with default values from a spec."""
    for key,val in spec.items():
        if isinstance( val, dict ):
            if key not in defs:
                defs[key] = OrderedDictWithDefaults()
            _populate_spec_defaults( defs[key], spec[key] )
        else:
            defs[key] = spec[key].args['default']

def get_defaults( spec ):
    """Return a nested dict of default values from a parsec spec."""
    defs = OrderedDictWithDefaults()
    _populate_spec_defaults( defs, spec )
    return defs

def expand( sparse, spec ):
    # get dense defaults
    dense = get_defaults(spec)
    # override defaults with sparse values
    m_override( dense, sparse )
    un_many( dense )
    return dense

_MULTI_LINE_SINGLE = re.compile(r"\A'''(.*?)'''\s*(?:#.*)?\Z", re.MULTILINE|re.DOTALL)
_MULTI_LINE_DOUBLE = re.compile(r'\A"""(.*?)"""\s*(?:#.*)?\Z', re.MULTILINE|re.DOTALL)

def _strip_and_unquote( keys, value ):
    if value[:3] == "'''":
        m = re.match( _MULTI_LINE_SINGLE, value )
        if m:
            value = m.groups()[0]
        else:
            raise IllegalValueError( "string", keys, value )

    elif value[:3] == '"""':
        m = re.match( _MULTI_LINE_DOUBLE, value )
        if m:
            value = m.groups()[0]
        else:
            raise IllegalValueError( "string", keys, value )

    elif value.startswith('"'):
        m = re.match( _DQ_VALUE, value )
        if m:
            value = m.groups()[0]
        else:
            raise IllegalValueError( "string", keys, value )

    elif value.startswith("'"):
        m = re.match( _SQ_VALUE, value )
        if m:
            value = m.groups()[0]
        else:
            raise IllegalValueError( "string", keys, value )
    else:
        # unquoted
        value = re.sub( '\s*#.*$', '', value )

    # Note strip() removes leading and trailing whitespace, including
    # initial newlines on a multiline string:
    return value.strip()

def _unquoted_list_parse( keys, value ):
    # http://stackoverflow.com/questions/4982531/how-do-i-split-a-comma-delimited-string-in-python-except-for-the-commas-that-are
    pos = 0
    while True:
        m = _UQLP.search(value, pos)
        result = m.group(2).strip()
        separator = m.group(3)
        yield result
        if not separator:
            break
        pos = m.end(0)

def _strip_and_unquote_list( keys, value ):
    if value.startswith('"'):
        # double-quoted values
        m = _DQV.match( value )
        if m:
            value = m.groups()[0]
        values = re.findall( _DQ_L_VALUE, value )
    elif value.startswith("'"):
        # single-quoted values
        m = _SQV.match( value )
        if m:
            value = m.groups()[0]

        values = re.findall( _SQ_L_VALUE, value )
    else:
        # unquoted values
        # (may contain internal quoted strings with list delimiters inside 'em!)
        m = _DQV.match( value )
        if m:
            value = m.groups()[0]
        else:
            n = _SQV.match( value )
            if n:
                value = n.groups()[0]

        values = list(_unquoted_list_parse( keys, value ))
        # allow trailing commas
        if values[-1] == '':
            values = values[0:-1]

    return values

def _coerce_str( value, keys, args ):
    """Coerce value to a string."""
    if isinstance( value, list ):
        # handle graph string merging
        vraw = []
        for v in value:
            vraw.append( _strip_and_unquote( keys, v ))
        value = '\n'.join(vraw)
    else:
        value = _strip_and_unquote( keys, value )
    return value

def _coerce_int( value, keys, args ):
    """Coerce value to an integer."""
    value = _strip_and_unquote( keys, value )
    try:
        return int( value )
    except ValueError:
        raise IllegalValueError( 'int', keys, value )

def _coerce_float( value, keys, args ):
    """Coerce value to a float."""
    value = _strip_and_unquote( keys, value )
    try:
        return float( value )
    except ValueError:
        raise IllegalValueError( 'float', keys, value )

def _coerce_boolean( value, keys, args ):
    """Coerce value to a boolean."""
    value = _strip_and_unquote( keys, value )
    if value in ['True','true']:
        return True
    elif value in ['False','false']:
        return False
    else:
        raise IllegalValueError( 'boolean', keys, value )

def _coerce_str_list( value, keys, args ):
    """Coerce value to a list of strings."""
    return _strip_and_unquote_list( keys, value )

def _expand_list( values, keys, type, allow_zeroes ):
    lvalues = []
    for item in values:
        try:
            mult, val = item.split('*')
        except ValueError:
            # too few values to unpack: no multiplier
            try:
                lvalues.append(type(item))
            except ValueError:
                raise IllegalValueError( "list", keys, item )
        else:
            # mult * val
            try:
                lvalues += int(mult) * [type(val)]
            except ValueError:
                raise IllegalValueError( "list", keys, item )

    if not allow_zeroes:
        if type(0.0) in lvalues:
            raise IllegalValueError( "no-zero list", keys, values )

    return lvalues

def _coerce_int_list( value, keys, args ):
    "Coerce list values with optional multipliers to integer."
    values = _strip_and_unquote_list( keys, value )
    return _expand_list( values, keys, int, args['allow zeroes'] )

def _coerce_float_list( value, keys, args ):
    "Coerce list values with optional multipliers to float."
    values = _strip_and_unquote_list( keys, value )
    return _expand_list( values, keys, float, args['allow zeroes'] )

    return lvalues

coercers = {
    'boolean'      : _coerce_boolean,
    'string'       : _coerce_str,
    'integer'      : _coerce_int,
    'float'        : _coerce_float,
    'string_list'  : _coerce_str_list,
    'integer_list' : _coerce_int_list,
    'float_list'   : _coerce_float_list,
    }

class validator(object):

    def __init__( self, vtype='string', default=None,
            options=[], vmin=None, vmax=None,
            allow_zeroes=True, compulsory=False ):
        self.coercer = coercers[vtype]
        self.args = {
                'options'      : options,
                'vmin'         : vmin,
                'vmax'         : vmax,
                'default'      : default,
                'allow zeroes' : allow_zeroes,
                'compulsory'   : compulsory,
                }

    def check( self, value, keys ):
        value = self.coercer( value, keys, self.args )
        # handle option lists centrally here
        if self.args['options']:
            if value not in self.args['options']:
                raise IllegalValueError( 'option', keys, value )
        return value<|MERGE_RESOLUTION|>--- conflicted
+++ resolved
@@ -17,12 +17,8 @@
 # along with this program.  If not, see <http://www.gnu.org/licenses/>.
 
 import sys, re
-<<<<<<< HEAD
 from parsec import ParsecError
-from parsec.OrderedDict import OrderedDict
-=======
 from parsec.OrderedDict import OrderedDictWithDefaults
->>>>>>> f92476dc
 from parsec.util import m_override, un_many, itemstr
 from copy import copy
 
